//===-- LICM.cpp - Loop Invariant Code Motion Pass ------------------------===//
//
// Part of the LLVM Project, under the Apache License v2.0 with LLVM Exceptions.
// See https://llvm.org/LICENSE.txt for license information.
// SPDX-License-Identifier: Apache-2.0 WITH LLVM-exception
//
//===----------------------------------------------------------------------===//
//
// This pass performs loop invariant code motion, attempting to remove as much
// code from the body of a loop as possible.  It does this by either hoisting
// code into the preheader block, or by sinking code to the exit blocks if it is
// safe.  This pass also promotes must-aliased memory locations in the loop to
// live in registers, thus hoisting and sinking "invariant" loads and stores.
//
// Hoisting operations out of loops is a canonicalization transform.  It
// enables and simplifies subsequent optimizations in the middle-end.
// Rematerialization of hoisted instructions to reduce register pressure is the
// responsibility of the back-end, which has more accurate information about
// register pressure and also handles other optimizations than LICM that
// increase live-ranges.
//
// This pass uses alias analysis for two purposes:
//
//  1. Moving loop invariant loads and calls out of loops.  If we can determine
//     that a load or call inside of a loop never aliases anything stored to,
//     we can hoist it or sink it like any other instruction.
//  2. Scalar Promotion of Memory - If there is a store instruction inside of
//     the loop, we try to move the store to happen AFTER the loop instead of
//     inside of the loop.  This can only happen if a few conditions are true:
//       A. The pointer stored through is loop invariant
//       B. There are no stores or loads in the loop which _may_ alias the
//          pointer.  There are no calls in the loop which mod/ref the pointer.
//     If these conditions are true, we can promote the loads and stores in the
//     loop of the pointer to use a temporary alloca'd variable.  We then use
//     the SSAUpdater to construct the appropriate SSA form for the value.
//
//===----------------------------------------------------------------------===//

#include "llvm/Transforms/Scalar/LICM.h"
#include "llvm/ADT/PriorityWorklist.h"
#include "llvm/ADT/SetOperations.h"
#include "llvm/ADT/Statistic.h"
#include "llvm/Analysis/AliasAnalysis.h"
#include "llvm/Analysis/AliasSetTracker.h"
#include "llvm/Analysis/AssumptionCache.h"
#include "llvm/Analysis/CaptureTracking.h"
#include "llvm/Analysis/GuardUtils.h"
#include "llvm/Analysis/LazyBlockFrequencyInfo.h"
#include "llvm/Analysis/Loads.h"
#include "llvm/Analysis/LoopInfo.h"
#include "llvm/Analysis/LoopIterator.h"
#include "llvm/Analysis/LoopNestAnalysis.h"
#include "llvm/Analysis/LoopPass.h"
#include "llvm/Analysis/MemorySSA.h"
#include "llvm/Analysis/MemorySSAUpdater.h"
#include "llvm/Analysis/MustExecute.h"
#include "llvm/Analysis/OptimizationRemarkEmitter.h"
#include "llvm/Analysis/ScalarEvolution.h"
#include "llvm/Analysis/TargetLibraryInfo.h"
#include "llvm/Analysis/TargetTransformInfo.h"
#include "llvm/Analysis/ValueTracking.h"
#include "llvm/IR/CFG.h"
#include "llvm/IR/Constants.h"
#include "llvm/IR/DataLayout.h"
#include "llvm/IR/DebugInfoMetadata.h"
#include "llvm/IR/DerivedTypes.h"
#include "llvm/IR/Dominators.h"
#include "llvm/IR/Instructions.h"
#include "llvm/IR/IntrinsicInst.h"
#include "llvm/IR/IRBuilder.h"
#include "llvm/IR/LLVMContext.h"
#include "llvm/IR/Metadata.h"
#include "llvm/IR/PatternMatch.h"
#include "llvm/IR/PredIteratorCache.h"
#include "llvm/InitializePasses.h"
#include "llvm/Support/CommandLine.h"
#include "llvm/Support/Debug.h"
#include "llvm/Support/raw_ostream.h"
#include "llvm/Target/TargetOptions.h"
#include "llvm/Transforms/Scalar.h"
#include "llvm/Transforms/Utils/AssumeBundleBuilder.h"
#include "llvm/Transforms/Utils/BasicBlockUtils.h"
#include "llvm/Transforms/Utils/Local.h"
#include "llvm/Transforms/Utils/LoopUtils.h"
#include "llvm/Transforms/Utils/SSAUpdater.h"
#include <algorithm>
#include <utility>
using namespace llvm;

namespace llvm {
class LPMUpdater;
} // namespace llvm

#define DEBUG_TYPE "licm"

STATISTIC(NumCreatedBlocks, "Number of blocks created");
STATISTIC(NumClonedBranches, "Number of branches cloned");
STATISTIC(NumSunk, "Number of instructions sunk out of loop");
STATISTIC(NumHoisted, "Number of instructions hoisted out of loop");
STATISTIC(NumMovedLoads, "Number of load insts hoisted or sunk");
STATISTIC(NumMovedCalls, "Number of call insts hoisted or sunk");
STATISTIC(NumPromotionCandidates, "Number of promotion candidates");
STATISTIC(NumLoadPromoted, "Number of load-only promotions");
STATISTIC(NumLoadStorePromoted, "Number of load and store promotions");
STATISTIC(NumMinMaxHoisted,
          "Number of min/max expressions hoisted out of the loop");
STATISTIC(NumGEPsHoisted,
          "Number of geps reassociated and hoisted out of the loop");
STATISTIC(NumAddSubHoisted, "Number of add/subtract expressions reassociated "
                            "and hoisted out of the loop");
STATISTIC(NumFPAssociationsHoisted, "Number of invariant FP expressions "
                                    "reassociated and hoisted out of the loop");

/// Memory promotion is enabled by default.
static cl::opt<bool>
    DisablePromotion("disable-licm-promotion", cl::Hidden, cl::init(false),
                     cl::desc("Disable memory promotion in LICM pass"));

static cl::opt<bool> ControlFlowHoisting(
    "licm-control-flow-hoisting", cl::Hidden, cl::init(false),
    cl::desc("Enable control flow (and PHI) hoisting in LICM"));

static cl::opt<bool>
    SingleThread("licm-force-thread-model-single", cl::Hidden, cl::init(false),
                 cl::desc("Force thread model single in LICM pass"));

static cl::opt<uint32_t> MaxNumUsesTraversed(
    "licm-max-num-uses-traversed", cl::Hidden, cl::init(8),
    cl::desc("Max num uses visited for identifying load "
             "invariance in loop using invariant start (default = 8)"));

static cl::opt<unsigned> FPAssociationUpperLimit(
    "licm-max-num-fp-reassociations", cl::init(5U), cl::Hidden,
    cl::desc(
        "Set upper limit for the number of transformations performed "
        "during a single round of hoisting the reassociated expressions."));

// Experimental option to allow imprecision in LICM in pathological cases, in
// exchange for faster compile. This is to be removed if MemorySSA starts to
// address the same issue. LICM calls MemorySSAWalker's
// getClobberingMemoryAccess, up to the value of the Cap, getting perfect
// accuracy. Afterwards, LICM will call into MemorySSA's getDefiningAccess,
// which may not be precise, since optimizeUses is capped. The result is
// correct, but we may not get as "far up" as possible to get which access is
// clobbering the one queried.
cl::opt<unsigned> llvm::SetLicmMssaOptCap(
    "licm-mssa-optimization-cap", cl::init(100), cl::Hidden,
    cl::desc("Enable imprecision in LICM in pathological cases, in exchange "
             "for faster compile. Caps the MemorySSA clobbering calls."));

// Experimentally, memory promotion carries less importance than sinking and
// hoisting. Limit when we do promotion when using MemorySSA, in order to save
// compile time.
cl::opt<unsigned> llvm::SetLicmMssaNoAccForPromotionCap(
    "licm-mssa-max-acc-promotion", cl::init(250), cl::Hidden,
    cl::desc("[LICM & MemorySSA] When MSSA in LICM is disabled, this has no "
             "effect. When MSSA in LICM is enabled, then this is the maximum "
             "number of accesses allowed to be present in a loop in order to "
             "enable memory promotion."));

static bool inSubLoop(BasicBlock *BB, Loop *CurLoop, LoopInfo *LI);
static bool isNotUsedOrFoldableInLoop(const Instruction &I, const Loop *CurLoop,
                                      const LoopSafetyInfo *SafetyInfo,
                                      TargetTransformInfo *TTI,
                                      bool &FoldableInLoop, bool LoopNestMode);
static void hoist(Instruction &I, const DominatorTree *DT, const Loop *CurLoop,
                  BasicBlock *Dest, ICFLoopSafetyInfo *SafetyInfo,
                  MemorySSAUpdater &MSSAU, ScalarEvolution *SE,
                  OptimizationRemarkEmitter *ORE);
static bool sink(Instruction &I, LoopInfo *LI, DominatorTree *DT,
                 const Loop *CurLoop, ICFLoopSafetyInfo *SafetyInfo,
                 MemorySSAUpdater &MSSAU, OptimizationRemarkEmitter *ORE);
static bool isSafeToExecuteUnconditionally(
    Instruction &Inst, const DominatorTree *DT, const TargetLibraryInfo *TLI,
    const Loop *CurLoop, const LoopSafetyInfo *SafetyInfo,
    OptimizationRemarkEmitter *ORE, const Instruction *CtxI,
    AssumptionCache *AC, bool AllowSpeculation);
static bool pointerInvalidatedByLoop(MemorySSA *MSSA, MemoryUse *MU,
                                     Loop *CurLoop, Instruction &I,
                                     SinkAndHoistLICMFlags &Flags,
                                     bool InvariantGroup);
static bool pointerInvalidatedByBlock(BasicBlock &BB, MemorySSA &MSSA,
                                      MemoryUse &MU);
/// Aggregates various functions for hoisting computations out of loop.
static bool hoistArithmetics(Instruction &I, Loop &L,
                             ICFLoopSafetyInfo &SafetyInfo,
                             MemorySSAUpdater &MSSAU, AssumptionCache *AC,
                             DominatorTree *DT);
static Instruction *cloneInstructionInExitBlock(
    Instruction &I, BasicBlock &ExitBlock, PHINode &PN, const LoopInfo *LI,
    const LoopSafetyInfo *SafetyInfo, MemorySSAUpdater &MSSAU);

static void eraseInstruction(Instruction &I, ICFLoopSafetyInfo &SafetyInfo,
                             MemorySSAUpdater &MSSAU);

static void moveInstructionBefore(Instruction &I, BasicBlock::iterator Dest,
                                  ICFLoopSafetyInfo &SafetyInfo,
                                  MemorySSAUpdater &MSSAU, ScalarEvolution *SE);

static void foreachMemoryAccess(MemorySSA *MSSA, Loop *L,
                                function_ref<void(Instruction *)> Fn);
using PointersAndHasReadsOutsideSet =
    std::pair<SmallSetVector<Value *, 8>, bool>;
static SmallVector<PointersAndHasReadsOutsideSet, 0>
collectPromotionCandidates(MemorySSA *MSSA, AliasAnalysis *AA, Loop *L);

namespace {
struct LoopInvariantCodeMotion {
  bool runOnLoop(Loop *L, AAResults *AA, LoopInfo *LI, DominatorTree *DT,
                 AssumptionCache *AC, TargetLibraryInfo *TLI,
                 TargetTransformInfo *TTI, ScalarEvolution *SE, MemorySSA *MSSA,
                 OptimizationRemarkEmitter *ORE, bool LoopNestMode = false);

  LoopInvariantCodeMotion(unsigned LicmMssaOptCap,
                          unsigned LicmMssaNoAccForPromotionCap,
                          bool LicmAllowSpeculation)
      : LicmMssaOptCap(LicmMssaOptCap),
        LicmMssaNoAccForPromotionCap(LicmMssaNoAccForPromotionCap),
        LicmAllowSpeculation(LicmAllowSpeculation) {}

private:
  unsigned LicmMssaOptCap;
  unsigned LicmMssaNoAccForPromotionCap;
  bool LicmAllowSpeculation;
};

struct LegacyLICMPass : public LoopPass {
  static char ID; // Pass identification, replacement for typeid
  LegacyLICMPass(
      unsigned LicmMssaOptCap = SetLicmMssaOptCap,
      unsigned LicmMssaNoAccForPromotionCap = SetLicmMssaNoAccForPromotionCap,
      bool LicmAllowSpeculation = true)
      : LoopPass(ID), LICM(LicmMssaOptCap, LicmMssaNoAccForPromotionCap,
                           LicmAllowSpeculation) {
    initializeLegacyLICMPassPass(*PassRegistry::getPassRegistry());
  }

  bool runOnLoop(Loop *L, LPPassManager &LPM) override {
    if (skipLoop(L))
      return false;

    LLVM_DEBUG(dbgs() << "Perform LICM on Loop with header at block "
                      << L->getHeader()->getNameOrAsOperand() << "\n");

    Function *F = L->getHeader()->getParent();

    auto *SE = getAnalysisIfAvailable<ScalarEvolutionWrapperPass>();
    MemorySSA *MSSA = &getAnalysis<MemorySSAWrapperPass>().getMSSA();
    // For the old PM, we can't use OptimizationRemarkEmitter as an analysis
    // pass. Function analyses need to be preserved across loop transformations
    // but ORE cannot be preserved (see comment before the pass definition).
    OptimizationRemarkEmitter ORE(L->getHeader()->getParent());
    return LICM.runOnLoop(
        L, &getAnalysis<AAResultsWrapperPass>().getAAResults(),
        &getAnalysis<LoopInfoWrapperPass>().getLoopInfo(),
        &getAnalysis<DominatorTreeWrapperPass>().getDomTree(),
        &getAnalysis<AssumptionCacheTracker>().getAssumptionCache(*F),
        &getAnalysis<TargetLibraryInfoWrapperPass>().getTLI(*F),
        &getAnalysis<TargetTransformInfoWrapperPass>().getTTI(*F),
        SE ? &SE->getSE() : nullptr, MSSA, &ORE);
  }

  /// This transformation requires natural loop information & requires that
  /// loop preheaders be inserted into the CFG...
  ///
  void getAnalysisUsage(AnalysisUsage &AU) const override {
    AU.addPreserved<DominatorTreeWrapperPass>();
    AU.addPreserved<LoopInfoWrapperPass>();
    AU.addRequired<TargetLibraryInfoWrapperPass>();
    AU.addRequired<MemorySSAWrapperPass>();
    AU.addPreserved<MemorySSAWrapperPass>();
    AU.addRequired<TargetTransformInfoWrapperPass>();
    AU.addRequired<AssumptionCacheTracker>();
    getLoopAnalysisUsage(AU);
    LazyBlockFrequencyInfoPass::getLazyBFIAnalysisUsage(AU);
    AU.addPreserved<LazyBlockFrequencyInfoPass>();
    AU.addPreserved<LazyBranchProbabilityInfoPass>();
  }

private:
  LoopInvariantCodeMotion LICM;
};
} // namespace

PreservedAnalyses LICMPass::run(Loop &L, LoopAnalysisManager &AM,
                                LoopStandardAnalysisResults &AR, LPMUpdater &) {
  if (!AR.MSSA)
    report_fatal_error("LICM requires MemorySSA (loop-mssa)",
                       /*GenCrashDiag*/false);

  // For the new PM, we also can't use OptimizationRemarkEmitter as an analysis
  // pass.  Function analyses need to be preserved across loop transformations
  // but ORE cannot be preserved (see comment before the pass definition).
  OptimizationRemarkEmitter ORE(L.getHeader()->getParent());

  LoopInvariantCodeMotion LICM(Opts.MssaOptCap, Opts.MssaNoAccForPromotionCap,
                               Opts.AllowSpeculation);
  if (!LICM.runOnLoop(&L, &AR.AA, &AR.LI, &AR.DT, &AR.AC, &AR.TLI, &AR.TTI,
                      &AR.SE, AR.MSSA, &ORE))
    return PreservedAnalyses::all();

  auto PA = getLoopPassPreservedAnalyses();
  PA.preserve<MemorySSAAnalysis>();

  return PA;
}

void LICMPass::printPipeline(
    raw_ostream &OS, function_ref<StringRef(StringRef)> MapClassName2PassName) {
  static_cast<PassInfoMixin<LICMPass> *>(this)->printPipeline(
      OS, MapClassName2PassName);

  OS << '<';
  OS << (Opts.AllowSpeculation ? "" : "no-") << "allowspeculation";
  OS << '>';
}

PreservedAnalyses LNICMPass::run(LoopNest &LN, LoopAnalysisManager &AM,
                                 LoopStandardAnalysisResults &AR,
                                 LPMUpdater &) {
  if (!AR.MSSA)
    report_fatal_error("LNICM requires MemorySSA (loop-mssa)",
                       /*GenCrashDiag*/false);

  // For the new PM, we also can't use OptimizationRemarkEmitter as an analysis
  // pass.  Function analyses need to be preserved across loop transformations
  // but ORE cannot be preserved (see comment before the pass definition).
  OptimizationRemarkEmitter ORE(LN.getParent());

  LoopInvariantCodeMotion LICM(Opts.MssaOptCap, Opts.MssaNoAccForPromotionCap,
                               Opts.AllowSpeculation);

  Loop &OutermostLoop = LN.getOutermostLoop();
  bool Changed = LICM.runOnLoop(&OutermostLoop, &AR.AA, &AR.LI, &AR.DT, &AR.AC,
                                &AR.TLI, &AR.TTI, &AR.SE, AR.MSSA, &ORE, true);

  if (!Changed)
    return PreservedAnalyses::all();

  auto PA = getLoopPassPreservedAnalyses();

  PA.preserve<DominatorTreeAnalysis>();
  PA.preserve<LoopAnalysis>();
  PA.preserve<MemorySSAAnalysis>();

  return PA;
}

void LNICMPass::printPipeline(
    raw_ostream &OS, function_ref<StringRef(StringRef)> MapClassName2PassName) {
  static_cast<PassInfoMixin<LNICMPass> *>(this)->printPipeline(
      OS, MapClassName2PassName);

  OS << '<';
  OS << (Opts.AllowSpeculation ? "" : "no-") << "allowspeculation";
  OS << '>';
}

char LegacyLICMPass::ID = 0;
INITIALIZE_PASS_BEGIN(LegacyLICMPass, "licm", "Loop Invariant Code Motion",
                      false, false)
INITIALIZE_PASS_DEPENDENCY(LoopPass)
INITIALIZE_PASS_DEPENDENCY(TargetLibraryInfoWrapperPass)
INITIALIZE_PASS_DEPENDENCY(TargetTransformInfoWrapperPass)
INITIALIZE_PASS_DEPENDENCY(MemorySSAWrapperPass)
INITIALIZE_PASS_DEPENDENCY(LazyBFIPass)
INITIALIZE_PASS_END(LegacyLICMPass, "licm", "Loop Invariant Code Motion", false,
                    false)

Pass *llvm::createLICMPass() { return new LegacyLICMPass(); }

llvm::SinkAndHoistLICMFlags::SinkAndHoistLICMFlags(bool IsSink, Loop &L,
                                                   MemorySSA &MSSA)
    : SinkAndHoistLICMFlags(SetLicmMssaOptCap, SetLicmMssaNoAccForPromotionCap,
                            IsSink, L, MSSA) {}

llvm::SinkAndHoistLICMFlags::SinkAndHoistLICMFlags(
    unsigned LicmMssaOptCap, unsigned LicmMssaNoAccForPromotionCap, bool IsSink,
    Loop &L, MemorySSA &MSSA)
    : LicmMssaOptCap(LicmMssaOptCap),
      LicmMssaNoAccForPromotionCap(LicmMssaNoAccForPromotionCap),
      IsSink(IsSink) {
  unsigned AccessCapCount = 0;
  for (auto *BB : L.getBlocks())
    if (const auto *Accesses = MSSA.getBlockAccesses(BB))
      for (const auto &MA : *Accesses) {
        (void)MA;
        ++AccessCapCount;
        if (AccessCapCount > LicmMssaNoAccForPromotionCap) {
          NoOfMemAccTooLarge = true;
          return;
        }
      }
}

/// Hoist expressions out of the specified loop. Note, alias info for inner
/// loop is not preserved so it is not a good idea to run LICM multiple
/// times on one loop.
bool LoopInvariantCodeMotion::runOnLoop(Loop *L, AAResults *AA, LoopInfo *LI,
                                        DominatorTree *DT, AssumptionCache *AC,
                                        TargetLibraryInfo *TLI,
                                        TargetTransformInfo *TTI,
                                        ScalarEvolution *SE, MemorySSA *MSSA,
                                        OptimizationRemarkEmitter *ORE,
                                        bool LoopNestMode) {
  bool Changed = false;

  assert(L->isLCSSAForm(*DT) && "Loop is not in LCSSA form.");

  // If this loop has metadata indicating that LICM is not to be performed then
  // just exit.
  if (hasDisableLICMTransformsHint(L)) {
    return false;
  }

  // Don't sink stores from loops with coroutine suspend instructions.
  // LICM would sink instructions into the default destination of
  // the coroutine switch. The default destination of the switch is to
  // handle the case where the coroutine is suspended, by which point the
  // coroutine frame may have been destroyed. No instruction can be sunk there.
  // FIXME: This would unfortunately hurt the performance of coroutines, however
  // there is currently no general solution for this. Similar issues could also
  // potentially happen in other passes where instructions are being moved
  // across that edge.
  bool HasCoroSuspendInst = llvm::any_of(L->getBlocks(), [](BasicBlock *BB) {
    return llvm::any_of(*BB, [](Instruction &I) {
      IntrinsicInst *II = dyn_cast<IntrinsicInst>(&I);
      return II && II->getIntrinsicID() == Intrinsic::coro_suspend;
    });
  });

  MemorySSAUpdater MSSAU(MSSA);
  SinkAndHoistLICMFlags Flags(LicmMssaOptCap, LicmMssaNoAccForPromotionCap,
                              /*IsSink=*/true, *L, *MSSA);

  // Get the preheader block to move instructions into...
  BasicBlock *Preheader = L->getLoopPreheader();

  // Compute loop safety information.
  ICFLoopSafetyInfo SafetyInfo;
  SafetyInfo.computeLoopSafetyInfo(L);

  // We want to visit all of the instructions in this loop... that are not parts
  // of our subloops (they have already had their invariants hoisted out of
  // their loop, into this loop, so there is no need to process the BODIES of
  // the subloops).
  //
  // Traverse the body of the loop in depth first order on the dominator tree so
  // that we are guaranteed to see definitions before we see uses.  This allows
  // us to sink instructions in one pass, without iteration.  After sinking
  // instructions, we perform another pass to hoist them out of the loop.
  if (L->hasDedicatedExits())
    Changed |=
        LoopNestMode
            ? sinkRegionForLoopNest(DT->getNode(L->getHeader()), AA, LI, DT,
                                    TLI, TTI, L, MSSAU, &SafetyInfo, Flags, ORE)
            : sinkRegion(DT->getNode(L->getHeader()), AA, LI, DT, TLI, TTI, L,
                         MSSAU, &SafetyInfo, Flags, ORE);
  Flags.setIsSink(false);
  if (Preheader)
    Changed |= hoistRegion(DT->getNode(L->getHeader()), AA, LI, DT, AC, TLI, L,
                           MSSAU, SE, &SafetyInfo, Flags, ORE, LoopNestMode,
                           LicmAllowSpeculation);

  // Now that all loop invariants have been removed from the loop, promote any
  // memory references to scalars that we can.
  // Don't sink stores from loops without dedicated block exits. Exits
  // containing indirect branches are not transformed by loop simplify,
  // make sure we catch that. An additional load may be generated in the
  // preheader for SSA updater, so also avoid sinking when no preheader
  // is available.
  if (!DisablePromotion && Preheader && L->hasDedicatedExits() &&
      !Flags.tooManyMemoryAccesses() && !HasCoroSuspendInst) {
    // Figure out the loop exits and their insertion points
    SmallVector<BasicBlock *, 8> ExitBlocks;
    L->getUniqueExitBlocks(ExitBlocks);

    // We can't insert into a catchswitch.
    bool HasCatchSwitch = llvm::any_of(ExitBlocks, [](BasicBlock *Exit) {
      return isa<CatchSwitchInst>(Exit->getTerminator());
    });

    if (!HasCatchSwitch) {
      SmallVector<BasicBlock::iterator, 8> InsertPts;
      SmallVector<MemoryAccess *, 8> MSSAInsertPts;
      InsertPts.reserve(ExitBlocks.size());
      MSSAInsertPts.reserve(ExitBlocks.size());
      for (BasicBlock *ExitBlock : ExitBlocks) {
        InsertPts.push_back(ExitBlock->getFirstInsertionPt());
        MSSAInsertPts.push_back(nullptr);
      }

      PredIteratorCache PIC;

      // Promoting one set of accesses may make the pointers for another set
      // loop invariant, so run this in a loop.
      bool Promoted = false;
      bool LocalPromoted;
      do {
        LocalPromoted = false;
        for (auto [PointerMustAliases, HasReadsOutsideSet] :
             collectPromotionCandidates(MSSA, AA, L)) {
          LocalPromoted |= promoteLoopAccessesToScalars(
              PointerMustAliases, ExitBlocks, InsertPts, MSSAInsertPts, PIC, LI,
              DT, AC, TLI, TTI, L, MSSAU, &SafetyInfo, ORE,
              LicmAllowSpeculation, HasReadsOutsideSet);
        }
        Promoted |= LocalPromoted;
      } while (LocalPromoted);

      // Once we have promoted values across the loop body we have to
      // recursively reform LCSSA as any nested loop may now have values defined
      // within the loop used in the outer loop.
      // FIXME: This is really heavy handed. It would be a bit better to use an
      // SSAUpdater strategy during promotion that was LCSSA aware and reformed
      // it as it went.
      if (Promoted)
        formLCSSARecursively(*L, *DT, LI, SE);

      Changed |= Promoted;
    }
  }

  // Check that neither this loop nor its parent have had LCSSA broken. LICM is
  // specifically moving instructions across the loop boundary and so it is
  // especially in need of basic functional correctness checking here.
  assert(L->isLCSSAForm(*DT) && "Loop not left in LCSSA form after LICM!");
  assert((L->isOutermost() || L->getParentLoop()->isLCSSAForm(*DT)) &&
         "Parent loop not left in LCSSA form after LICM!");

  if (VerifyMemorySSA)
    MSSA->verifyMemorySSA();

  if (Changed && SE)
    SE->forgetLoopDispositions();
  return Changed;
}

/// Walk the specified region of the CFG (defined by all blocks dominated by
/// the specified block, and that are in the current loop) in reverse depth
/// first order w.r.t the DominatorTree.  This allows us to visit uses before
/// definitions, allowing us to sink a loop body in one pass without iteration.
///
bool llvm::sinkRegion(DomTreeNode *N, AAResults *AA, LoopInfo *LI,
                      DominatorTree *DT, TargetLibraryInfo *TLI,
                      TargetTransformInfo *TTI, Loop *CurLoop,
                      MemorySSAUpdater &MSSAU, ICFLoopSafetyInfo *SafetyInfo,
                      SinkAndHoistLICMFlags &Flags,
                      OptimizationRemarkEmitter *ORE, Loop *OutermostLoop) {

  // Verify inputs.
  assert(N != nullptr && AA != nullptr && LI != nullptr && DT != nullptr &&
         CurLoop != nullptr && SafetyInfo != nullptr &&
         "Unexpected input to sinkRegion.");

  // We want to visit children before parents. We will enqueue all the parents
  // before their children in the worklist and process the worklist in reverse
  // order.
  SmallVector<DomTreeNode *, 16> Worklist = collectChildrenInLoop(N, CurLoop);

  bool Changed = false;
  for (DomTreeNode *DTN : reverse(Worklist)) {
    BasicBlock *BB = DTN->getBlock();
    // Only need to process the contents of this block if it is not part of a
    // subloop (which would already have been processed).
    if (inSubLoop(BB, CurLoop, LI))
      continue;

    for (BasicBlock::iterator II = BB->end(); II != BB->begin();) {
      Instruction &I = *--II;

      // The instruction is not used in the loop if it is dead.  In this case,
      // we just delete it instead of sinking it.
      if (isInstructionTriviallyDead(&I, TLI)) {
        LLVM_DEBUG(dbgs() << "LICM deleting dead inst: " << I << '\n');
        salvageKnowledge(&I);
        salvageDebugInfo(I);
        ++II;
        eraseInstruction(I, *SafetyInfo, MSSAU);
        Changed = true;
        continue;
      }

      // Check to see if we can sink this instruction to the exit blocks
      // of the loop.  We can do this if the all users of the instruction are
      // outside of the loop.  In this case, it doesn't even matter if the
      // operands of the instruction are loop invariant.
      //
      bool FoldableInLoop = false;
      bool LoopNestMode = OutermostLoop != nullptr;
      if (!I.mayHaveSideEffects() &&
          isNotUsedOrFoldableInLoop(I, LoopNestMode ? OutermostLoop : CurLoop,
                                    SafetyInfo, TTI, FoldableInLoop,
                                    LoopNestMode) &&
          canSinkOrHoistInst(I, AA, DT, CurLoop, MSSAU, true, Flags, ORE)) {
        if (sink(I, LI, DT, CurLoop, SafetyInfo, MSSAU, ORE)) {
          if (!FoldableInLoop) {
            ++II;
            salvageDebugInfo(I);
            eraseInstruction(I, *SafetyInfo, MSSAU);
          }
          Changed = true;
        }
      }
    }
  }
  if (VerifyMemorySSA)
    MSSAU.getMemorySSA()->verifyMemorySSA();
  return Changed;
}

bool llvm::sinkRegionForLoopNest(DomTreeNode *N, AAResults *AA, LoopInfo *LI,
                                 DominatorTree *DT, TargetLibraryInfo *TLI,
                                 TargetTransformInfo *TTI, Loop *CurLoop,
                                 MemorySSAUpdater &MSSAU,
                                 ICFLoopSafetyInfo *SafetyInfo,
                                 SinkAndHoistLICMFlags &Flags,
                                 OptimizationRemarkEmitter *ORE) {

  bool Changed = false;
  SmallPriorityWorklist<Loop *, 4> Worklist;
  Worklist.insert(CurLoop);
  appendLoopsToWorklist(*CurLoop, Worklist);
  while (!Worklist.empty()) {
    Loop *L = Worklist.pop_back_val();
    Changed |= sinkRegion(DT->getNode(L->getHeader()), AA, LI, DT, TLI, TTI, L,
                          MSSAU, SafetyInfo, Flags, ORE, CurLoop);
  }
  return Changed;
}

namespace {
// This is a helper class for hoistRegion to make it able to hoist control flow
// in order to be able to hoist phis. The way this works is that we initially
// start hoisting to the loop preheader, and when we see a loop invariant branch
// we make note of this. When we then come to hoist an instruction that's
// conditional on such a branch we duplicate the branch and the relevant control
// flow, then hoist the instruction into the block corresponding to its original
// block in the duplicated control flow.
class ControlFlowHoister {
private:
  // Information about the loop we are hoisting from
  LoopInfo *LI;
  DominatorTree *DT;
  Loop *CurLoop;
  MemorySSAUpdater &MSSAU;

  // A map of blocks in the loop to the block their instructions will be hoisted
  // to.
  DenseMap<BasicBlock *, BasicBlock *> HoistDestinationMap;

  // The branches that we can hoist, mapped to the block that marks a
  // convergence point of their control flow.
  DenseMap<BranchInst *, BasicBlock *> HoistableBranches;

public:
  ControlFlowHoister(LoopInfo *LI, DominatorTree *DT, Loop *CurLoop,
                     MemorySSAUpdater &MSSAU)
      : LI(LI), DT(DT), CurLoop(CurLoop), MSSAU(MSSAU) {}

  void registerPossiblyHoistableBranch(BranchInst *BI) {
    // We can only hoist conditional branches with loop invariant operands.
    if (!ControlFlowHoisting || !BI->isConditional() ||
        !CurLoop->hasLoopInvariantOperands(BI))
      return;

    // The branch destinations need to be in the loop, and we don't gain
    // anything by duplicating conditional branches with duplicate successors,
    // as it's essentially the same as an unconditional branch.
    BasicBlock *TrueDest = BI->getSuccessor(0);
    BasicBlock *FalseDest = BI->getSuccessor(1);
    if (!CurLoop->contains(TrueDest) || !CurLoop->contains(FalseDest) ||
        TrueDest == FalseDest)
      return;

    // We can hoist BI if one branch destination is the successor of the other,
    // or both have common successor which we check by seeing if the
    // intersection of their successors is non-empty.
    // TODO: This could be expanded to allowing branches where both ends
    // eventually converge to a single block.
    SmallPtrSet<BasicBlock *, 4> TrueDestSucc, FalseDestSucc;
    TrueDestSucc.insert(succ_begin(TrueDest), succ_end(TrueDest));
    FalseDestSucc.insert(succ_begin(FalseDest), succ_end(FalseDest));
    BasicBlock *CommonSucc = nullptr;
    if (TrueDestSucc.count(FalseDest)) {
      CommonSucc = FalseDest;
    } else if (FalseDestSucc.count(TrueDest)) {
      CommonSucc = TrueDest;
    } else {
      set_intersect(TrueDestSucc, FalseDestSucc);
      // If there's one common successor use that.
      if (TrueDestSucc.size() == 1)
        CommonSucc = *TrueDestSucc.begin();
      // If there's more than one pick whichever appears first in the block list
      // (we can't use the value returned by TrueDestSucc.begin() as it's
      // unpredicatable which element gets returned).
      else if (!TrueDestSucc.empty()) {
        Function *F = TrueDest->getParent();
        auto IsSucc = [&](BasicBlock &BB) { return TrueDestSucc.count(&BB); };
        auto It = llvm::find_if(*F, IsSucc);
        assert(It != F->end() && "Could not find successor in function");
        CommonSucc = &*It;
      }
    }
    // The common successor has to be dominated by the branch, as otherwise
    // there will be some other path to the successor that will not be
    // controlled by this branch so any phi we hoist would be controlled by the
    // wrong condition. This also takes care of avoiding hoisting of loop back
    // edges.
    // TODO: In some cases this could be relaxed if the successor is dominated
    // by another block that's been hoisted and we can guarantee that the
    // control flow has been replicated exactly.
    if (CommonSucc && DT->dominates(BI, CommonSucc))
      HoistableBranches[BI] = CommonSucc;
  }

  bool canHoistPHI(PHINode *PN) {
    // The phi must have loop invariant operands.
    if (!ControlFlowHoisting || !CurLoop->hasLoopInvariantOperands(PN))
      return false;
    // We can hoist phis if the block they are in is the target of hoistable
    // branches which cover all of the predecessors of the block.
    SmallPtrSet<BasicBlock *, 8> PredecessorBlocks;
    BasicBlock *BB = PN->getParent();
    for (BasicBlock *PredBB : predecessors(BB))
      PredecessorBlocks.insert(PredBB);
    // If we have less predecessor blocks than predecessors then the phi will
    // have more than one incoming value for the same block which we can't
    // handle.
    // TODO: This could be handled be erasing some of the duplicate incoming
    // values.
    if (PredecessorBlocks.size() != pred_size(BB))
      return false;
    for (auto &Pair : HoistableBranches) {
      if (Pair.second == BB) {
        // Which blocks are predecessors via this branch depends on if the
        // branch is triangle-like or diamond-like.
        if (Pair.first->getSuccessor(0) == BB) {
          PredecessorBlocks.erase(Pair.first->getParent());
          PredecessorBlocks.erase(Pair.first->getSuccessor(1));
        } else if (Pair.first->getSuccessor(1) == BB) {
          PredecessorBlocks.erase(Pair.first->getParent());
          PredecessorBlocks.erase(Pair.first->getSuccessor(0));
        } else {
          PredecessorBlocks.erase(Pair.first->getSuccessor(0));
          PredecessorBlocks.erase(Pair.first->getSuccessor(1));
        }
      }
    }
    // PredecessorBlocks will now be empty if for every predecessor of BB we
    // found a hoistable branch source.
    return PredecessorBlocks.empty();
  }

  BasicBlock *getOrCreateHoistedBlock(BasicBlock *BB) {
    if (!ControlFlowHoisting)
      return CurLoop->getLoopPreheader();
    // If BB has already been hoisted, return that
    if (HoistDestinationMap.count(BB))
      return HoistDestinationMap[BB];

    // Check if this block is conditional based on a pending branch
    auto HasBBAsSuccessor =
        [&](DenseMap<BranchInst *, BasicBlock *>::value_type &Pair) {
          return BB != Pair.second && (Pair.first->getSuccessor(0) == BB ||
                                       Pair.first->getSuccessor(1) == BB);
        };
    auto It = llvm::find_if(HoistableBranches, HasBBAsSuccessor);

    // If not involved in a pending branch, hoist to preheader
    BasicBlock *InitialPreheader = CurLoop->getLoopPreheader();
    if (It == HoistableBranches.end()) {
      LLVM_DEBUG(dbgs() << "LICM using "
                        << InitialPreheader->getNameOrAsOperand()
                        << " as hoist destination for "
                        << BB->getNameOrAsOperand() << "\n");
      HoistDestinationMap[BB] = InitialPreheader;
      return InitialPreheader;
    }
    BranchInst *BI = It->first;
    assert(std::find_if(++It, HoistableBranches.end(), HasBBAsSuccessor) ==
               HoistableBranches.end() &&
           "BB is expected to be the target of at most one branch");

    LLVMContext &C = BB->getContext();
    BasicBlock *TrueDest = BI->getSuccessor(0);
    BasicBlock *FalseDest = BI->getSuccessor(1);
    BasicBlock *CommonSucc = HoistableBranches[BI];
    BasicBlock *HoistTarget = getOrCreateHoistedBlock(BI->getParent());

    // Create hoisted versions of blocks that currently don't have them
    auto CreateHoistedBlock = [&](BasicBlock *Orig) {
      if (HoistDestinationMap.count(Orig))
        return HoistDestinationMap[Orig];
      BasicBlock *New =
          BasicBlock::Create(C, Orig->getName() + ".licm", Orig->getParent());
      HoistDestinationMap[Orig] = New;
      DT->addNewBlock(New, HoistTarget);
      if (CurLoop->getParentLoop())
        CurLoop->getParentLoop()->addBasicBlockToLoop(New, *LI);
      ++NumCreatedBlocks;
      LLVM_DEBUG(dbgs() << "LICM created " << New->getName()
                        << " as hoist destination for " << Orig->getName()
                        << "\n");
      return New;
    };
    BasicBlock *HoistTrueDest = CreateHoistedBlock(TrueDest);
    BasicBlock *HoistFalseDest = CreateHoistedBlock(FalseDest);
    BasicBlock *HoistCommonSucc = CreateHoistedBlock(CommonSucc);

    // Link up these blocks with branches.
    if (!HoistCommonSucc->getTerminator()) {
      // The new common successor we've generated will branch to whatever that
      // hoist target branched to.
      BasicBlock *TargetSucc = HoistTarget->getSingleSuccessor();
      assert(TargetSucc && "Expected hoist target to have a single successor");
      HoistCommonSucc->moveBefore(TargetSucc);
      BranchInst::Create(TargetSucc, HoistCommonSucc);
    }
    if (!HoistTrueDest->getTerminator()) {
      HoistTrueDest->moveBefore(HoistCommonSucc);
      BranchInst::Create(HoistCommonSucc, HoistTrueDest);
    }
    if (!HoistFalseDest->getTerminator()) {
      HoistFalseDest->moveBefore(HoistCommonSucc);
      BranchInst::Create(HoistCommonSucc, HoistFalseDest);
    }

    // If BI is being cloned to what was originally the preheader then
    // HoistCommonSucc will now be the new preheader.
    if (HoistTarget == InitialPreheader) {
      // Phis in the loop header now need to use the new preheader.
      InitialPreheader->replaceSuccessorsPhiUsesWith(HoistCommonSucc);
      MSSAU.wireOldPredecessorsToNewImmediatePredecessor(
          HoistTarget->getSingleSuccessor(), HoistCommonSucc, {HoistTarget});
      // The new preheader dominates the loop header.
      DomTreeNode *PreheaderNode = DT->getNode(HoistCommonSucc);
      DomTreeNode *HeaderNode = DT->getNode(CurLoop->getHeader());
      DT->changeImmediateDominator(HeaderNode, PreheaderNode);
      // The preheader hoist destination is now the new preheader, with the
      // exception of the hoist destination of this branch.
      for (auto &Pair : HoistDestinationMap)
        if (Pair.second == InitialPreheader && Pair.first != BI->getParent())
          Pair.second = HoistCommonSucc;
    }

    // Now finally clone BI.
    ReplaceInstWithInst(
        HoistTarget->getTerminator(),
        BranchInst::Create(HoistTrueDest, HoistFalseDest, BI->getCondition()));
    ++NumClonedBranches;

    assert(CurLoop->getLoopPreheader() &&
           "Hoisting blocks should not have destroyed preheader");
    return HoistDestinationMap[BB];
  }
};
} // namespace

/// Walk the specified region of the CFG (defined by all blocks dominated by
/// the specified block, and that are in the current loop) in depth first
/// order w.r.t the DominatorTree.  This allows us to visit definitions before
/// uses, allowing us to hoist a loop body in one pass without iteration.
///
bool llvm::hoistRegion(DomTreeNode *N, AAResults *AA, LoopInfo *LI,
                       DominatorTree *DT, AssumptionCache *AC,
                       TargetLibraryInfo *TLI, Loop *CurLoop,
                       MemorySSAUpdater &MSSAU, ScalarEvolution *SE,
                       ICFLoopSafetyInfo *SafetyInfo,
                       SinkAndHoistLICMFlags &Flags,
                       OptimizationRemarkEmitter *ORE, bool LoopNestMode,
                       bool AllowSpeculation) {
  // Verify inputs.
  assert(N != nullptr && AA != nullptr && LI != nullptr && DT != nullptr &&
         CurLoop != nullptr && SafetyInfo != nullptr &&
         "Unexpected input to hoistRegion.");

  ControlFlowHoister CFH(LI, DT, CurLoop, MSSAU);

  // Keep track of instructions that have been hoisted, as they may need to be
  // re-hoisted if they end up not dominating all of their uses.
  SmallVector<Instruction *, 16> HoistedInstructions;

  // For PHI hoisting to work we need to hoist blocks before their successors.
  // We can do this by iterating through the blocks in the loop in reverse
  // post-order.
  LoopBlocksRPO Worklist(CurLoop);
  Worklist.perform(LI);
  bool Changed = false;
  BasicBlock *Preheader = CurLoop->getLoopPreheader();
  for (BasicBlock *BB : Worklist) {
    // Only need to process the contents of this block if it is not part of a
    // subloop (which would already have been processed).
    if (!LoopNestMode && inSubLoop(BB, CurLoop, LI))
      continue;

    for (Instruction &I : llvm::make_early_inc_range(*BB)) {
      // Try hoisting the instruction out to the preheader.  We can only do
      // this if all of the operands of the instruction are loop invariant and
      // if it is safe to hoist the instruction. We also check block frequency
      // to make sure instruction only gets hoisted into colder blocks.
      // TODO: It may be safe to hoist if we are hoisting to a conditional block
      // and we have accurately duplicated the control flow from the loop header
      // to that block.
      if (CurLoop->hasLoopInvariantOperands(&I) &&
          canSinkOrHoistInst(I, AA, DT, CurLoop, MSSAU, true, Flags, ORE) &&
          isSafeToExecuteUnconditionally(
              I, DT, TLI, CurLoop, SafetyInfo, ORE,
              Preheader->getTerminator(), AC, AllowSpeculation)) {
        hoist(I, DT, CurLoop, CFH.getOrCreateHoistedBlock(BB), SafetyInfo,
              MSSAU, SE, ORE);
        HoistedInstructions.push_back(&I);
        Changed = true;
        continue;
      }

      // Attempt to remove floating point division out of the loop by
      // converting it to a reciprocal multiplication.
      if (I.getOpcode() == Instruction::FDiv && I.hasAllowReciprocal() &&
          CurLoop->isLoopInvariant(I.getOperand(1))) {
        auto Divisor = I.getOperand(1);
        auto One = llvm::ConstantFP::get(Divisor->getType(), 1.0);
        auto ReciprocalDivisor = BinaryOperator::CreateFDiv(One, Divisor);
        ReciprocalDivisor->setFastMathFlags(I.getFastMathFlags());
        SafetyInfo->insertInstructionTo(ReciprocalDivisor, I.getParent());
        ReciprocalDivisor->insertBefore(&I);

        auto Product =
            BinaryOperator::CreateFMul(I.getOperand(0), ReciprocalDivisor);
        Product->setFastMathFlags(I.getFastMathFlags());
        SafetyInfo->insertInstructionTo(Product, I.getParent());
        Product->insertAfter(&I);
        I.replaceAllUsesWith(Product);
        eraseInstruction(I, *SafetyInfo, MSSAU);

        hoist(*ReciprocalDivisor, DT, CurLoop, CFH.getOrCreateHoistedBlock(BB),
              SafetyInfo, MSSAU, SE, ORE);
        HoistedInstructions.push_back(ReciprocalDivisor);
        Changed = true;
        continue;
      }

      auto IsInvariantStart = [&](Instruction &I) {
        using namespace PatternMatch;
        return I.use_empty() &&
               match(&I, m_Intrinsic<Intrinsic::invariant_start>());
      };
      auto MustExecuteWithoutWritesBefore = [&](Instruction &I) {
        return SafetyInfo->isGuaranteedToExecute(I, DT, CurLoop) &&
               SafetyInfo->doesNotWriteMemoryBefore(I, CurLoop);
      };
      if ((IsInvariantStart(I) || isGuard(&I)) &&
          CurLoop->hasLoopInvariantOperands(&I) &&
          MustExecuteWithoutWritesBefore(I)) {
        hoist(I, DT, CurLoop, CFH.getOrCreateHoistedBlock(BB), SafetyInfo,
              MSSAU, SE, ORE);
        HoistedInstructions.push_back(&I);
        Changed = true;
        continue;
      }

      if (PHINode *PN = dyn_cast<PHINode>(&I)) {
        if (CFH.canHoistPHI(PN)) {
          // Redirect incoming blocks first to ensure that we create hoisted
          // versions of those blocks before we hoist the phi.
          for (unsigned int i = 0; i < PN->getNumIncomingValues(); ++i)
            PN->setIncomingBlock(
                i, CFH.getOrCreateHoistedBlock(PN->getIncomingBlock(i)));
          hoist(*PN, DT, CurLoop, CFH.getOrCreateHoistedBlock(BB), SafetyInfo,
                MSSAU, SE, ORE);
          assert(DT->dominates(PN, BB) && "Conditional PHIs not expected");
          Changed = true;
          continue;
        }
      }

      // Try to reassociate instructions so that part of computations can be
      // done out of loop.
      if (hoistArithmetics(I, *CurLoop, *SafetyInfo, MSSAU, AC, DT)) {
        Changed = true;
        continue;
      }

      // Remember possibly hoistable branches so we can actually hoist them
      // later if needed.
      if (BranchInst *BI = dyn_cast<BranchInst>(&I))
        CFH.registerPossiblyHoistableBranch(BI);
    }
  }

  // If we hoisted instructions to a conditional block they may not dominate
  // their uses that weren't hoisted (such as phis where some operands are not
  // loop invariant). If so make them unconditional by moving them to their
  // immediate dominator. We iterate through the instructions in reverse order
  // which ensures that when we rehoist an instruction we rehoist its operands,
  // and also keep track of where in the block we are rehoisting to make sure
  // that we rehoist instructions before the instructions that use them.
  Instruction *HoistPoint = nullptr;
  if (ControlFlowHoisting) {
    for (Instruction *I : reverse(HoistedInstructions)) {
      if (!llvm::all_of(I->uses(),
                        [&](Use &U) { return DT->dominates(I, U); })) {
        BasicBlock *Dominator =
            DT->getNode(I->getParent())->getIDom()->getBlock();
        if (!HoistPoint || !DT->dominates(HoistPoint->getParent(), Dominator)) {
          if (HoistPoint)
            assert(DT->dominates(Dominator, HoistPoint->getParent()) &&
                   "New hoist point expected to dominate old hoist point");
          HoistPoint = Dominator->getTerminator();
        }
        LLVM_DEBUG(dbgs() << "LICM rehoisting to "
                          << HoistPoint->getParent()->getNameOrAsOperand()
                          << ": " << *I << "\n");
<<<<<<< HEAD
        moveInstructionBefore(*I, HoistPoint->getIterator(), *SafetyInfo, MSSAU, SE);
=======
        moveInstructionBefore(*I, HoistPoint->getIterator(), *SafetyInfo, MSSAU,
                              SE);
>>>>>>> f2464ca3
        HoistPoint = I;
        Changed = true;
      }
    }
  }
  if (VerifyMemorySSA)
    MSSAU.getMemorySSA()->verifyMemorySSA();

    // Now that we've finished hoisting make sure that LI and DT are still
    // valid.
#ifdef EXPENSIVE_CHECKS
  if (Changed) {
    assert(DT->verify(DominatorTree::VerificationLevel::Fast) &&
           "Dominator tree verification failed");
    LI->verify(*DT);
  }
#endif

  return Changed;
}

// Return true if LI is invariant within scope of the loop. LI is invariant if
// CurLoop is dominated by an invariant.start representing the same memory
// location and size as the memory location LI loads from, and also the
// invariant.start has no uses.
static bool isLoadInvariantInLoop(LoadInst *LI, DominatorTree *DT,
                                  Loop *CurLoop) {
  Value *Addr = LI->getPointerOperand();
  const DataLayout &DL = LI->getModule()->getDataLayout();
  const TypeSize LocSizeInBits = DL.getTypeSizeInBits(LI->getType());

  // It is not currently possible for clang to generate an invariant.start
  // intrinsic with scalable vector types because we don't support thread local
  // sizeless types and we don't permit sizeless types in structs or classes.
  // Furthermore, even if support is added for this in future the intrinsic
  // itself is defined to have a size of -1 for variable sized objects. This
  // makes it impossible to verify if the intrinsic envelops our region of
  // interest. For example, both <vscale x 32 x i8> and <vscale x 16 x i8>
  // types would have a -1 parameter, but the former is clearly double the size
  // of the latter.
  if (LocSizeInBits.isScalable())
    return false;

  // If we've ended up at a global/constant, bail. We shouldn't be looking at
  // uselists for non-local Values in a loop pass.
  if (isa<Constant>(Addr))
    return false;

  unsigned UsesVisited = 0;
  // Traverse all uses of the load operand value, to see if invariant.start is
  // one of the uses, and whether it dominates the load instruction.
  for (auto *U : Addr->users()) {
    // Avoid traversing for Load operand with high number of users.
    if (++UsesVisited > MaxNumUsesTraversed)
      return false;
    IntrinsicInst *II = dyn_cast<IntrinsicInst>(U);
    // If there are escaping uses of invariant.start instruction, the load maybe
    // non-invariant.
    if (!II || II->getIntrinsicID() != Intrinsic::invariant_start ||
        !II->use_empty())
      continue;
    ConstantInt *InvariantSize = cast<ConstantInt>(II->getArgOperand(0));
    // The intrinsic supports having a -1 argument for variable sized objects
    // so we should check for that here.
    if (InvariantSize->isNegative())
      continue;
    uint64_t InvariantSizeInBits = InvariantSize->getSExtValue() * 8;
    // Confirm the invariant.start location size contains the load operand size
    // in bits. Also, the invariant.start should dominate the load, and we
    // should not hoist the load out of a loop that contains this dominating
    // invariant.start.
    if (LocSizeInBits.getFixedValue() <= InvariantSizeInBits &&
        DT->properlyDominates(II->getParent(), CurLoop->getHeader()))
      return true;
  }

  return false;
}

namespace {
/// Return true if-and-only-if we know how to (mechanically) both hoist and
/// sink a given instruction out of a loop.  Does not address legality
/// concerns such as aliasing or speculation safety.
bool isHoistableAndSinkableInst(Instruction &I) {
  // Only these instructions are hoistable/sinkable.
  return (isa<LoadInst>(I) || isa<StoreInst>(I) || isa<CallInst>(I) ||
          isa<FenceInst>(I) || isa<CastInst>(I) || isa<UnaryOperator>(I) ||
          isa<BinaryOperator>(I) || isa<SelectInst>(I) ||
          isa<GetElementPtrInst>(I) || isa<CmpInst>(I) ||
          isa<InsertElementInst>(I) || isa<ExtractElementInst>(I) ||
          isa<ShuffleVectorInst>(I) || isa<ExtractValueInst>(I) ||
          isa<InsertValueInst>(I) || isa<FreezeInst>(I));
}
/// Return true if MSSA knows there are no MemoryDefs in the loop.
bool isReadOnly(const MemorySSAUpdater &MSSAU, const Loop *L) {
  for (auto *BB : L->getBlocks())
    if (MSSAU.getMemorySSA()->getBlockDefs(BB))
      return false;
  return true;
}

/// Return true if I is the only Instruction with a MemoryAccess in L.
bool isOnlyMemoryAccess(const Instruction *I, const Loop *L,
                        const MemorySSAUpdater &MSSAU) {
  for (auto *BB : L->getBlocks())
    if (auto *Accs = MSSAU.getMemorySSA()->getBlockAccesses(BB)) {
      int NotAPhi = 0;
      for (const auto &Acc : *Accs) {
        if (isa<MemoryPhi>(&Acc))
          continue;
        const auto *MUD = cast<MemoryUseOrDef>(&Acc);
        if (MUD->getMemoryInst() != I || NotAPhi++ == 1)
          return false;
      }
    }
  return true;
}
}

static MemoryAccess *getClobberingMemoryAccess(MemorySSA &MSSA,
                                               BatchAAResults &BAA,
                                               SinkAndHoistLICMFlags &Flags,
                                               MemoryUseOrDef *MA) {
  // See declaration of SetLicmMssaOptCap for usage details.
  if (Flags.tooManyClobberingCalls())
    return MA->getDefiningAccess();

  MemoryAccess *Source =
      MSSA.getSkipSelfWalker()->getClobberingMemoryAccess(MA, BAA);
  Flags.incrementClobberingCalls();
  return Source;
}

bool llvm::canSinkOrHoistInst(Instruction &I, AAResults *AA, DominatorTree *DT,
                              Loop *CurLoop, MemorySSAUpdater &MSSAU,
                              bool TargetExecutesOncePerLoop,
                              SinkAndHoistLICMFlags &Flags,
                              OptimizationRemarkEmitter *ORE) {
  // If we don't understand the instruction, bail early.
  if (!isHoistableAndSinkableInst(I))
    return false;

  MemorySSA *MSSA = MSSAU.getMemorySSA();
  // Loads have extra constraints we have to verify before we can hoist them.
  if (LoadInst *LI = dyn_cast<LoadInst>(&I)) {
    if (!LI->isUnordered())
      return false; // Don't sink/hoist volatile or ordered atomic loads!

    // Loads from constant memory are always safe to move, even if they end up
    // in the same alias set as something that ends up being modified.
    if (!isModSet(AA->getModRefInfoMask(LI->getOperand(0))))
      return true;
    if (LI->hasMetadata(LLVMContext::MD_invariant_load))
      return true;

    if (LI->isAtomic() && !TargetExecutesOncePerLoop)
      return false; // Don't risk duplicating unordered loads

    // This checks for an invariant.start dominating the load.
    if (isLoadInvariantInLoop(LI, DT, CurLoop))
      return true;

    auto MU = cast<MemoryUse>(MSSA->getMemoryAccess(LI));

    bool InvariantGroup = LI->hasMetadata(LLVMContext::MD_invariant_group);

    bool Invalidated = pointerInvalidatedByLoop(
        MSSA, MU, CurLoop, I, Flags, InvariantGroup);
    // Check loop-invariant address because this may also be a sinkable load
    // whose address is not necessarily loop-invariant.
    if (ORE && Invalidated && CurLoop->isLoopInvariant(LI->getPointerOperand()))
      ORE->emit([&]() {
        return OptimizationRemarkMissed(
                   DEBUG_TYPE, "LoadWithLoopInvariantAddressInvalidated", LI)
               << "failed to move load with loop-invariant address "
                  "because the loop may invalidate its value";
      });

    return !Invalidated;
  } else if (CallInst *CI = dyn_cast<CallInst>(&I)) {
    // Don't sink or hoist dbg info; it's legal, but not useful.
    if (isa<DbgInfoIntrinsic>(I))
      return false;

    // Don't sink calls which can throw.
    if (CI->mayThrow())
      return false;

    // Convergent attribute has been used on operations that involve
    // inter-thread communication which results are implicitly affected by the
    // enclosing control flows. It is not safe to hoist or sink such operations
    // across control flow.
    if (CI->isConvergent())
      return false;

    using namespace PatternMatch;
    if (match(CI, m_Intrinsic<Intrinsic::assume>()))
      // Assumes don't actually alias anything or throw
      return true;

    // Handle simple cases by querying alias analysis.
    MemoryEffects Behavior = AA->getMemoryEffects(CI);

    // FIXME: we don't handle the semantics of thread local well. So that the
    // address of thread locals are fake constants in coroutines. So We forbid
    // to treat onlyReadsMemory call in coroutines as constants now. Note that
    // it is possible to hide a thread local access in a onlyReadsMemory call.
    // Remove this check after we handle the semantics of thread locals well.
    if (Behavior.onlyReadsMemory() && CI->getFunction()->isPresplitCoroutine())
      return false;

    if (Behavior.doesNotAccessMemory())
      return true;
    if (Behavior.onlyReadsMemory()) {
      // A readonly argmemonly function only reads from memory pointed to by
      // it's arguments with arbitrary offsets.  If we can prove there are no
      // writes to this memory in the loop, we can hoist or sink.
      if (Behavior.onlyAccessesArgPointees()) {
        // TODO: expand to writeable arguments
        for (Value *Op : CI->args())
          if (Op->getType()->isPointerTy() &&
              pointerInvalidatedByLoop(
                  MSSA, cast<MemoryUse>(MSSA->getMemoryAccess(CI)), CurLoop, I,
                  Flags, /*InvariantGroup=*/false))
            return false;
        return true;
      }

      // If this call only reads from memory and there are no writes to memory
      // in the loop, we can hoist or sink the call as appropriate.
      if (isReadOnly(MSSAU, CurLoop))
        return true;
    }

    // FIXME: This should use mod/ref information to see if we can hoist or
    // sink the call.

    return false;
  } else if (auto *FI = dyn_cast<FenceInst>(&I)) {
    // Fences alias (most) everything to provide ordering.  For the moment,
    // just give up if there are any other memory operations in the loop.
    return isOnlyMemoryAccess(FI, CurLoop, MSSAU);
  } else if (auto *SI = dyn_cast<StoreInst>(&I)) {
    if (!SI->isUnordered())
      return false; // Don't sink/hoist volatile or ordered atomic store!

    // We can only hoist a store that we can prove writes a value which is not
    // read or overwritten within the loop.  For those cases, we fallback to
    // load store promotion instead.  TODO: We can extend this to cases where
    // there is exactly one write to the location and that write dominates an
    // arbitrary number of reads in the loop.
    if (isOnlyMemoryAccess(SI, CurLoop, MSSAU))
      return true;
    // If there are more accesses than the Promotion cap, then give up as we're
    // not walking a list that long.
    if (Flags.tooManyMemoryAccesses())
      return false;

    auto *SIMD = MSSA->getMemoryAccess(SI);
    BatchAAResults BAA(*AA);
    auto *Source = getClobberingMemoryAccess(*MSSA, BAA, Flags, SIMD);
    // Make sure there are no clobbers inside the loop.
    if (!MSSA->isLiveOnEntryDef(Source) &&
           CurLoop->contains(Source->getBlock()))
      return false;

    // If there are interfering Uses (i.e. their defining access is in the
    // loop), or ordered loads (stored as Defs!), don't move this store.
    // Could do better here, but this is conservatively correct.
    // TODO: Cache set of Uses on the first walk in runOnLoop, update when
    // moving accesses. Can also extend to dominating uses.
    for (auto *BB : CurLoop->getBlocks())
      if (auto *Accesses = MSSA->getBlockAccesses(BB)) {
        for (const auto &MA : *Accesses)
          if (const auto *MU = dyn_cast<MemoryUse>(&MA)) {
            auto *MD = getClobberingMemoryAccess(*MSSA, BAA, Flags,
                const_cast<MemoryUse *>(MU));
            if (!MSSA->isLiveOnEntryDef(MD) &&
                CurLoop->contains(MD->getBlock()))
              return false;
            // Disable hoisting past potentially interfering loads. Optimized
            // Uses may point to an access outside the loop, as getClobbering
            // checks the previous iteration when walking the backedge.
            // FIXME: More precise: no Uses that alias SI.
            if (!Flags.getIsSink() && !MSSA->dominates(SIMD, MU))
              return false;
          } else if (const auto *MD = dyn_cast<MemoryDef>(&MA)) {
            if (auto *LI = dyn_cast<LoadInst>(MD->getMemoryInst())) {
              (void)LI; // Silence warning.
              assert(!LI->isUnordered() && "Expected unordered load");
              return false;
            }
            // Any call, while it may not be clobbering SI, it may be a use.
            if (auto *CI = dyn_cast<CallInst>(MD->getMemoryInst())) {
              // Check if the call may read from the memory location written
              // to by SI. Check CI's attributes and arguments; the number of
              // such checks performed is limited above by NoOfMemAccTooLarge.
              ModRefInfo MRI = BAA.getModRefInfo(CI, MemoryLocation::get(SI));
              if (isModOrRefSet(MRI))
                return false;
            }
          }
      }
    return true;
  }

  assert(!I.mayReadOrWriteMemory() && "unhandled aliasing");

  // We've established mechanical ability and aliasing, it's up to the caller
  // to check fault safety
  return true;
}

/// Returns true if a PHINode is a trivially replaceable with an
/// Instruction.
/// This is true when all incoming values are that instruction.
/// This pattern occurs most often with LCSSA PHI nodes.
///
static bool isTriviallyReplaceablePHI(const PHINode &PN, const Instruction &I) {
  for (const Value *IncValue : PN.incoming_values())
    if (IncValue != &I)
      return false;

  return true;
}

/// Return true if the instruction is foldable in the loop.
static bool isFoldableInLoop(const Instruction &I, const Loop *CurLoop,
                         const TargetTransformInfo *TTI) {
  if (auto *GEP = dyn_cast<GetElementPtrInst>(&I)) {
    InstructionCost CostI =
        TTI->getInstructionCost(&I, TargetTransformInfo::TCK_SizeAndLatency);
    if (CostI != TargetTransformInfo::TCC_Free)
      return false;
    // For a GEP, we cannot simply use getInstructionCost because currently
    // it optimistically assumes that a GEP will fold into addressing mode
    // regardless of its users.
    const BasicBlock *BB = GEP->getParent();
    for (const User *U : GEP->users()) {
      const Instruction *UI = cast<Instruction>(U);
      if (CurLoop->contains(UI) &&
          (BB != UI->getParent() ||
           (!isa<StoreInst>(UI) && !isa<LoadInst>(UI))))
        return false;
    }
    return true;
  }

  return false;
}

/// Return true if the only users of this instruction are outside of
/// the loop. If this is true, we can sink the instruction to the exit
/// blocks of the loop.
///
/// We also return true if the instruction could be folded away in lowering.
/// (e.g.,  a GEP can be folded into a load as an addressing mode in the loop).
static bool isNotUsedOrFoldableInLoop(const Instruction &I, const Loop *CurLoop,
                                      const LoopSafetyInfo *SafetyInfo,
                                      TargetTransformInfo *TTI,
                                      bool &FoldableInLoop, bool LoopNestMode) {
  const auto &BlockColors = SafetyInfo->getBlockColors();
  bool IsFoldable = isFoldableInLoop(I, CurLoop, TTI);
  for (const User *U : I.users()) {
    const Instruction *UI = cast<Instruction>(U);
    if (const PHINode *PN = dyn_cast<PHINode>(UI)) {
      const BasicBlock *BB = PN->getParent();
      // We cannot sink uses in catchswitches.
      if (isa<CatchSwitchInst>(BB->getTerminator()))
        return false;

      // We need to sink a callsite to a unique funclet.  Avoid sinking if the
      // phi use is too muddled.
      if (isa<CallInst>(I))
        if (!BlockColors.empty() &&
            BlockColors.find(const_cast<BasicBlock *>(BB))->second.size() != 1)
          return false;

      if (LoopNestMode) {
        while (isa<PHINode>(UI) && UI->hasOneUser() &&
               UI->getNumOperands() == 1) {
          if (!CurLoop->contains(UI))
            break;
          UI = cast<Instruction>(UI->user_back());
        }
      }
    }

    if (CurLoop->contains(UI)) {
      if (IsFoldable) {
        FoldableInLoop = true;
        continue;
      }
      return false;
    }
  }
  return true;
}

static Instruction *cloneInstructionInExitBlock(
    Instruction &I, BasicBlock &ExitBlock, PHINode &PN, const LoopInfo *LI,
    const LoopSafetyInfo *SafetyInfo, MemorySSAUpdater &MSSAU) {
  Instruction *New;
  if (auto *CI = dyn_cast<CallInst>(&I)) {
    const auto &BlockColors = SafetyInfo->getBlockColors();

    // Sinking call-sites need to be handled differently from other
    // instructions.  The cloned call-site needs a funclet bundle operand
    // appropriate for its location in the CFG.
    SmallVector<OperandBundleDef, 1> OpBundles;
    for (unsigned BundleIdx = 0, BundleEnd = CI->getNumOperandBundles();
         BundleIdx != BundleEnd; ++BundleIdx) {
      OperandBundleUse Bundle = CI->getOperandBundleAt(BundleIdx);
      if (Bundle.getTagID() == LLVMContext::OB_funclet)
        continue;

      OpBundles.emplace_back(Bundle);
    }

    if (!BlockColors.empty()) {
      const ColorVector &CV = BlockColors.find(&ExitBlock)->second;
      assert(CV.size() == 1 && "non-unique color for exit block!");
      BasicBlock *BBColor = CV.front();
      Instruction *EHPad = BBColor->getFirstNonPHI();
      if (EHPad->isEHPad())
        OpBundles.emplace_back("funclet", EHPad);
    }

    New = CallInst::Create(CI, OpBundles);
  } else {
    New = I.clone();
  }

  New->insertInto(&ExitBlock, ExitBlock.getFirstInsertionPt());
  if (!I.getName().empty())
    New->setName(I.getName() + ".le");

  if (MSSAU.getMemorySSA()->getMemoryAccess(&I)) {
    // Create a new MemoryAccess and let MemorySSA set its defining access.
    MemoryAccess *NewMemAcc = MSSAU.createMemoryAccessInBB(
        New, nullptr, New->getParent(), MemorySSA::Beginning);
    if (NewMemAcc) {
      if (auto *MemDef = dyn_cast<MemoryDef>(NewMemAcc))
        MSSAU.insertDef(MemDef, /*RenameUses=*/true);
      else {
        auto *MemUse = cast<MemoryUse>(NewMemAcc);
        MSSAU.insertUse(MemUse, /*RenameUses=*/true);
      }
    }
  }

  // Build LCSSA PHI nodes for any in-loop operands (if legal).  Note that
  // this is particularly cheap because we can rip off the PHI node that we're
  // replacing for the number and blocks of the predecessors.
  // OPT: If this shows up in a profile, we can instead finish sinking all
  // invariant instructions, and then walk their operands to re-establish
  // LCSSA. That will eliminate creating PHI nodes just to nuke them when
  // sinking bottom-up.
  for (Use &Op : New->operands())
    if (LI->wouldBeOutOfLoopUseRequiringLCSSA(Op.get(), PN.getParent())) {
      auto *OInst = cast<Instruction>(Op.get());
      PHINode *OpPN =
          PHINode::Create(OInst->getType(), PN.getNumIncomingValues(),
                          OInst->getName() + ".lcssa");
      OpPN->insertBefore(ExitBlock.begin());
      for (unsigned i = 0, e = PN.getNumIncomingValues(); i != e; ++i)
        OpPN->addIncoming(OInst, PN.getIncomingBlock(i));
      Op = OpPN;
    }
  return New;
}

static void eraseInstruction(Instruction &I, ICFLoopSafetyInfo &SafetyInfo,
                             MemorySSAUpdater &MSSAU) {
  MSSAU.removeMemoryAccess(&I);
  SafetyInfo.removeInstruction(&I);
  I.eraseFromParent();
}

static void moveInstructionBefore(Instruction &I, BasicBlock::iterator Dest,
                                  ICFLoopSafetyInfo &SafetyInfo,
                                  MemorySSAUpdater &MSSAU,
                                  ScalarEvolution *SE) {
  SafetyInfo.removeInstruction(&I);
  SafetyInfo.insertInstructionTo(&I, Dest->getParent());
  I.moveBefore(*Dest->getParent(), Dest);
  if (MemoryUseOrDef *OldMemAcc = cast_or_null<MemoryUseOrDef>(
          MSSAU.getMemorySSA()->getMemoryAccess(&I)))
<<<<<<< HEAD
    MSSAU.moveToPlace(OldMemAcc, Dest->getParent(), MemorySSA::BeforeTerminator);
=======
    MSSAU.moveToPlace(OldMemAcc, Dest->getParent(),
                      MemorySSA::BeforeTerminator);
>>>>>>> f2464ca3
  if (SE)
    SE->forgetBlockAndLoopDispositions(&I);
}

static Instruction *sinkThroughTriviallyReplaceablePHI(
    PHINode *TPN, Instruction *I, LoopInfo *LI,
    SmallDenseMap<BasicBlock *, Instruction *, 32> &SunkCopies,
    const LoopSafetyInfo *SafetyInfo, const Loop *CurLoop,
    MemorySSAUpdater &MSSAU) {
  assert(isTriviallyReplaceablePHI(*TPN, *I) &&
         "Expect only trivially replaceable PHI");
  BasicBlock *ExitBlock = TPN->getParent();
  Instruction *New;
  auto It = SunkCopies.find(ExitBlock);
  if (It != SunkCopies.end())
    New = It->second;
  else
    New = SunkCopies[ExitBlock] = cloneInstructionInExitBlock(
        *I, *ExitBlock, *TPN, LI, SafetyInfo, MSSAU);
  return New;
}

static bool canSplitPredecessors(PHINode *PN, LoopSafetyInfo *SafetyInfo) {
  BasicBlock *BB = PN->getParent();
  if (!BB->canSplitPredecessors())
    return false;
  // It's not impossible to split EHPad blocks, but if BlockColors already exist
  // it require updating BlockColors for all offspring blocks accordingly. By
  // skipping such corner case, we can make updating BlockColors after splitting
  // predecessor fairly simple.
  if (!SafetyInfo->getBlockColors().empty() && BB->getFirstNonPHI()->isEHPad())
    return false;
  for (BasicBlock *BBPred : predecessors(BB)) {
    if (isa<IndirectBrInst>(BBPred->getTerminator()))
      return false;
  }
  return true;
}

static void splitPredecessorsOfLoopExit(PHINode *PN, DominatorTree *DT,
                                        LoopInfo *LI, const Loop *CurLoop,
                                        LoopSafetyInfo *SafetyInfo,
                                        MemorySSAUpdater *MSSAU) {
#ifndef NDEBUG
  SmallVector<BasicBlock *, 32> ExitBlocks;
  CurLoop->getUniqueExitBlocks(ExitBlocks);
  SmallPtrSet<BasicBlock *, 32> ExitBlockSet(ExitBlocks.begin(),
                                             ExitBlocks.end());
#endif
  BasicBlock *ExitBB = PN->getParent();
  assert(ExitBlockSet.count(ExitBB) && "Expect the PHI is in an exit block.");

  // Split predecessors of the loop exit to make instructions in the loop are
  // exposed to exit blocks through trivially replaceable PHIs while keeping the
  // loop in the canonical form where each predecessor of each exit block should
  // be contained within the loop. For example, this will convert the loop below
  // from
  //
  // LB1:
  //   %v1 =
  //   br %LE, %LB2
  // LB2:
  //   %v2 =
  //   br %LE, %LB1
  // LE:
  //   %p = phi [%v1, %LB1], [%v2, %LB2] <-- non-trivially replaceable
  //
  // to
  //
  // LB1:
  //   %v1 =
  //   br %LE.split, %LB2
  // LB2:
  //   %v2 =
  //   br %LE.split2, %LB1
  // LE.split:
  //   %p1 = phi [%v1, %LB1]  <-- trivially replaceable
  //   br %LE
  // LE.split2:
  //   %p2 = phi [%v2, %LB2]  <-- trivially replaceable
  //   br %LE
  // LE:
  //   %p = phi [%p1, %LE.split], [%p2, %LE.split2]
  //
  const auto &BlockColors = SafetyInfo->getBlockColors();
  SmallSetVector<BasicBlock *, 8> PredBBs(pred_begin(ExitBB), pred_end(ExitBB));
  while (!PredBBs.empty()) {
    BasicBlock *PredBB = *PredBBs.begin();
    assert(CurLoop->contains(PredBB) &&
           "Expect all predecessors are in the loop");
    if (PN->getBasicBlockIndex(PredBB) >= 0) {
      BasicBlock *NewPred = SplitBlockPredecessors(
          ExitBB, PredBB, ".split.loop.exit", DT, LI, MSSAU, true);
      // Since we do not allow splitting EH-block with BlockColors in
      // canSplitPredecessors(), we can simply assign predecessor's color to
      // the new block.
      if (!BlockColors.empty())
        // Grab a reference to the ColorVector to be inserted before getting the
        // reference to the vector we are copying because inserting the new
        // element in BlockColors might cause the map to be reallocated.
        SafetyInfo->copyColors(NewPred, PredBB);
    }
    PredBBs.remove(PredBB);
  }
}

/// When an instruction is found to only be used outside of the loop, this
/// function moves it to the exit blocks and patches up SSA form as needed.
/// This method is guaranteed to remove the original instruction from its
/// position, and may either delete it or move it to outside of the loop.
///
static bool sink(Instruction &I, LoopInfo *LI, DominatorTree *DT,
                 const Loop *CurLoop, ICFLoopSafetyInfo *SafetyInfo,
                 MemorySSAUpdater &MSSAU, OptimizationRemarkEmitter *ORE) {
  bool Changed = false;
  LLVM_DEBUG(dbgs() << "LICM sinking instruction: " << I << "\n");

  // Iterate over users to be ready for actual sinking. Replace users via
  // unreachable blocks with undef and make all user PHIs trivially replaceable.
  SmallPtrSet<Instruction *, 8> VisitedUsers;
  for (Value::user_iterator UI = I.user_begin(), UE = I.user_end(); UI != UE;) {
    auto *User = cast<Instruction>(*UI);
    Use &U = UI.getUse();
    ++UI;

    if (VisitedUsers.count(User) || CurLoop->contains(User))
      continue;

    if (!DT->isReachableFromEntry(User->getParent())) {
      U = PoisonValue::get(I.getType());
      Changed = true;
      continue;
    }

    // The user must be a PHI node.
    PHINode *PN = cast<PHINode>(User);

    // Surprisingly, instructions can be used outside of loops without any
    // exits.  This can only happen in PHI nodes if the incoming block is
    // unreachable.
    BasicBlock *BB = PN->getIncomingBlock(U);
    if (!DT->isReachableFromEntry(BB)) {
      U = PoisonValue::get(I.getType());
      Changed = true;
      continue;
    }

    VisitedUsers.insert(PN);
    if (isTriviallyReplaceablePHI(*PN, I))
      continue;

    if (!canSplitPredecessors(PN, SafetyInfo))
      return Changed;

    // Split predecessors of the PHI so that we can make users trivially
    // replaceable.
    splitPredecessorsOfLoopExit(PN, DT, LI, CurLoop, SafetyInfo, &MSSAU);

    // Should rebuild the iterators, as they may be invalidated by
    // splitPredecessorsOfLoopExit().
    UI = I.user_begin();
    UE = I.user_end();
  }

  if (VisitedUsers.empty())
    return Changed;

  ORE->emit([&]() {
    return OptimizationRemark(DEBUG_TYPE, "InstSunk", &I)
           << "sinking " << ore::NV("Inst", &I);
  });
  if (isa<LoadInst>(I))
    ++NumMovedLoads;
  else if (isa<CallInst>(I))
    ++NumMovedCalls;
  ++NumSunk;

#ifndef NDEBUG
  SmallVector<BasicBlock *, 32> ExitBlocks;
  CurLoop->getUniqueExitBlocks(ExitBlocks);
  SmallPtrSet<BasicBlock *, 32> ExitBlockSet(ExitBlocks.begin(),
                                             ExitBlocks.end());
#endif

  // Clones of this instruction. Don't create more than one per exit block!
  SmallDenseMap<BasicBlock *, Instruction *, 32> SunkCopies;

  // If this instruction is only used outside of the loop, then all users are
  // PHI nodes in exit blocks due to LCSSA form. Just RAUW them with clones of
  // the instruction.
  // First check if I is worth sinking for all uses. Sink only when it is worth
  // across all uses.
  SmallSetVector<User*, 8> Users(I.user_begin(), I.user_end());
  for (auto *UI : Users) {
    auto *User = cast<Instruction>(UI);

    if (CurLoop->contains(User))
      continue;

    PHINode *PN = cast<PHINode>(User);
    assert(ExitBlockSet.count(PN->getParent()) &&
           "The LCSSA PHI is not in an exit block!");

    // The PHI must be trivially replaceable.
    Instruction *New = sinkThroughTriviallyReplaceablePHI(
        PN, &I, LI, SunkCopies, SafetyInfo, CurLoop, MSSAU);
    // As we sink the instruction out of the BB, drop its debug location.
    New->dropLocation();
    PN->replaceAllUsesWith(New);
    eraseInstruction(*PN, *SafetyInfo, MSSAU);
    Changed = true;
  }
  return Changed;
}

/// When an instruction is found to only use loop invariant operands that
/// is safe to hoist, this instruction is called to do the dirty work.
///
static void hoist(Instruction &I, const DominatorTree *DT, const Loop *CurLoop,
                  BasicBlock *Dest, ICFLoopSafetyInfo *SafetyInfo,
                  MemorySSAUpdater &MSSAU, ScalarEvolution *SE,
                  OptimizationRemarkEmitter *ORE) {
  LLVM_DEBUG(dbgs() << "LICM hoisting to " << Dest->getNameOrAsOperand() << ": "
                    << I << "\n");
  ORE->emit([&]() {
    return OptimizationRemark(DEBUG_TYPE, "Hoisted", &I) << "hoisting "
                                                         << ore::NV("Inst", &I);
  });

  // Metadata can be dependent on conditions we are hoisting above.
  // Conservatively strip all metadata on the instruction unless we were
  // guaranteed to execute I if we entered the loop, in which case the metadata
  // is valid in the loop preheader.
  // Similarly, If I is a call and it is not guaranteed to execute in the loop,
  // then moving to the preheader means we should strip attributes on the call
  // that can cause UB since we may be hoisting above conditions that allowed
  // inferring those attributes. They may not be valid at the preheader.
  if ((I.hasMetadataOtherThanDebugLoc() || isa<CallInst>(I)) &&
      // The check on hasMetadataOtherThanDebugLoc is to prevent us from burning
      // time in isGuaranteedToExecute if we don't actually have anything to
      // drop.  It is a compile time optimization, not required for correctness.
      !SafetyInfo->isGuaranteedToExecute(I, DT, CurLoop))
    I.dropUBImplyingAttrsAndMetadata();

  if (isa<PHINode>(I))
    // Move the new node to the end of the phi list in the destination block.
    moveInstructionBefore(I, Dest->getFirstNonPHIIt(), *SafetyInfo, MSSAU, SE);
  else
    // Move the new node to the destination block, before its terminator.
<<<<<<< HEAD
    moveInstructionBefore(I, Dest->getTerminator()->getIterator(), *SafetyInfo, MSSAU, SE);
=======
    moveInstructionBefore(I, Dest->getTerminator()->getIterator(), *SafetyInfo,
                          MSSAU, SE);
>>>>>>> f2464ca3

  I.updateLocationAfterHoist();

  if (isa<LoadInst>(I))
    ++NumMovedLoads;
  else if (isa<CallInst>(I))
    ++NumMovedCalls;
  ++NumHoisted;
}

/// Only sink or hoist an instruction if it is not a trapping instruction,
/// or if the instruction is known not to trap when moved to the preheader.
/// or if it is a trapping instruction and is guaranteed to execute.
static bool isSafeToExecuteUnconditionally(
    Instruction &Inst, const DominatorTree *DT, const TargetLibraryInfo *TLI,
    const Loop *CurLoop, const LoopSafetyInfo *SafetyInfo,
    OptimizationRemarkEmitter *ORE, const Instruction *CtxI,
    AssumptionCache *AC, bool AllowSpeculation) {
  if (AllowSpeculation &&
      isSafeToSpeculativelyExecute(&Inst, CtxI, AC, DT, TLI))
    return true;

  bool GuaranteedToExecute =
      SafetyInfo->isGuaranteedToExecute(Inst, DT, CurLoop);

  if (!GuaranteedToExecute) {
    auto *LI = dyn_cast<LoadInst>(&Inst);
    if (LI && CurLoop->isLoopInvariant(LI->getPointerOperand()))
      ORE->emit([&]() {
        return OptimizationRemarkMissed(
                   DEBUG_TYPE, "LoadWithLoopInvariantAddressCondExecuted", LI)
               << "failed to hoist load with loop-invariant address "
                  "because load is conditionally executed";
      });
  }

  return GuaranteedToExecute;
}

namespace {
class LoopPromoter : public LoadAndStorePromoter {
  Value *SomePtr; // Designated pointer to store to.
  SmallVectorImpl<BasicBlock *> &LoopExitBlocks;
  SmallVectorImpl<BasicBlock::iterator> &LoopInsertPts;
  SmallVectorImpl<MemoryAccess *> &MSSAInsertPts;
  PredIteratorCache &PredCache;
  MemorySSAUpdater &MSSAU;
  LoopInfo &LI;
  DebugLoc DL;
  Align Alignment;
  bool UnorderedAtomic;
  AAMDNodes AATags;
  ICFLoopSafetyInfo &SafetyInfo;
  bool CanInsertStoresInExitBlocks;
  ArrayRef<const Instruction *> Uses;

  // We're about to add a use of V in a loop exit block.  Insert an LCSSA phi
  // (if legal) if doing so would add an out-of-loop use to an instruction
  // defined in-loop.
  Value *maybeInsertLCSSAPHI(Value *V, BasicBlock *BB) const {
    if (!LI.wouldBeOutOfLoopUseRequiringLCSSA(V, BB))
      return V;

    Instruction *I = cast<Instruction>(V);
    // We need to create an LCSSA PHI node for the incoming value and
    // store that.
    PHINode *PN = PHINode::Create(I->getType(), PredCache.size(BB),
                                  I->getName() + ".lcssa");
    PN->insertBefore(BB->begin());
    for (BasicBlock *Pred : PredCache.get(BB))
      PN->addIncoming(I, Pred);
    return PN;
  }

public:
  LoopPromoter(Value *SP, ArrayRef<const Instruction *> Insts, SSAUpdater &S,
               SmallVectorImpl<BasicBlock *> &LEB,
               SmallVectorImpl<BasicBlock::iterator> &LIP,
               SmallVectorImpl<MemoryAccess *> &MSSAIP, PredIteratorCache &PIC,
               MemorySSAUpdater &MSSAU, LoopInfo &li, DebugLoc dl,
               Align Alignment, bool UnorderedAtomic, const AAMDNodes &AATags,
               ICFLoopSafetyInfo &SafetyInfo, bool CanInsertStoresInExitBlocks)
      : LoadAndStorePromoter(Insts, S), SomePtr(SP), LoopExitBlocks(LEB),
        LoopInsertPts(LIP), MSSAInsertPts(MSSAIP), PredCache(PIC), MSSAU(MSSAU),
        LI(li), DL(std::move(dl)), Alignment(Alignment),
        UnorderedAtomic(UnorderedAtomic), AATags(AATags),
        SafetyInfo(SafetyInfo),
        CanInsertStoresInExitBlocks(CanInsertStoresInExitBlocks), Uses(Insts) {}

  void insertStoresInLoopExitBlocks() {
    // Insert stores after in the loop exit blocks.  Each exit block gets a
    // store of the live-out values that feed them.  Since we've already told
    // the SSA updater about the defs in the loop and the preheader
    // definition, it is all set and we can start using it.
    DIAssignID *NewID = nullptr;
    for (unsigned i = 0, e = LoopExitBlocks.size(); i != e; ++i) {
      BasicBlock *ExitBlock = LoopExitBlocks[i];
      Value *LiveInValue = SSA.GetValueInMiddleOfBlock(ExitBlock);
      LiveInValue = maybeInsertLCSSAPHI(LiveInValue, ExitBlock);
      Value *Ptr = maybeInsertLCSSAPHI(SomePtr, ExitBlock);
      BasicBlock::iterator InsertPos = LoopInsertPts[i];
      StoreInst *NewSI = new StoreInst(LiveInValue, Ptr, InsertPos);
      if (UnorderedAtomic)
        NewSI->setOrdering(AtomicOrdering::Unordered);
      NewSI->setAlignment(Alignment);
      NewSI->setDebugLoc(DL);
      // Attach DIAssignID metadata to the new store, generating it on the
      // first loop iteration.
      if (i == 0) {
        // NewSI will have its DIAssignID set here if there are any stores in
        // Uses with a DIAssignID attachment. This merged ID will then be
        // attached to the other inserted stores (in the branch below).
        NewSI->mergeDIAssignID(Uses);
        NewID = cast_or_null<DIAssignID>(
            NewSI->getMetadata(LLVMContext::MD_DIAssignID));
      } else {
        // Attach the DIAssignID (or nullptr) merged from Uses in the branch
        // above.
        NewSI->setMetadata(LLVMContext::MD_DIAssignID, NewID);
      }

      if (AATags)
        NewSI->setAAMetadata(AATags);

      MemoryAccess *MSSAInsertPoint = MSSAInsertPts[i];
      MemoryAccess *NewMemAcc;
      if (!MSSAInsertPoint) {
        NewMemAcc = MSSAU.createMemoryAccessInBB(
            NewSI, nullptr, NewSI->getParent(), MemorySSA::Beginning);
      } else {
        NewMemAcc =
            MSSAU.createMemoryAccessAfter(NewSI, nullptr, MSSAInsertPoint);
      }
      MSSAInsertPts[i] = NewMemAcc;
      MSSAU.insertDef(cast<MemoryDef>(NewMemAcc), true);
      // FIXME: true for safety, false may still be correct.
    }
  }

  void doExtraRewritesBeforeFinalDeletion() override {
    if (CanInsertStoresInExitBlocks)
      insertStoresInLoopExitBlocks();
  }

  void instructionDeleted(Instruction *I) const override {
    SafetyInfo.removeInstruction(I);
    MSSAU.removeMemoryAccess(I);
  }

  bool shouldDelete(Instruction *I) const override {
    if (isa<StoreInst>(I))
      return CanInsertStoresInExitBlocks;
    return true;
  }
};

bool isNotCapturedBeforeOrInLoop(const Value *V, const Loop *L,
                                 DominatorTree *DT) {
  // We can perform the captured-before check against any instruction in the
  // loop header, as the loop header is reachable from any instruction inside
  // the loop.
  // TODO: ReturnCaptures=true shouldn't be necessary here.
  return !PointerMayBeCapturedBefore(V, /* ReturnCaptures */ true,
                                     /* StoreCaptures */ true,
                                     L->getHeader()->getTerminator(), DT);
}

/// Return true if we can prove that a caller cannot inspect the object if an
/// unwind occurs inside the loop.
bool isNotVisibleOnUnwindInLoop(const Value *Object, const Loop *L,
                                DominatorTree *DT) {
  bool RequiresNoCaptureBeforeUnwind;
  if (!isNotVisibleOnUnwind(Object, RequiresNoCaptureBeforeUnwind))
    return false;

  return !RequiresNoCaptureBeforeUnwind ||
         isNotCapturedBeforeOrInLoop(Object, L, DT);
}

bool isThreadLocalObject(const Value *Object, const Loop *L, DominatorTree *DT,
                         TargetTransformInfo *TTI) {
  // The object must be function-local to start with, and then not captured
  // before/in the loop.
  return (isIdentifiedFunctionLocal(Object) &&
          isNotCapturedBeforeOrInLoop(Object, L, DT)) ||
         (TTI->isSingleThreaded() || SingleThread);
}

} // namespace

/// Try to promote memory values to scalars by sinking stores out of the
/// loop and moving loads to before the loop.  We do this by looping over
/// the stores in the loop, looking for stores to Must pointers which are
/// loop invariant.
///
bool llvm::promoteLoopAccessesToScalars(
    const SmallSetVector<Value *, 8> &PointerMustAliases,
    SmallVectorImpl<BasicBlock *> &ExitBlocks,
    SmallVectorImpl<BasicBlock::iterator> &InsertPts,
    SmallVectorImpl<MemoryAccess *> &MSSAInsertPts, PredIteratorCache &PIC,
    LoopInfo *LI, DominatorTree *DT, AssumptionCache *AC,
    const TargetLibraryInfo *TLI, TargetTransformInfo *TTI, Loop *CurLoop,
    MemorySSAUpdater &MSSAU, ICFLoopSafetyInfo *SafetyInfo,
    OptimizationRemarkEmitter *ORE, bool AllowSpeculation,
    bool HasReadsOutsideSet) {
  // Verify inputs.
  assert(LI != nullptr && DT != nullptr && CurLoop != nullptr &&
         SafetyInfo != nullptr &&
         "Unexpected Input to promoteLoopAccessesToScalars");

  LLVM_DEBUG({
    dbgs() << "Trying to promote set of must-aliased pointers:\n";
    for (Value *Ptr : PointerMustAliases)
      dbgs() << "  " << *Ptr << "\n";
  });
  ++NumPromotionCandidates;

  Value *SomePtr = *PointerMustAliases.begin();
  BasicBlock *Preheader = CurLoop->getLoopPreheader();

  // It is not safe to promote a load/store from the loop if the load/store is
  // conditional.  For example, turning:
  //
  //    for () { if (c) *P += 1; }
  //
  // into:
  //
  //    tmp = *P;  for () { if (c) tmp +=1; } *P = tmp;
  //
  // is not safe, because *P may only be valid to access if 'c' is true.
  //
  // The safety property divides into two parts:
  // p1) The memory may not be dereferenceable on entry to the loop.  In this
  //    case, we can't insert the required load in the preheader.
  // p2) The memory model does not allow us to insert a store along any dynamic
  //    path which did not originally have one.
  //
  // If at least one store is guaranteed to execute, both properties are
  // satisfied, and promotion is legal.
  //
  // This, however, is not a necessary condition. Even if no store/load is
  // guaranteed to execute, we can still establish these properties.
  // We can establish (p1) by proving that hoisting the load into the preheader
  // is safe (i.e. proving dereferenceability on all paths through the loop). We
  // can use any access within the alias set to prove dereferenceability,
  // since they're all must alias.
  //
  // There are two ways establish (p2):
  // a) Prove the location is thread-local. In this case the memory model
  // requirement does not apply, and stores are safe to insert.
  // b) Prove a store dominates every exit block. In this case, if an exit
  // blocks is reached, the original dynamic path would have taken us through
  // the store, so inserting a store into the exit block is safe. Note that this
  // is different from the store being guaranteed to execute. For instance,
  // if an exception is thrown on the first iteration of the loop, the original
  // store is never executed, but the exit blocks are not executed either.

  bool DereferenceableInPH = false;
  bool StoreIsGuanteedToExecute = false;
  bool FoundLoadToPromote = false;
  // Goes from Unknown to either Safe or Unsafe, but can't switch between them.
  enum {
    StoreSafe,
    StoreUnsafe,
    StoreSafetyUnknown,
  } StoreSafety = StoreSafetyUnknown;

  SmallVector<Instruction *, 64> LoopUses;

  // We start with an alignment of one and try to find instructions that allow
  // us to prove better alignment.
  Align Alignment;
  // Keep track of which types of access we see
  bool SawUnorderedAtomic = false;
  bool SawNotAtomic = false;
  AAMDNodes AATags;

  const DataLayout &MDL = Preheader->getModule()->getDataLayout();

  // If there are reads outside the promoted set, then promoting stores is
  // definitely not safe.
  if (HasReadsOutsideSet)
    StoreSafety = StoreUnsafe;

  if (StoreSafety == StoreSafetyUnknown && SafetyInfo->anyBlockMayThrow()) {
    // If a loop can throw, we have to insert a store along each unwind edge.
    // That said, we can't actually make the unwind edge explicit. Therefore,
    // we have to prove that the store is dead along the unwind edge.  We do
    // this by proving that the caller can't have a reference to the object
    // after return and thus can't possibly load from the object.
    Value *Object = getUnderlyingObject(SomePtr);
    if (!isNotVisibleOnUnwindInLoop(Object, CurLoop, DT))
      StoreSafety = StoreUnsafe;
  }

  // Check that all accesses to pointers in the alias set use the same type.
  // We cannot (yet) promote a memory location that is loaded and stored in
  // different sizes.  While we are at it, collect alignment and AA info.
  Type *AccessTy = nullptr;
  for (Value *ASIV : PointerMustAliases) {
    for (Use &U : ASIV->uses()) {
      // Ignore instructions that are outside the loop.
      Instruction *UI = dyn_cast<Instruction>(U.getUser());
      if (!UI || !CurLoop->contains(UI))
        continue;

      // If there is an non-load/store instruction in the loop, we can't promote
      // it.
      if (LoadInst *Load = dyn_cast<LoadInst>(UI)) {
        if (!Load->isUnordered())
          return false;

        SawUnorderedAtomic |= Load->isAtomic();
        SawNotAtomic |= !Load->isAtomic();
        FoundLoadToPromote = true;

        Align InstAlignment = Load->getAlign();

        // Note that proving a load safe to speculate requires proving
        // sufficient alignment at the target location.  Proving it guaranteed
        // to execute does as well.  Thus we can increase our guaranteed
        // alignment as well.
        if (!DereferenceableInPH || (InstAlignment > Alignment))
          if (isSafeToExecuteUnconditionally(
                  *Load, DT, TLI, CurLoop, SafetyInfo, ORE,
                  Preheader->getTerminator(), AC, AllowSpeculation)) {
            DereferenceableInPH = true;
            Alignment = std::max(Alignment, InstAlignment);
          }
      } else if (const StoreInst *Store = dyn_cast<StoreInst>(UI)) {
        // Stores *of* the pointer are not interesting, only stores *to* the
        // pointer.
        if (U.getOperandNo() != StoreInst::getPointerOperandIndex())
          continue;
        if (!Store->isUnordered())
          return false;

        SawUnorderedAtomic |= Store->isAtomic();
        SawNotAtomic |= !Store->isAtomic();

        // If the store is guaranteed to execute, both properties are satisfied.
        // We may want to check if a store is guaranteed to execute even if we
        // already know that promotion is safe, since it may have higher
        // alignment than any other guaranteed stores, in which case we can
        // raise the alignment on the promoted store.
        Align InstAlignment = Store->getAlign();
        bool GuaranteedToExecute =
            SafetyInfo->isGuaranteedToExecute(*UI, DT, CurLoop);
        StoreIsGuanteedToExecute |= GuaranteedToExecute;
        if (GuaranteedToExecute) {
          DereferenceableInPH = true;
          if (StoreSafety == StoreSafetyUnknown)
            StoreSafety = StoreSafe;
          Alignment = std::max(Alignment, InstAlignment);
        }

        // If a store dominates all exit blocks, it is safe to sink.
        // As explained above, if an exit block was executed, a dominating
        // store must have been executed at least once, so we are not
        // introducing stores on paths that did not have them.
        // Note that this only looks at explicit exit blocks. If we ever
        // start sinking stores into unwind edges (see above), this will break.
        if (StoreSafety == StoreSafetyUnknown &&
            llvm::all_of(ExitBlocks, [&](BasicBlock *Exit) {
              return DT->dominates(Store->getParent(), Exit);
            }))
          StoreSafety = StoreSafe;

        // If the store is not guaranteed to execute, we may still get
        // deref info through it.
        if (!DereferenceableInPH) {
          DereferenceableInPH = isDereferenceableAndAlignedPointer(
              Store->getPointerOperand(), Store->getValueOperand()->getType(),
              Store->getAlign(), MDL, Preheader->getTerminator(), AC, DT, TLI);
        }
      } else
        continue; // Not a load or store.

      if (!AccessTy)
        AccessTy = getLoadStoreType(UI);
      else if (AccessTy != getLoadStoreType(UI))
        return false;

      // Merge the AA tags.
      if (LoopUses.empty()) {
        // On the first load/store, just take its AA tags.
        AATags = UI->getAAMetadata();
      } else if (AATags) {
        AATags = AATags.merge(UI->getAAMetadata());
      }

      LoopUses.push_back(UI);
    }
  }

  // If we found both an unordered atomic instruction and a non-atomic memory
  // access, bail.  We can't blindly promote non-atomic to atomic since we
  // might not be able to lower the result.  We can't downgrade since that
  // would violate memory model.  Also, align 0 is an error for atomics.
  if (SawUnorderedAtomic && SawNotAtomic)
    return false;

  // If we're inserting an atomic load in the preheader, we must be able to
  // lower it.  We're only guaranteed to be able to lower naturally aligned
  // atomics.
  if (SawUnorderedAtomic && Alignment < MDL.getTypeStoreSize(AccessTy))
    return false;

  // If we couldn't prove we can hoist the load, bail.
  if (!DereferenceableInPH) {
    LLVM_DEBUG(dbgs() << "Not promoting: Not dereferenceable in preheader\n");
    return false;
  }

  // We know we can hoist the load, but don't have a guaranteed store.
  // Check whether the location is writable and thread-local. If it is, then we
  // can insert stores along paths which originally didn't have them without
  // violating the memory model.
  if (StoreSafety == StoreSafetyUnknown) {
    Value *Object = getUnderlyingObject(SomePtr);
    bool ExplicitlyDereferenceableOnly;
    if (isWritableObject(Object, ExplicitlyDereferenceableOnly) &&
        (!ExplicitlyDereferenceableOnly ||
         isDereferenceablePointer(SomePtr, AccessTy, MDL)) &&
        isThreadLocalObject(Object, CurLoop, DT, TTI))
      StoreSafety = StoreSafe;
  }

  // If we've still failed to prove we can sink the store, hoist the load
  // only, if possible.
  if (StoreSafety != StoreSafe && !FoundLoadToPromote)
    // If we cannot hoist the load either, give up.
    return false;

  // Lets do the promotion!
  if (StoreSafety == StoreSafe) {
    LLVM_DEBUG(dbgs() << "LICM: Promoting load/store of the value: " << *SomePtr
                      << '\n');
    ++NumLoadStorePromoted;
  } else {
    LLVM_DEBUG(dbgs() << "LICM: Promoting load of the value: " << *SomePtr
                      << '\n');
    ++NumLoadPromoted;
  }

  ORE->emit([&]() {
    return OptimizationRemark(DEBUG_TYPE, "PromoteLoopAccessesToScalar",
                              LoopUses[0])
           << "Moving accesses to memory location out of the loop";
  });

  // Look at all the loop uses, and try to merge their locations.
  std::vector<DILocation *> LoopUsesLocs;
  for (auto *U : LoopUses)
    LoopUsesLocs.push_back(U->getDebugLoc().get());
  auto DL = DebugLoc(DILocation::getMergedLocations(LoopUsesLocs));

  // We use the SSAUpdater interface to insert phi nodes as required.
  SmallVector<PHINode *, 16> NewPHIs;
  SSAUpdater SSA(&NewPHIs);
  LoopPromoter Promoter(SomePtr, LoopUses, SSA, ExitBlocks, InsertPts,
                        MSSAInsertPts, PIC, MSSAU, *LI, DL, Alignment,
                        SawUnorderedAtomic, AATags, *SafetyInfo,
                        StoreSafety == StoreSafe);

  // Set up the preheader to have a definition of the value.  It is the live-out
  // value from the preheader that uses in the loop will use.
  LoadInst *PreheaderLoad = nullptr;
  if (FoundLoadToPromote || !StoreIsGuanteedToExecute) {
    PreheaderLoad =
        new LoadInst(AccessTy, SomePtr, SomePtr->getName() + ".promoted",
                     Preheader->getTerminator());
    if (SawUnorderedAtomic)
      PreheaderLoad->setOrdering(AtomicOrdering::Unordered);
    PreheaderLoad->setAlignment(Alignment);
    PreheaderLoad->setDebugLoc(DebugLoc());
    if (AATags)
      PreheaderLoad->setAAMetadata(AATags);

    MemoryAccess *PreheaderLoadMemoryAccess = MSSAU.createMemoryAccessInBB(
        PreheaderLoad, nullptr, PreheaderLoad->getParent(), MemorySSA::End);
    MemoryUse *NewMemUse = cast<MemoryUse>(PreheaderLoadMemoryAccess);
    MSSAU.insertUse(NewMemUse, /*RenameUses=*/true);
    SSA.AddAvailableValue(Preheader, PreheaderLoad);
  } else {
    SSA.AddAvailableValue(Preheader, PoisonValue::get(AccessTy));
  }

  if (VerifyMemorySSA)
    MSSAU.getMemorySSA()->verifyMemorySSA();
  // Rewrite all the loads in the loop and remember all the definitions from
  // stores in the loop.
  Promoter.run(LoopUses);

  if (VerifyMemorySSA)
    MSSAU.getMemorySSA()->verifyMemorySSA();
  // If the SSAUpdater didn't use the load in the preheader, just zap it now.
  if (PreheaderLoad && PreheaderLoad->use_empty())
    eraseInstruction(*PreheaderLoad, *SafetyInfo, MSSAU);

  return true;
}

static void foreachMemoryAccess(MemorySSA *MSSA, Loop *L,
                                function_ref<void(Instruction *)> Fn) {
  for (const BasicBlock *BB : L->blocks())
    if (const auto *Accesses = MSSA->getBlockAccesses(BB))
      for (const auto &Access : *Accesses)
        if (const auto *MUD = dyn_cast<MemoryUseOrDef>(&Access))
          Fn(MUD->getMemoryInst());
}

// The bool indicates whether there might be reads outside the set, in which
// case only loads may be promoted.
static SmallVector<PointersAndHasReadsOutsideSet, 0>
collectPromotionCandidates(MemorySSA *MSSA, AliasAnalysis *AA, Loop *L) {
  BatchAAResults BatchAA(*AA);
  AliasSetTracker AST(BatchAA);

  auto IsPotentiallyPromotable = [L](const Instruction *I) {
    if (const auto *SI = dyn_cast<StoreInst>(I))
      return L->isLoopInvariant(SI->getPointerOperand());
    if (const auto *LI = dyn_cast<LoadInst>(I))
      return L->isLoopInvariant(LI->getPointerOperand());
    return false;
  };

  // Populate AST with potentially promotable accesses.
  SmallPtrSet<Value *, 16> AttemptingPromotion;
  foreachMemoryAccess(MSSA, L, [&](Instruction *I) {
    if (IsPotentiallyPromotable(I)) {
      AttemptingPromotion.insert(I);
      AST.add(I);
    }
  });

  // We're only interested in must-alias sets that contain a mod.
  SmallVector<PointerIntPair<const AliasSet *, 1, bool>, 8> Sets;
  for (AliasSet &AS : AST)
    if (!AS.isForwardingAliasSet() && AS.isMod() && AS.isMustAlias())
      Sets.push_back({&AS, false});

  if (Sets.empty())
    return {}; // Nothing to promote...

  // Discard any sets for which there is an aliasing non-promotable access.
  foreachMemoryAccess(MSSA, L, [&](Instruction *I) {
    if (AttemptingPromotion.contains(I))
      return;

    llvm::erase_if(Sets, [&](PointerIntPair<const AliasSet *, 1, bool> &Pair) {
      ModRefInfo MR = Pair.getPointer()->aliasesUnknownInst(I, BatchAA);
      // Cannot promote if there are writes outside the set.
      if (isModSet(MR))
        return true;
      if (isRefSet(MR)) {
        // Remember reads outside the set.
        Pair.setInt(true);
        // If this is a mod-only set and there are reads outside the set,
        // we will not be able to promote, so bail out early.
        return !Pair.getPointer()->isRef();
      }
      return false;
    });
  });

  SmallVector<std::pair<SmallSetVector<Value *, 8>, bool>, 0> Result;
  for (auto [Set, HasReadsOutsideSet] : Sets) {
    SmallSetVector<Value *, 8> PointerMustAliases;
    for (const auto &ASI : *Set)
      PointerMustAliases.insert(ASI.getValue());
    Result.emplace_back(std::move(PointerMustAliases), HasReadsOutsideSet);
  }

  return Result;
}

static bool pointerInvalidatedByLoop(MemorySSA *MSSA, MemoryUse *MU,
                                     Loop *CurLoop, Instruction &I,
                                     SinkAndHoistLICMFlags &Flags,
                                     bool InvariantGroup) {
  // For hoisting, use the walker to determine safety
  if (!Flags.getIsSink()) {
    // If hoisting an invariant group, we only need to check that there
    // is no store to the loaded pointer between the start of the loop,
    // and the load (since all values must be the same).

    // This can be checked in two conditions:
    // 1) if the memoryaccess is outside the loop
    // 2) the earliest access is at the loop header,
    // if the memory loaded is the phi node

    BatchAAResults BAA(MSSA->getAA());
    MemoryAccess *Source = getClobberingMemoryAccess(*MSSA, BAA, Flags, MU);
    return !MSSA->isLiveOnEntryDef(Source) &&
           CurLoop->contains(Source->getBlock()) &&
           !(InvariantGroup && Source->getBlock() == CurLoop->getHeader() && isa<MemoryPhi>(Source));
  }

  // For sinking, we'd need to check all Defs below this use. The getClobbering
  // call will look on the backedge of the loop, but will check aliasing with
  // the instructions on the previous iteration.
  // For example:
  // for (i ... )
  //   load a[i] ( Use (LoE)
  //   store a[i] ( 1 = Def (2), with 2 = Phi for the loop.
  //   i++;
  // The load sees no clobbering inside the loop, as the backedge alias check
  // does phi translation, and will check aliasing against store a[i-1].
  // However sinking the load outside the loop, below the store is incorrect.

  // For now, only sink if there are no Defs in the loop, and the existing ones
  // precede the use and are in the same block.
  // FIXME: Increase precision: Safe to sink if Use post dominates the Def;
  // needs PostDominatorTreeAnalysis.
  // FIXME: More precise: no Defs that alias this Use.
  if (Flags.tooManyMemoryAccesses())
    return true;
  for (auto *BB : CurLoop->getBlocks())
    if (pointerInvalidatedByBlock(*BB, *MSSA, *MU))
      return true;
  // When sinking, the source block may not be part of the loop so check it.
  if (!CurLoop->contains(&I))
    return pointerInvalidatedByBlock(*I.getParent(), *MSSA, *MU);

  return false;
}

bool pointerInvalidatedByBlock(BasicBlock &BB, MemorySSA &MSSA, MemoryUse &MU) {
  if (const auto *Accesses = MSSA.getBlockDefs(&BB))
    for (const auto &MA : *Accesses)
      if (const auto *MD = dyn_cast<MemoryDef>(&MA))
        if (MU.getBlock() != MD->getBlock() || !MSSA.locallyDominates(MD, &MU))
          return true;
  return false;
}

/// Try to simplify things like (A < INV_1 AND icmp A < INV_2) into (A <
/// min(INV_1, INV_2)), if INV_1 and INV_2 are both loop invariants and their
/// minimun can be computed outside of loop, and X is not a loop-invariant.
static bool hoistMinMax(Instruction &I, Loop &L, ICFLoopSafetyInfo &SafetyInfo,
                        MemorySSAUpdater &MSSAU) {
  bool Inverse = false;
  using namespace PatternMatch;
  Value *Cond1, *Cond2;
  if (match(&I, m_LogicalOr(m_Value(Cond1), m_Value(Cond2)))) {
    Inverse = true;
  } else if (match(&I, m_LogicalAnd(m_Value(Cond1), m_Value(Cond2)))) {
    // Do nothing
  } else
    return false;

  auto MatchICmpAgainstInvariant = [&](Value *C, ICmpInst::Predicate &P,
                                       Value *&LHS, Value *&RHS) {
    if (!match(C, m_OneUse(m_ICmp(P, m_Value(LHS), m_Value(RHS)))))
      return false;
    if (!LHS->getType()->isIntegerTy())
      return false;
    if (!ICmpInst::isRelational(P))
      return false;
    if (L.isLoopInvariant(LHS)) {
      std::swap(LHS, RHS);
      P = ICmpInst::getSwappedPredicate(P);
    }
    if (L.isLoopInvariant(LHS) || !L.isLoopInvariant(RHS))
      return false;
    if (Inverse)
      P = ICmpInst::getInversePredicate(P);
    return true;
  };
  ICmpInst::Predicate P1, P2;
  Value *LHS1, *LHS2, *RHS1, *RHS2;
  if (!MatchICmpAgainstInvariant(Cond1, P1, LHS1, RHS1) ||
      !MatchICmpAgainstInvariant(Cond2, P2, LHS2, RHS2))
    return false;
  if (P1 != P2 || LHS1 != LHS2)
    return false;

  // Everything is fine, we can do the transform.
  bool UseMin = ICmpInst::isLT(P1) || ICmpInst::isLE(P1);
  assert(
      (UseMin || ICmpInst::isGT(P1) || ICmpInst::isGE(P1)) &&
      "Relational predicate is either less (or equal) or greater (or equal)!");
  Intrinsic::ID id = ICmpInst::isSigned(P1)
                         ? (UseMin ? Intrinsic::smin : Intrinsic::smax)
                         : (UseMin ? Intrinsic::umin : Intrinsic::umax);
  auto *Preheader = L.getLoopPreheader();
  assert(Preheader && "Loop is not in simplify form?");
  IRBuilder<> Builder(Preheader->getTerminator());
  // We are about to create a new guaranteed use for RHS2 which might not exist
  // before (if it was a non-taken input of logical and/or instruction). If it
  // was poison, we need to freeze it. Note that no new use for LHS and RHS1 are
  // introduced, so they don't need this.
  if (isa<SelectInst>(I))
    RHS2 = Builder.CreateFreeze(RHS2, RHS2->getName() + ".fr");
  Value *NewRHS = Builder.CreateBinaryIntrinsic(
      id, RHS1, RHS2, nullptr, StringRef("invariant.") +
                                   (ICmpInst::isSigned(P1) ? "s" : "u") +
                                   (UseMin ? "min" : "max"));
  Builder.SetInsertPoint(&I);
  ICmpInst::Predicate P = P1;
  if (Inverse)
    P = ICmpInst::getInversePredicate(P);
  Value *NewCond = Builder.CreateICmp(P, LHS1, NewRHS);
  NewCond->takeName(&I);
  I.replaceAllUsesWith(NewCond);
  eraseInstruction(I, SafetyInfo, MSSAU);
  eraseInstruction(*cast<Instruction>(Cond1), SafetyInfo, MSSAU);
  eraseInstruction(*cast<Instruction>(Cond2), SafetyInfo, MSSAU);
  return true;
}

/// Reassociate gep (gep ptr, idx1), idx2 to gep (gep ptr, idx2), idx1 if
/// this allows hoisting the inner GEP.
static bool hoistGEP(Instruction &I, Loop &L, ICFLoopSafetyInfo &SafetyInfo,
                     MemorySSAUpdater &MSSAU, AssumptionCache *AC,
                     DominatorTree *DT) {
  auto *GEP = dyn_cast<GetElementPtrInst>(&I);
  if (!GEP)
    return false;

  auto *Src = dyn_cast<GetElementPtrInst>(GEP->getPointerOperand());
  if (!Src || !Src->hasOneUse() || !L.contains(Src))
    return false;

  Value *SrcPtr = Src->getPointerOperand();
  auto LoopInvariant = [&](Value *V) { return L.isLoopInvariant(V); };
  if (!L.isLoopInvariant(SrcPtr) || !all_of(GEP->indices(), LoopInvariant))
    return false;

  // This can only happen if !AllowSpeculation, otherwise this would already be
  // handled.
  // FIXME: Should we respect AllowSpeculation in these reassociation folds?
  // The flag exists to prevent metadata dropping, which is not relevant here.
  if (all_of(Src->indices(), LoopInvariant))
    return false;

  // The swapped GEPs are inbounds if both original GEPs are inbounds
  // and the sign of the offsets is the same. For simplicity, only
  // handle both offsets being non-negative.
  const DataLayout &DL = GEP->getModule()->getDataLayout();
  auto NonNegative = [&](Value *V) {
    return isKnownNonNegative(V, SimplifyQuery(DL, DT, AC, GEP));
  };
  bool IsInBounds = Src->isInBounds() && GEP->isInBounds() &&
                    all_of(Src->indices(), NonNegative) &&
                    all_of(GEP->indices(), NonNegative);

  BasicBlock *Preheader = L.getLoopPreheader();
  IRBuilder<> Builder(Preheader->getTerminator());
  Value *NewSrc = Builder.CreateGEP(GEP->getSourceElementType(), SrcPtr,
                                    SmallVector<Value *>(GEP->indices()),
                                    "invariant.gep", IsInBounds);
  Builder.SetInsertPoint(GEP);
  Value *NewGEP = Builder.CreateGEP(Src->getSourceElementType(), NewSrc,
                                    SmallVector<Value *>(Src->indices()), "gep",
                                    IsInBounds);
  GEP->replaceAllUsesWith(NewGEP);
  eraseInstruction(*GEP, SafetyInfo, MSSAU);
  eraseInstruction(*Src, SafetyInfo, MSSAU);
  return true;
}

/// Try to turn things like "LV + C1 < C2" into "LV < C2 - C1". Here
/// C1 and C2 are loop invariants and LV is a loop-variant.
static bool hoistAdd(ICmpInst::Predicate Pred, Value *VariantLHS,
                     Value *InvariantRHS, ICmpInst &ICmp, Loop &L,
                     ICFLoopSafetyInfo &SafetyInfo, MemorySSAUpdater &MSSAU,
                     AssumptionCache *AC, DominatorTree *DT) {
  assert(ICmpInst::isSigned(Pred) && "Not supported yet!");
  assert(!L.isLoopInvariant(VariantLHS) && "Precondition.");
  assert(L.isLoopInvariant(InvariantRHS) && "Precondition.");

  // Try to represent VariantLHS as sum of invariant and variant operands.
  using namespace PatternMatch;
  Value *VariantOp, *InvariantOp;
  if (!match(VariantLHS, m_NSWAdd(m_Value(VariantOp), m_Value(InvariantOp))))
    return false;

  // LHS itself is a loop-variant, try to represent it in the form:
  // "VariantOp + InvariantOp". If it is possible, then we can reassociate.
  if (L.isLoopInvariant(VariantOp))
    std::swap(VariantOp, InvariantOp);
  if (L.isLoopInvariant(VariantOp) || !L.isLoopInvariant(InvariantOp))
    return false;

  // In order to turn "LV + C1 < C2" into "LV < C2 - C1", we need to be able to
  // freely move values from left side of inequality to right side (just as in
  // normal linear arithmetics). Overflows make things much more complicated, so
  // we want to avoid this.
  auto &DL = L.getHeader()->getModule()->getDataLayout();
  bool ProvedNoOverflowAfterReassociate =
      computeOverflowForSignedSub(InvariantRHS, InvariantOp,
                                  SimplifyQuery(DL, DT, AC, &ICmp)) ==
      llvm::OverflowResult::NeverOverflows;
  if (!ProvedNoOverflowAfterReassociate)
    return false;
  auto *Preheader = L.getLoopPreheader();
  assert(Preheader && "Loop is not in simplify form?");
  IRBuilder<> Builder(Preheader->getTerminator());
  Value *NewCmpOp = Builder.CreateSub(InvariantRHS, InvariantOp, "invariant.op",
                                      /*HasNUW*/ false, /*HasNSW*/ true);
  ICmp.setPredicate(Pred);
  ICmp.setOperand(0, VariantOp);
  ICmp.setOperand(1, NewCmpOp);
  eraseInstruction(cast<Instruction>(*VariantLHS), SafetyInfo, MSSAU);
  return true;
}

/// Try to reassociate and hoist the following two patterns:
/// LV - C1 < C2 --> LV < C1 + C2,
/// C1 - LV < C2 --> LV > C1 - C2.
static bool hoistSub(ICmpInst::Predicate Pred, Value *VariantLHS,
                     Value *InvariantRHS, ICmpInst &ICmp, Loop &L,
                     ICFLoopSafetyInfo &SafetyInfo, MemorySSAUpdater &MSSAU,
                     AssumptionCache *AC, DominatorTree *DT) {
  assert(ICmpInst::isSigned(Pred) && "Not supported yet!");
  assert(!L.isLoopInvariant(VariantLHS) && "Precondition.");
  assert(L.isLoopInvariant(InvariantRHS) && "Precondition.");

  // Try to represent VariantLHS as sum of invariant and variant operands.
  using namespace PatternMatch;
  Value *VariantOp, *InvariantOp;
  if (!match(VariantLHS, m_NSWSub(m_Value(VariantOp), m_Value(InvariantOp))))
    return false;

  bool VariantSubtracted = false;
  // LHS itself is a loop-variant, try to represent it in the form:
  // "VariantOp + InvariantOp". If it is possible, then we can reassociate. If
  // the variant operand goes with minus, we use a slightly different scheme.
  if (L.isLoopInvariant(VariantOp)) {
    std::swap(VariantOp, InvariantOp);
    VariantSubtracted = true;
    Pred = ICmpInst::getSwappedPredicate(Pred);
  }
  if (L.isLoopInvariant(VariantOp) || !L.isLoopInvariant(InvariantOp))
    return false;

  // In order to turn "LV - C1 < C2" into "LV < C2 + C1", we need to be able to
  // freely move values from left side of inequality to right side (just as in
  // normal linear arithmetics). Overflows make things much more complicated, so
  // we want to avoid this. Likewise, for "C1 - LV < C2" we need to prove that
  // "C1 - C2" does not overflow.
  auto &DL = L.getHeader()->getModule()->getDataLayout();
  SimplifyQuery SQ(DL, DT, AC, &ICmp);
  if (VariantSubtracted) {
    // C1 - LV < C2 --> LV > C1 - C2
    if (computeOverflowForSignedSub(InvariantOp, InvariantRHS, SQ) !=
        llvm::OverflowResult::NeverOverflows)
      return false;
  } else {
    // LV - C1 < C2 --> LV < C1 + C2
    if (computeOverflowForSignedAdd(InvariantOp, InvariantRHS, SQ) !=
        llvm::OverflowResult::NeverOverflows)
      return false;
  }
  auto *Preheader = L.getLoopPreheader();
  assert(Preheader && "Loop is not in simplify form?");
  IRBuilder<> Builder(Preheader->getTerminator());
  Value *NewCmpOp =
      VariantSubtracted
          ? Builder.CreateSub(InvariantOp, InvariantRHS, "invariant.op",
                              /*HasNUW*/ false, /*HasNSW*/ true)
          : Builder.CreateAdd(InvariantOp, InvariantRHS, "invariant.op",
                              /*HasNUW*/ false, /*HasNSW*/ true);
  ICmp.setPredicate(Pred);
  ICmp.setOperand(0, VariantOp);
  ICmp.setOperand(1, NewCmpOp);
  eraseInstruction(cast<Instruction>(*VariantLHS), SafetyInfo, MSSAU);
  return true;
}

/// Reassociate and hoist add/sub expressions.
static bool hoistAddSub(Instruction &I, Loop &L, ICFLoopSafetyInfo &SafetyInfo,
                        MemorySSAUpdater &MSSAU, AssumptionCache *AC,
                        DominatorTree *DT) {
  using namespace PatternMatch;
  ICmpInst::Predicate Pred;
  Value *LHS, *RHS;
  if (!match(&I, m_ICmp(Pred, m_Value(LHS), m_Value(RHS))))
    return false;

  // TODO: Support unsigned predicates?
  if (!ICmpInst::isSigned(Pred))
    return false;

  // Put variant operand to LHS position.
  if (L.isLoopInvariant(LHS)) {
    std::swap(LHS, RHS);
    Pred = ICmpInst::getSwappedPredicate(Pred);
  }
  // We want to delete the initial operation after reassociation, so only do it
  // if it has no other uses.
  if (L.isLoopInvariant(LHS) || !L.isLoopInvariant(RHS) || !LHS->hasOneUse())
    return false;

  // TODO: We could go with smarter context, taking common dominator of all I's
  // users instead of I itself.
  if (hoistAdd(Pred, LHS, RHS, cast<ICmpInst>(I), L, SafetyInfo, MSSAU, AC, DT))
    return true;

  if (hoistSub(Pred, LHS, RHS, cast<ICmpInst>(I), L, SafetyInfo, MSSAU, AC, DT))
    return true;

  return false;
}

/// Try to reassociate expressions like ((A1 * B1) + (A2 * B2) + ...) * C where
/// A1, A2, ... and C are loop invariants into expressions like
/// ((A1 * C * B1) + (A2 * C * B2) + ...) and hoist the (A1 * C), (A2 * C), ...
/// invariant expressions. This functions returns true only if any hoisting has
/// actually occured.
static bool hoistFPAssociation(Instruction &I, Loop &L,
                               ICFLoopSafetyInfo &SafetyInfo,
                               MemorySSAUpdater &MSSAU, AssumptionCache *AC,
                               DominatorTree *DT) {
  using namespace PatternMatch;
  Value *VariantOp = nullptr, *InvariantOp = nullptr;

  if (!match(&I, m_FMul(m_Value(VariantOp), m_Value(InvariantOp))) ||
      !I.hasAllowReassoc() || !I.hasNoSignedZeros())
    return false;
  if (L.isLoopInvariant(VariantOp))
    std::swap(VariantOp, InvariantOp);
  if (L.isLoopInvariant(VariantOp) || !L.isLoopInvariant(InvariantOp))
    return false;
  Value *Factor = InvariantOp;

  // First, we need to make sure we should do the transformation.
  SmallVector<Use *> Changes;
  SmallVector<BinaryOperator *> Worklist;
  if (BinaryOperator *VariantBinOp = dyn_cast<BinaryOperator>(VariantOp))
    Worklist.push_back(VariantBinOp);
  while (!Worklist.empty()) {
    BinaryOperator *BO = Worklist.pop_back_val();
    if (!BO->hasOneUse() || !BO->hasAllowReassoc() || !BO->hasNoSignedZeros())
      return false;
    BinaryOperator *Op0, *Op1;
    if (match(BO, m_FAdd(m_BinOp(Op0), m_BinOp(Op1)))) {
      Worklist.push_back(Op0);
      Worklist.push_back(Op1);
      continue;
    }
    if (BO->getOpcode() != Instruction::FMul || L.isLoopInvariant(BO))
      return false;
    Use &U0 = BO->getOperandUse(0);
    Use &U1 = BO->getOperandUse(1);
    if (L.isLoopInvariant(U0))
      Changes.push_back(&U0);
    else if (L.isLoopInvariant(U1))
      Changes.push_back(&U1);
    else
      return false;
    if (Changes.size() > FPAssociationUpperLimit)
      return false;
  }
  if (Changes.empty())
    return false;

  // We know we should do it so let's do the transformation.
  auto *Preheader = L.getLoopPreheader();
  assert(Preheader && "Loop is not in simplify form?");
  IRBuilder<> Builder(Preheader->getTerminator());
  for (auto *U : Changes) {
    assert(L.isLoopInvariant(U->get()));
    Instruction *Ins = cast<Instruction>(U->getUser());
    U->set(Builder.CreateFMulFMF(U->get(), Factor, Ins, "factor.op.fmul"));
  }
  I.replaceAllUsesWith(VariantOp);
  eraseInstruction(I, SafetyInfo, MSSAU);
  return true;
}

static bool hoistArithmetics(Instruction &I, Loop &L,
                             ICFLoopSafetyInfo &SafetyInfo,
                             MemorySSAUpdater &MSSAU, AssumptionCache *AC,
                             DominatorTree *DT) {
  // Optimize complex patterns, such as (x < INV1 && x < INV2), turning them
  // into (x < min(INV1, INV2)), and hoisting the invariant part of this
  // expression out of the loop.
  if (hoistMinMax(I, L, SafetyInfo, MSSAU)) {
    ++NumHoisted;
    ++NumMinMaxHoisted;
    return true;
  }

  // Try to hoist GEPs by reassociation.
  if (hoistGEP(I, L, SafetyInfo, MSSAU, AC, DT)) {
    ++NumHoisted;
    ++NumGEPsHoisted;
    return true;
  }

  // Try to hoist add/sub's by reassociation.
  if (hoistAddSub(I, L, SafetyInfo, MSSAU, AC, DT)) {
    ++NumHoisted;
    ++NumAddSubHoisted;
    return true;
  }

  if (hoistFPAssociation(I, L, SafetyInfo, MSSAU, AC, DT)) {
    ++NumHoisted;
    ++NumFPAssociationsHoisted;
    return true;
  }

  return false;
}

/// Little predicate that returns true if the specified basic block is in
/// a subloop of the current one, not the current one itself.
///
static bool inSubLoop(BasicBlock *BB, Loop *CurLoop, LoopInfo *LI) {
  assert(CurLoop->contains(BB) && "Only valid if BB is IN the loop");
  return LI->getLoopFor(BB) != CurLoop;
}<|MERGE_RESOLUTION|>--- conflicted
+++ resolved
@@ -1011,12 +1011,8 @@
         LLVM_DEBUG(dbgs() << "LICM rehoisting to "
                           << HoistPoint->getParent()->getNameOrAsOperand()
                           << ": " << *I << "\n");
-<<<<<<< HEAD
-        moveInstructionBefore(*I, HoistPoint->getIterator(), *SafetyInfo, MSSAU, SE);
-=======
         moveInstructionBefore(*I, HoistPoint->getIterator(), *SafetyInfo, MSSAU,
                               SE);
->>>>>>> f2464ca3
         HoistPoint = I;
         Changed = true;
       }
@@ -1505,12 +1501,8 @@
   I.moveBefore(*Dest->getParent(), Dest);
   if (MemoryUseOrDef *OldMemAcc = cast_or_null<MemoryUseOrDef>(
           MSSAU.getMemorySSA()->getMemoryAccess(&I)))
-<<<<<<< HEAD
-    MSSAU.moveToPlace(OldMemAcc, Dest->getParent(), MemorySSA::BeforeTerminator);
-=======
     MSSAU.moveToPlace(OldMemAcc, Dest->getParent(),
                       MemorySSA::BeforeTerminator);
->>>>>>> f2464ca3
   if (SE)
     SE->forgetBlockAndLoopDispositions(&I);
 }
@@ -1760,12 +1752,8 @@
     moveInstructionBefore(I, Dest->getFirstNonPHIIt(), *SafetyInfo, MSSAU, SE);
   else
     // Move the new node to the destination block, before its terminator.
-<<<<<<< HEAD
-    moveInstructionBefore(I, Dest->getTerminator()->getIterator(), *SafetyInfo, MSSAU, SE);
-=======
     moveInstructionBefore(I, Dest->getTerminator()->getIterator(), *SafetyInfo,
                           MSSAU, SE);
->>>>>>> f2464ca3
 
   I.updateLocationAfterHoist();
 
