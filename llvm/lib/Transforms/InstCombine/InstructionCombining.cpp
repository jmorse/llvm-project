//===- InstructionCombining.cpp - Combine multiple instructions -----------===//
//
// Part of the LLVM Project, under the Apache License v2.0 with LLVM Exceptions.
// See https://llvm.org/LICENSE.txt for license information.
// SPDX-License-Identifier: Apache-2.0 WITH LLVM-exception
//
//===----------------------------------------------------------------------===//
//
// InstructionCombining - Combine instructions to form fewer, simple
// instructions.  This pass does not modify the CFG.  This pass is where
// algebraic simplification happens.
//
// This pass combines things like:
//    %Y = add i32 %X, 1
//    %Z = add i32 %Y, 1
// into:
//    %Z = add i32 %X, 2
//
// This is a simple worklist driven algorithm.
//
// This pass guarantees that the following canonicalizations are performed on
// the program:
//    1. If a binary operator has a constant operand, it is moved to the RHS
//    2. Bitwise operators with constant operands are always grouped so that
//       shifts are performed first, then or's, then and's, then xor's.
//    3. Compare instructions are converted from <,>,<=,>= to ==,!= if possible
//    4. All cmp instructions on boolean values are replaced with logical ops
//    5. add X, X is represented as (X*2) => (X << 1)
//    6. Multiplies with a power-of-two constant argument are transformed into
//       shifts.
//   ... etc.
//
//===----------------------------------------------------------------------===//

#include "InstCombineInternal.h"
#include "llvm/ADT/APFloat.h"
#include "llvm/ADT/APInt.h"
#include "llvm/ADT/ArrayRef.h"
#include "llvm/ADT/DenseMap.h"
#include "llvm/ADT/SmallPtrSet.h"
#include "llvm/ADT/SmallVector.h"
#include "llvm/ADT/Statistic.h"
#include "llvm/Analysis/AliasAnalysis.h"
#include "llvm/Analysis/AssumptionCache.h"
#include "llvm/Analysis/BasicAliasAnalysis.h"
#include "llvm/Analysis/BlockFrequencyInfo.h"
#include "llvm/Analysis/CFG.h"
#include "llvm/Analysis/ConstantFolding.h"
#include "llvm/Analysis/GlobalsModRef.h"
#include "llvm/Analysis/InstructionSimplify.h"
#include "llvm/Analysis/LastRunTrackingAnalysis.h"
#include "llvm/Analysis/LazyBlockFrequencyInfo.h"
#include "llvm/Analysis/MemoryBuiltins.h"
#include "llvm/Analysis/OptimizationRemarkEmitter.h"
#include "llvm/Analysis/ProfileSummaryInfo.h"
#include "llvm/Analysis/TargetFolder.h"
#include "llvm/Analysis/TargetLibraryInfo.h"
#include "llvm/Analysis/TargetTransformInfo.h"
#include "llvm/Analysis/Utils/Local.h"
#include "llvm/Analysis/ValueTracking.h"
#include "llvm/Analysis/VectorUtils.h"
#include "llvm/IR/BasicBlock.h"
#include "llvm/IR/CFG.h"
#include "llvm/IR/Constant.h"
#include "llvm/IR/Constants.h"
#include "llvm/IR/DIBuilder.h"
#include "llvm/IR/DataLayout.h"
#include "llvm/IR/DebugInfo.h"
#include "llvm/IR/DerivedTypes.h"
#include "llvm/IR/Dominators.h"
#include "llvm/IR/EHPersonalities.h"
#include "llvm/IR/Function.h"
#include "llvm/IR/GetElementPtrTypeIterator.h"
#include "llvm/IR/IRBuilder.h"
#include "llvm/IR/InstrTypes.h"
#include "llvm/IR/Instruction.h"
#include "llvm/IR/Instructions.h"
#include "llvm/IR/IntrinsicInst.h"
#include "llvm/IR/Intrinsics.h"
#include "llvm/IR/Metadata.h"
#include "llvm/IR/Operator.h"
#include "llvm/IR/PassManager.h"
#include "llvm/IR/PatternMatch.h"
#include "llvm/IR/Type.h"
#include "llvm/IR/Use.h"
#include "llvm/IR/User.h"
#include "llvm/IR/Value.h"
#include "llvm/IR/ValueHandle.h"
#include "llvm/InitializePasses.h"
#include "llvm/Support/Casting.h"
#include "llvm/Support/CommandLine.h"
#include "llvm/Support/Compiler.h"
#include "llvm/Support/Debug.h"
#include "llvm/Support/DebugCounter.h"
#include "llvm/Support/ErrorHandling.h"
#include "llvm/Support/KnownBits.h"
#include "llvm/Support/KnownFPClass.h"
#include "llvm/Support/raw_ostream.h"
#include "llvm/Transforms/InstCombine/InstCombine.h"
#include "llvm/Transforms/Utils/BasicBlockUtils.h"
#include "llvm/Transforms/Utils/Local.h"
#include <algorithm>
#include <cassert>
#include <cstdint>
#include <memory>
#include <optional>
#include <string>
#include <utility>

#define DEBUG_TYPE "instcombine"
#include "llvm/Transforms/Utils/InstructionWorklist.h"
#include <optional>

using namespace llvm;
using namespace llvm::PatternMatch;

STATISTIC(NumWorklistIterations,
          "Number of instruction combining iterations performed");
STATISTIC(NumOneIteration, "Number of functions with one iteration");
STATISTIC(NumTwoIterations, "Number of functions with two iterations");
STATISTIC(NumThreeIterations, "Number of functions with three iterations");
STATISTIC(NumFourOrMoreIterations,
          "Number of functions with four or more iterations");

STATISTIC(NumCombined , "Number of insts combined");
STATISTIC(NumConstProp, "Number of constant folds");
STATISTIC(NumDeadInst , "Number of dead inst eliminated");
STATISTIC(NumSunkInst , "Number of instructions sunk");
STATISTIC(NumExpand,    "Number of expansions");
STATISTIC(NumFactor   , "Number of factorizations");
STATISTIC(NumReassoc  , "Number of reassociations");
DEBUG_COUNTER(VisitCounter, "instcombine-visit",
              "Controls which instructions are visited");

static cl::opt<bool>
EnableCodeSinking("instcombine-code-sinking", cl::desc("Enable code sinking"),
                                              cl::init(true));

static cl::opt<unsigned> MaxSinkNumUsers(
    "instcombine-max-sink-users", cl::init(32),
    cl::desc("Maximum number of undroppable users for instruction sinking"));

static cl::opt<unsigned>
MaxArraySize("instcombine-maxarray-size", cl::init(1024),
             cl::desc("Maximum array size considered when doing a combine"));

// FIXME: Remove this flag when it is no longer necessary to convert
// llvm.dbg.declare to avoid inaccurate debug info. Setting this to false
// increases variable availability at the cost of accuracy. Variables that
// cannot be promoted by mem2reg or SROA will be described as living in memory
// for their entire lifetime. However, passes like DSE and instcombine can
// delete stores to the alloca, leading to misleading and inaccurate debug
// information. This flag can be removed when those passes are fixed.
static cl::opt<unsigned> ShouldLowerDbgDeclare("instcombine-lower-dbg-declare",
                                               cl::Hidden, cl::init(true));

std::optional<Instruction *>
InstCombiner::targetInstCombineIntrinsic(IntrinsicInst &II) {
  // Handle target specific intrinsics
  if (II.getCalledFunction()->isTargetIntrinsic()) {
    return TTIForTargetIntrinsicsOnly.instCombineIntrinsic(*this, II);
  }
  return std::nullopt;
}

std::optional<Value *> InstCombiner::targetSimplifyDemandedUseBitsIntrinsic(
    IntrinsicInst &II, APInt DemandedMask, KnownBits &Known,
    bool &KnownBitsComputed) {
  // Handle target specific intrinsics
  if (II.getCalledFunction()->isTargetIntrinsic()) {
    return TTIForTargetIntrinsicsOnly.simplifyDemandedUseBitsIntrinsic(
        *this, II, DemandedMask, Known, KnownBitsComputed);
  }
  return std::nullopt;
}

std::optional<Value *> InstCombiner::targetSimplifyDemandedVectorEltsIntrinsic(
    IntrinsicInst &II, APInt DemandedElts, APInt &PoisonElts,
    APInt &PoisonElts2, APInt &PoisonElts3,
    std::function<void(Instruction *, unsigned, APInt, APInt &)>
        SimplifyAndSetOp) {
  // Handle target specific intrinsics
  if (II.getCalledFunction()->isTargetIntrinsic()) {
    return TTIForTargetIntrinsicsOnly.simplifyDemandedVectorEltsIntrinsic(
        *this, II, DemandedElts, PoisonElts, PoisonElts2, PoisonElts3,
        SimplifyAndSetOp);
  }
  return std::nullopt;
}

bool InstCombiner::isValidAddrSpaceCast(unsigned FromAS, unsigned ToAS) const {
  // Approved exception for TTI use: This queries a legality property of the
  // target, not an profitability heuristic. Ideally this should be part of
  // DataLayout instead.
  return TTIForTargetIntrinsicsOnly.isValidAddrSpaceCast(FromAS, ToAS);
}

Value *InstCombinerImpl::EmitGEPOffset(GEPOperator *GEP, bool RewriteGEP) {
  if (!RewriteGEP)
    return llvm::emitGEPOffset(&Builder, DL, GEP);

  IRBuilderBase::InsertPointGuard Guard(Builder);
  auto *Inst = dyn_cast<Instruction>(GEP);
  if (Inst)
    Builder.SetInsertPoint(Inst);

  Value *Offset = EmitGEPOffset(GEP);
  // Rewrite non-trivial GEPs to avoid duplicating the offset arithmetic.
  if (Inst && !GEP->hasAllConstantIndices() &&
      !GEP->getSourceElementType()->isIntegerTy(8)) {
    replaceInstUsesWith(
        *Inst, Builder.CreateGEP(Builder.getInt8Ty(), GEP->getPointerOperand(),
                                 Offset, "", GEP->getNoWrapFlags()));
    eraseInstFromFunction(*Inst);
  }
  return Offset;
}

Value *InstCombinerImpl::EmitGEPOffsets(ArrayRef<GEPOperator *> GEPs,
                                        GEPNoWrapFlags NW, Type *IdxTy,
                                        bool RewriteGEPs) {
  Value *Sum = nullptr;
  for (GEPOperator *GEP : reverse(GEPs)) {
    Value *Offset = EmitGEPOffset(GEP, RewriteGEPs);
    if (Offset->getType() != IdxTy)
      Offset = Builder.CreateVectorSplat(
          cast<VectorType>(IdxTy)->getElementCount(), Offset);
    if (Sum)
      Sum = Builder.CreateAdd(Sum, Offset, "", NW.hasNoUnsignedWrap(),
                              NW.isInBounds());
    else
      Sum = Offset;
  }
  if (!Sum)
    return Constant::getNullValue(IdxTy);
  return Sum;
}

/// Legal integers and common types are considered desirable. This is used to
/// avoid creating instructions with types that may not be supported well by the
/// the backend.
/// NOTE: This treats i8, i16 and i32 specially because they are common
///       types in frontend languages.
bool InstCombinerImpl::isDesirableIntType(unsigned BitWidth) const {
  switch (BitWidth) {
  case 8:
  case 16:
  case 32:
    return true;
  default:
    return DL.isLegalInteger(BitWidth);
  }
}

/// Return true if it is desirable to convert an integer computation from a
/// given bit width to a new bit width.
/// We don't want to convert from a legal or desirable type (like i8) to an
/// illegal type or from a smaller to a larger illegal type. A width of '1'
/// is always treated as a desirable type because i1 is a fundamental type in
/// IR, and there are many specialized optimizations for i1 types.
/// Common/desirable widths are equally treated as legal to convert to, in
/// order to open up more combining opportunities.
bool InstCombinerImpl::shouldChangeType(unsigned FromWidth,
                                        unsigned ToWidth) const {
  bool FromLegal = FromWidth == 1 || DL.isLegalInteger(FromWidth);
  bool ToLegal = ToWidth == 1 || DL.isLegalInteger(ToWidth);

  // Convert to desirable widths even if they are not legal types.
  // Only shrink types, to prevent infinite loops.
  if (ToWidth < FromWidth && isDesirableIntType(ToWidth))
    return true;

  // If this is a legal or desiable integer from type, and the result would be
  // an illegal type, don't do the transformation.
  if ((FromLegal || isDesirableIntType(FromWidth)) && !ToLegal)
    return false;

  // Otherwise, if both are illegal, do not increase the size of the result. We
  // do allow things like i160 -> i64, but not i64 -> i160.
  if (!FromLegal && !ToLegal && ToWidth > FromWidth)
    return false;

  return true;
}

/// Return true if it is desirable to convert a computation from 'From' to 'To'.
/// We don't want to convert from a legal to an illegal type or from a smaller
/// to a larger illegal type. i1 is always treated as a legal type because it is
/// a fundamental type in IR, and there are many specialized optimizations for
/// i1 types.
bool InstCombinerImpl::shouldChangeType(Type *From, Type *To) const {
  // TODO: This could be extended to allow vectors. Datalayout changes might be
  // needed to properly support that.
  if (!From->isIntegerTy() || !To->isIntegerTy())
    return false;

  unsigned FromWidth = From->getPrimitiveSizeInBits();
  unsigned ToWidth = To->getPrimitiveSizeInBits();
  return shouldChangeType(FromWidth, ToWidth);
}

// Return true, if No Signed Wrap should be maintained for I.
// The No Signed Wrap flag can be kept if the operation "B (I.getOpcode) C",
// where both B and C should be ConstantInts, results in a constant that does
// not overflow. This function only handles the Add/Sub/Mul opcodes. For
// all other opcodes, the function conservatively returns false.
static bool maintainNoSignedWrap(BinaryOperator &I, Value *B, Value *C) {
  auto *OBO = dyn_cast<OverflowingBinaryOperator>(&I);
  if (!OBO || !OBO->hasNoSignedWrap())
    return false;

  const APInt *BVal, *CVal;
  if (!match(B, m_APInt(BVal)) || !match(C, m_APInt(CVal)))
    return false;

  // We reason about Add/Sub/Mul Only.
  bool Overflow = false;
  switch (I.getOpcode()) {
  case Instruction::Add:
    (void)BVal->sadd_ov(*CVal, Overflow);
    break;
  case Instruction::Sub:
    (void)BVal->ssub_ov(*CVal, Overflow);
    break;
  case Instruction::Mul:
    (void)BVal->smul_ov(*CVal, Overflow);
    break;
  default:
    // Conservatively return false for other opcodes.
    return false;
  }
  return !Overflow;
}

static bool hasNoUnsignedWrap(BinaryOperator &I) {
  auto *OBO = dyn_cast<OverflowingBinaryOperator>(&I);
  return OBO && OBO->hasNoUnsignedWrap();
}

static bool hasNoSignedWrap(BinaryOperator &I) {
  auto *OBO = dyn_cast<OverflowingBinaryOperator>(&I);
  return OBO && OBO->hasNoSignedWrap();
}

/// Conservatively clears subclassOptionalData after a reassociation or
/// commutation. We preserve fast-math flags when applicable as they can be
/// preserved.
static void ClearSubclassDataAfterReassociation(BinaryOperator &I) {
  FPMathOperator *FPMO = dyn_cast<FPMathOperator>(&I);
  if (!FPMO) {
    I.clearSubclassOptionalData();
    return;
  }

  FastMathFlags FMF = I.getFastMathFlags();
  I.clearSubclassOptionalData();
  I.setFastMathFlags(FMF);
}

/// Combine constant operands of associative operations either before or after a
/// cast to eliminate one of the associative operations:
/// (op (cast (op X, C2)), C1) --> (cast (op X, op (C1, C2)))
/// (op (cast (op X, C2)), C1) --> (op (cast X), op (C1, C2))
static bool simplifyAssocCastAssoc(BinaryOperator *BinOp1,
                                   InstCombinerImpl &IC) {
  auto *Cast = dyn_cast<CastInst>(BinOp1->getOperand(0));
  if (!Cast || !Cast->hasOneUse())
    return false;

  // TODO: Enhance logic for other casts and remove this check.
  auto CastOpcode = Cast->getOpcode();
  if (CastOpcode != Instruction::ZExt)
    return false;

  // TODO: Enhance logic for other BinOps and remove this check.
  if (!BinOp1->isBitwiseLogicOp())
    return false;

  auto AssocOpcode = BinOp1->getOpcode();
  auto *BinOp2 = dyn_cast<BinaryOperator>(Cast->getOperand(0));
  if (!BinOp2 || !BinOp2->hasOneUse() || BinOp2->getOpcode() != AssocOpcode)
    return false;

  Constant *C1, *C2;
  if (!match(BinOp1->getOperand(1), m_Constant(C1)) ||
      !match(BinOp2->getOperand(1), m_Constant(C2)))
    return false;

  // TODO: This assumes a zext cast.
  // Eg, if it was a trunc, we'd cast C1 to the source type because casting C2
  // to the destination type might lose bits.

  // Fold the constants together in the destination type:
  // (op (cast (op X, C2)), C1) --> (op (cast X), FoldedC)
  const DataLayout &DL = IC.getDataLayout();
  Type *DestTy = C1->getType();
  Constant *CastC2 = ConstantFoldCastOperand(CastOpcode, C2, DestTy, DL);
  if (!CastC2)
    return false;
  Constant *FoldedC = ConstantFoldBinaryOpOperands(AssocOpcode, C1, CastC2, DL);
  if (!FoldedC)
    return false;

  IC.replaceOperand(*Cast, 0, BinOp2->getOperand(0));
  IC.replaceOperand(*BinOp1, 1, FoldedC);
  BinOp1->dropPoisonGeneratingFlags();
  Cast->dropPoisonGeneratingFlags();
  return true;
}

// Simplifies IntToPtr/PtrToInt RoundTrip Cast.
// inttoptr ( ptrtoint (x) ) --> x
Value *InstCombinerImpl::simplifyIntToPtrRoundTripCast(Value *Val) {
  auto *IntToPtr = dyn_cast<IntToPtrInst>(Val);
  if (IntToPtr && DL.getTypeSizeInBits(IntToPtr->getDestTy()) ==
                      DL.getTypeSizeInBits(IntToPtr->getSrcTy())) {
    auto *PtrToInt = dyn_cast<PtrToIntInst>(IntToPtr->getOperand(0));
    Type *CastTy = IntToPtr->getDestTy();
    if (PtrToInt &&
        CastTy->getPointerAddressSpace() ==
            PtrToInt->getSrcTy()->getPointerAddressSpace() &&
        DL.getTypeSizeInBits(PtrToInt->getSrcTy()) ==
            DL.getTypeSizeInBits(PtrToInt->getDestTy()))
      return PtrToInt->getOperand(0);
  }
  return nullptr;
}

/// This performs a few simplifications for operators that are associative or
/// commutative:
///
///  Commutative operators:
///
///  1. Order operands such that they are listed from right (least complex) to
///     left (most complex).  This puts constants before unary operators before
///     binary operators.
///
///  Associative operators:
///
///  2. Transform: "(A op B) op C" ==> "A op (B op C)" if "B op C" simplifies.
///  3. Transform: "A op (B op C)" ==> "(A op B) op C" if "A op B" simplifies.
///
///  Associative and commutative operators:
///
///  4. Transform: "(A op B) op C" ==> "(C op A) op B" if "C op A" simplifies.
///  5. Transform: "A op (B op C)" ==> "B op (C op A)" if "C op A" simplifies.
///  6. Transform: "(A op C1) op (B op C2)" ==> "(A op B) op (C1 op C2)"
///     if C1 and C2 are constants.
bool InstCombinerImpl::SimplifyAssociativeOrCommutative(BinaryOperator &I) {
  Instruction::BinaryOps Opcode = I.getOpcode();
  bool Changed = false;

  do {
    // Order operands such that they are listed from right (least complex) to
    // left (most complex).  This puts constants before unary operators before
    // binary operators.
    if (I.isCommutative() && getComplexity(I.getOperand(0)) <
        getComplexity(I.getOperand(1)))
      Changed = !I.swapOperands();

    if (I.isCommutative()) {
      if (auto Pair = matchSymmetricPair(I.getOperand(0), I.getOperand(1))) {
        replaceOperand(I, 0, Pair->first);
        replaceOperand(I, 1, Pair->second);
        Changed = true;
      }
    }

    BinaryOperator *Op0 = dyn_cast<BinaryOperator>(I.getOperand(0));
    BinaryOperator *Op1 = dyn_cast<BinaryOperator>(I.getOperand(1));

    if (I.isAssociative()) {
      // Transform: "(A op B) op C" ==> "A op (B op C)" if "B op C" simplifies.
      if (Op0 && Op0->getOpcode() == Opcode) {
        Value *A = Op0->getOperand(0);
        Value *B = Op0->getOperand(1);
        Value *C = I.getOperand(1);

        // Does "B op C" simplify?
        if (Value *V = simplifyBinOp(Opcode, B, C, SQ.getWithInstruction(&I))) {
          // It simplifies to V.  Form "A op V".
          replaceOperand(I, 0, A);
          replaceOperand(I, 1, V);
          bool IsNUW = hasNoUnsignedWrap(I) && hasNoUnsignedWrap(*Op0);
          bool IsNSW = maintainNoSignedWrap(I, B, C) && hasNoSignedWrap(*Op0);

          // Conservatively clear all optional flags since they may not be
          // preserved by the reassociation. Reset nsw/nuw based on the above
          // analysis.
          ClearSubclassDataAfterReassociation(I);

          // Note: this is only valid because SimplifyBinOp doesn't look at
          // the operands to Op0.
          if (IsNUW)
            I.setHasNoUnsignedWrap(true);

          if (IsNSW)
            I.setHasNoSignedWrap(true);

          Changed = true;
          ++NumReassoc;
          continue;
        }
      }

      // Transform: "A op (B op C)" ==> "(A op B) op C" if "A op B" simplifies.
      if (Op1 && Op1->getOpcode() == Opcode) {
        Value *A = I.getOperand(0);
        Value *B = Op1->getOperand(0);
        Value *C = Op1->getOperand(1);

        // Does "A op B" simplify?
        if (Value *V = simplifyBinOp(Opcode, A, B, SQ.getWithInstruction(&I))) {
          // It simplifies to V.  Form "V op C".
          replaceOperand(I, 0, V);
          replaceOperand(I, 1, C);
          // Conservatively clear the optional flags, since they may not be
          // preserved by the reassociation.
          ClearSubclassDataAfterReassociation(I);
          Changed = true;
          ++NumReassoc;
          continue;
        }
      }
    }

    if (I.isAssociative() && I.isCommutative()) {
      if (simplifyAssocCastAssoc(&I, *this)) {
        Changed = true;
        ++NumReassoc;
        continue;
      }

      // Transform: "(A op B) op C" ==> "(C op A) op B" if "C op A" simplifies.
      if (Op0 && Op0->getOpcode() == Opcode) {
        Value *A = Op0->getOperand(0);
        Value *B = Op0->getOperand(1);
        Value *C = I.getOperand(1);

        // Does "C op A" simplify?
        if (Value *V = simplifyBinOp(Opcode, C, A, SQ.getWithInstruction(&I))) {
          // It simplifies to V.  Form "V op B".
          replaceOperand(I, 0, V);
          replaceOperand(I, 1, B);
          // Conservatively clear the optional flags, since they may not be
          // preserved by the reassociation.
          ClearSubclassDataAfterReassociation(I);
          Changed = true;
          ++NumReassoc;
          continue;
        }
      }

      // Transform: "A op (B op C)" ==> "B op (C op A)" if "C op A" simplifies.
      if (Op1 && Op1->getOpcode() == Opcode) {
        Value *A = I.getOperand(0);
        Value *B = Op1->getOperand(0);
        Value *C = Op1->getOperand(1);

        // Does "C op A" simplify?
        if (Value *V = simplifyBinOp(Opcode, C, A, SQ.getWithInstruction(&I))) {
          // It simplifies to V.  Form "B op V".
          replaceOperand(I, 0, B);
          replaceOperand(I, 1, V);
          // Conservatively clear the optional flags, since they may not be
          // preserved by the reassociation.
          ClearSubclassDataAfterReassociation(I);
          Changed = true;
          ++NumReassoc;
          continue;
        }
      }

      // Transform: "(A op C1) op (B op C2)" ==> "(A op B) op (C1 op C2)"
      // if C1 and C2 are constants.
      Value *A, *B;
      Constant *C1, *C2, *CRes;
      if (Op0 && Op1 &&
          Op0->getOpcode() == Opcode && Op1->getOpcode() == Opcode &&
          match(Op0, m_OneUse(m_BinOp(m_Value(A), m_Constant(C1)))) &&
          match(Op1, m_OneUse(m_BinOp(m_Value(B), m_Constant(C2)))) &&
          (CRes = ConstantFoldBinaryOpOperands(Opcode, C1, C2, DL))) {
        bool IsNUW = hasNoUnsignedWrap(I) &&
           hasNoUnsignedWrap(*Op0) &&
           hasNoUnsignedWrap(*Op1);
         BinaryOperator *NewBO = (IsNUW && Opcode == Instruction::Add) ?
           BinaryOperator::CreateNUW(Opcode, A, B) :
           BinaryOperator::Create(Opcode, A, B);

         if (isa<FPMathOperator>(NewBO)) {
           FastMathFlags Flags = I.getFastMathFlags() &
                                 Op0->getFastMathFlags() &
                                 Op1->getFastMathFlags();
           NewBO->setFastMathFlags(Flags);
        }
        InsertNewInstWith(NewBO, I.getIterator());
        NewBO->takeName(Op1);
        replaceOperand(I, 0, NewBO);
        replaceOperand(I, 1, CRes);
        // Conservatively clear the optional flags, since they may not be
        // preserved by the reassociation.
        ClearSubclassDataAfterReassociation(I);
        if (IsNUW)
          I.setHasNoUnsignedWrap(true);

        Changed = true;
        continue;
      }
    }

    // No further simplifications.
    return Changed;
  } while (true);
}

/// Return whether "X LOp (Y ROp Z)" is always equal to
/// "(X LOp Y) ROp (X LOp Z)".
static bool leftDistributesOverRight(Instruction::BinaryOps LOp,
                                     Instruction::BinaryOps ROp) {
  // X & (Y | Z) <--> (X & Y) | (X & Z)
  // X & (Y ^ Z) <--> (X & Y) ^ (X & Z)
  if (LOp == Instruction::And)
    return ROp == Instruction::Or || ROp == Instruction::Xor;

  // X | (Y & Z) <--> (X | Y) & (X | Z)
  if (LOp == Instruction::Or)
    return ROp == Instruction::And;

  // X * (Y + Z) <--> (X * Y) + (X * Z)
  // X * (Y - Z) <--> (X * Y) - (X * Z)
  if (LOp == Instruction::Mul)
    return ROp == Instruction::Add || ROp == Instruction::Sub;

  return false;
}

/// Return whether "(X LOp Y) ROp Z" is always equal to
/// "(X ROp Z) LOp (Y ROp Z)".
static bool rightDistributesOverLeft(Instruction::BinaryOps LOp,
                                     Instruction::BinaryOps ROp) {
  if (Instruction::isCommutative(ROp))
    return leftDistributesOverRight(ROp, LOp);

  // (X {&|^} Y) >> Z <--> (X >> Z) {&|^} (Y >> Z) for all shifts.
  return Instruction::isBitwiseLogicOp(LOp) && Instruction::isShift(ROp);

  // TODO: It would be nice to handle division, aka "(X + Y)/Z = X/Z + Y/Z",
  // but this requires knowing that the addition does not overflow and other
  // such subtleties.
}

/// This function returns identity value for given opcode, which can be used to
/// factor patterns like (X * 2) + X ==> (X * 2) + (X * 1) ==> X * (2 + 1).
static Value *getIdentityValue(Instruction::BinaryOps Opcode, Value *V) {
  if (isa<Constant>(V))
    return nullptr;

  return ConstantExpr::getBinOpIdentity(Opcode, V->getType());
}

/// This function predicates factorization using distributive laws. By default,
/// it just returns the 'Op' inputs. But for special-cases like
/// 'add(shl(X, 5), ...)', this function will have TopOpcode == Instruction::Add
/// and Op = shl(X, 5). The 'shl' is treated as the more general 'mul X, 32' to
/// allow more factorization opportunities.
static Instruction::BinaryOps
getBinOpsForFactorization(Instruction::BinaryOps TopOpcode, BinaryOperator *Op,
                          Value *&LHS, Value *&RHS, BinaryOperator *OtherOp) {
  assert(Op && "Expected a binary operator");
  LHS = Op->getOperand(0);
  RHS = Op->getOperand(1);
  if (TopOpcode == Instruction::Add || TopOpcode == Instruction::Sub) {
    Constant *C;
    if (match(Op, m_Shl(m_Value(), m_ImmConstant(C)))) {
      // X << C --> X * (1 << C)
      RHS = ConstantFoldBinaryInstruction(
          Instruction::Shl, ConstantInt::get(Op->getType(), 1), C);
      assert(RHS && "Constant folding of immediate constants failed");
      return Instruction::Mul;
    }
    // TODO: We can add other conversions e.g. shr => div etc.
  }
  if (Instruction::isBitwiseLogicOp(TopOpcode)) {
    if (OtherOp && OtherOp->getOpcode() == Instruction::AShr &&
        match(Op, m_LShr(m_NonNegative(), m_Value()))) {
      // lshr nneg C, X --> ashr nneg C, X
      return Instruction::AShr;
    }
  }
  return Op->getOpcode();
}

/// This tries to simplify binary operations by factorizing out common terms
/// (e. g. "(A*B)+(A*C)" -> "A*(B+C)").
static Value *tryFactorization(BinaryOperator &I, const SimplifyQuery &SQ,
                               InstCombiner::BuilderTy &Builder,
                               Instruction::BinaryOps InnerOpcode, Value *A,
                               Value *B, Value *C, Value *D) {
  assert(A && B && C && D && "All values must be provided");

  Value *V = nullptr;
  Value *RetVal = nullptr;
  Value *LHS = I.getOperand(0), *RHS = I.getOperand(1);
  Instruction::BinaryOps TopLevelOpcode = I.getOpcode();

  // Does "X op' Y" always equal "Y op' X"?
  bool InnerCommutative = Instruction::isCommutative(InnerOpcode);

  // Does "X op' (Y op Z)" always equal "(X op' Y) op (X op' Z)"?
  if (leftDistributesOverRight(InnerOpcode, TopLevelOpcode)) {
    // Does the instruction have the form "(A op' B) op (A op' D)" or, in the
    // commutative case, "(A op' B) op (C op' A)"?
    if (A == C || (InnerCommutative && A == D)) {
      if (A != C)
        std::swap(C, D);
      // Consider forming "A op' (B op D)".
      // If "B op D" simplifies then it can be formed with no cost.
      V = simplifyBinOp(TopLevelOpcode, B, D, SQ.getWithInstruction(&I));

      // If "B op D" doesn't simplify then only go on if one of the existing
      // operations "A op' B" and "C op' D" will be zapped as no longer used.
      if (!V && (LHS->hasOneUse() || RHS->hasOneUse()))
        V = Builder.CreateBinOp(TopLevelOpcode, B, D, RHS->getName());
      if (V)
        RetVal = Builder.CreateBinOp(InnerOpcode, A, V);
    }
  }

  // Does "(X op Y) op' Z" always equal "(X op' Z) op (Y op' Z)"?
  if (!RetVal && rightDistributesOverLeft(TopLevelOpcode, InnerOpcode)) {
    // Does the instruction have the form "(A op' B) op (C op' B)" or, in the
    // commutative case, "(A op' B) op (B op' D)"?
    if (B == D || (InnerCommutative && B == C)) {
      if (B != D)
        std::swap(C, D);
      // Consider forming "(A op C) op' B".
      // If "A op C" simplifies then it can be formed with no cost.
      V = simplifyBinOp(TopLevelOpcode, A, C, SQ.getWithInstruction(&I));

      // If "A op C" doesn't simplify then only go on if one of the existing
      // operations "A op' B" and "C op' D" will be zapped as no longer used.
      if (!V && (LHS->hasOneUse() || RHS->hasOneUse()))
        V = Builder.CreateBinOp(TopLevelOpcode, A, C, LHS->getName());
      if (V)
        RetVal = Builder.CreateBinOp(InnerOpcode, V, B);
    }
  }

  if (!RetVal)
    return nullptr;

  ++NumFactor;
  RetVal->takeName(&I);

  // Try to add no-overflow flags to the final value.
  if (isa<BinaryOperator>(RetVal)) {
    bool HasNSW = false;
    bool HasNUW = false;
    if (isa<OverflowingBinaryOperator>(&I)) {
      HasNSW = I.hasNoSignedWrap();
      HasNUW = I.hasNoUnsignedWrap();
    }
    if (auto *LOBO = dyn_cast<OverflowingBinaryOperator>(LHS)) {
      HasNSW &= LOBO->hasNoSignedWrap();
      HasNUW &= LOBO->hasNoUnsignedWrap();
    }

    if (auto *ROBO = dyn_cast<OverflowingBinaryOperator>(RHS)) {
      HasNSW &= ROBO->hasNoSignedWrap();
      HasNUW &= ROBO->hasNoUnsignedWrap();
    }

    if (TopLevelOpcode == Instruction::Add && InnerOpcode == Instruction::Mul) {
      // We can propagate 'nsw' if we know that
      //  %Y = mul nsw i16 %X, C
      //  %Z = add nsw i16 %Y, %X
      // =>
      //  %Z = mul nsw i16 %X, C+1
      //
      // iff C+1 isn't INT_MIN
      const APInt *CInt;
      if (match(V, m_APInt(CInt)) && !CInt->isMinSignedValue())
        cast<Instruction>(RetVal)->setHasNoSignedWrap(HasNSW);

      // nuw can be propagated with any constant or nuw value.
      cast<Instruction>(RetVal)->setHasNoUnsignedWrap(HasNUW);
    }
  }
  return RetVal;
}

// If `I` has one Const operand and the other matches `(ctpop (not x))`,
// replace `(ctpop (not x))` with `(sub nuw nsw BitWidth(x), (ctpop x))`.
// This is only useful is the new subtract can fold so we only handle the
// following cases:
//    1) (add/sub/disjoint_or C, (ctpop (not x))
//        -> (add/sub/disjoint_or C', (ctpop x))
//    1) (cmp pred C, (ctpop (not x))
//        -> (cmp pred C', (ctpop x))
Instruction *InstCombinerImpl::tryFoldInstWithCtpopWithNot(Instruction *I) {
  unsigned Opc = I->getOpcode();
  unsigned ConstIdx = 1;
  switch (Opc) {
  default:
    return nullptr;
    // (ctpop (not x)) <-> (sub nuw nsw BitWidth(x) - (ctpop x))
    // We can fold the BitWidth(x) with add/sub/icmp as long the other operand
    // is constant.
  case Instruction::Sub:
    ConstIdx = 0;
    break;
  case Instruction::ICmp:
    // Signed predicates aren't correct in some edge cases like for i2 types, as
    // well since (ctpop x) is known [0, log2(BitWidth(x))] almost all signed
    // comparisons against it are simplfied to unsigned.
    if (cast<ICmpInst>(I)->isSigned())
      return nullptr;
    break;
  case Instruction::Or:
    if (!match(I, m_DisjointOr(m_Value(), m_Value())))
      return nullptr;
    [[fallthrough]];
  case Instruction::Add:
    break;
  }

  Value *Op;
  // Find ctpop.
  if (!match(I->getOperand(1 - ConstIdx),
             m_OneUse(m_Intrinsic<Intrinsic::ctpop>(m_Value(Op)))))
    return nullptr;

  Constant *C;
  // Check other operand is ImmConstant.
  if (!match(I->getOperand(ConstIdx), m_ImmConstant(C)))
    return nullptr;

  Type *Ty = Op->getType();
  Constant *BitWidthC = ConstantInt::get(Ty, Ty->getScalarSizeInBits());
  // Need extra check for icmp. Note if this check is true, it generally means
  // the icmp will simplify to true/false.
  if (Opc == Instruction::ICmp && !cast<ICmpInst>(I)->isEquality()) {
    Constant *Cmp =
        ConstantFoldCompareInstOperands(ICmpInst::ICMP_UGT, C, BitWidthC, DL);
    if (!Cmp || !Cmp->isZeroValue())
      return nullptr;
  }

  // Check we can invert `(not x)` for free.
  bool Consumes = false;
  if (!isFreeToInvert(Op, Op->hasOneUse(), Consumes) || !Consumes)
    return nullptr;
  Value *NotOp = getFreelyInverted(Op, Op->hasOneUse(), &Builder);
  assert(NotOp != nullptr &&
         "Desync between isFreeToInvert and getFreelyInverted");

  Value *CtpopOfNotOp = Builder.CreateIntrinsic(Ty, Intrinsic::ctpop, NotOp);

  Value *R = nullptr;

  // Do the transformation here to avoid potentially introducing an infinite
  // loop.
  switch (Opc) {
  case Instruction::Sub:
    R = Builder.CreateAdd(CtpopOfNotOp, ConstantExpr::getSub(C, BitWidthC));
    break;
  case Instruction::Or:
  case Instruction::Add:
    R = Builder.CreateSub(ConstantExpr::getAdd(C, BitWidthC), CtpopOfNotOp);
    break;
  case Instruction::ICmp:
    R = Builder.CreateICmp(cast<ICmpInst>(I)->getSwappedPredicate(),
                           CtpopOfNotOp, ConstantExpr::getSub(BitWidthC, C));
    break;
  default:
    llvm_unreachable("Unhandled Opcode");
  }
  assert(R != nullptr);
  return replaceInstUsesWith(*I, R);
}

// (Binop1 (Binop2 (logic_shift X, C), C1), (logic_shift Y, C))
//   IFF
//    1) the logic_shifts match
//    2) either both binops are binops and one is `and` or
//       BinOp1 is `and`
//       (logic_shift (inv_logic_shift C1, C), C) == C1 or
//
//    -> (logic_shift (Binop1 (Binop2 X, inv_logic_shift(C1, C)), Y), C)
//
// (Binop1 (Binop2 (logic_shift X, Amt), Mask), (logic_shift Y, Amt))
//   IFF
//    1) the logic_shifts match
//    2) BinOp1 == BinOp2 (if BinOp ==  `add`, then also requires `shl`).
//
//    -> (BinOp (logic_shift (BinOp X, Y)), Mask)
//
// (Binop1 (Binop2 (arithmetic_shift X, Amt), Mask), (arithmetic_shift Y, Amt))
//   IFF
//   1) Binop1 is bitwise logical operator `and`, `or` or `xor`
//   2) Binop2 is `not`
//
//   -> (arithmetic_shift Binop1((not X), Y), Amt)

Instruction *InstCombinerImpl::foldBinOpShiftWithShift(BinaryOperator &I) {
  const DataLayout &DL = I.getDataLayout();
  auto IsValidBinOpc = [](unsigned Opc) {
    switch (Opc) {
    default:
      return false;
    case Instruction::And:
    case Instruction::Or:
    case Instruction::Xor:
    case Instruction::Add:
      // Skip Sub as we only match constant masks which will canonicalize to use
      // add.
      return true;
    }
  };

  // Check if we can distribute binop arbitrarily. `add` + `lshr` has extra
  // constraints.
  auto IsCompletelyDistributable = [](unsigned BinOpc1, unsigned BinOpc2,
                                      unsigned ShOpc) {
    assert(ShOpc != Instruction::AShr);
    return (BinOpc1 != Instruction::Add && BinOpc2 != Instruction::Add) ||
           ShOpc == Instruction::Shl;
  };

  auto GetInvShift = [](unsigned ShOpc) {
    assert(ShOpc != Instruction::AShr);
    return ShOpc == Instruction::LShr ? Instruction::Shl : Instruction::LShr;
  };

  auto CanDistributeBinops = [&](unsigned BinOpc1, unsigned BinOpc2,
                                 unsigned ShOpc, Constant *CMask,
                                 Constant *CShift) {
    // If the BinOp1 is `and` we don't need to check the mask.
    if (BinOpc1 == Instruction::And)
      return true;

    // For all other possible transfers we need complete distributable
    // binop/shift (anything but `add` + `lshr`).
    if (!IsCompletelyDistributable(BinOpc1, BinOpc2, ShOpc))
      return false;

    // If BinOp2 is `and`, any mask works (this only really helps for non-splat
    // vecs, otherwise the mask will be simplified and the following check will
    // handle it).
    if (BinOpc2 == Instruction::And)
      return true;

    // Otherwise, need mask that meets the below requirement.
    // (logic_shift (inv_logic_shift Mask, ShAmt), ShAmt) == Mask
    Constant *MaskInvShift =
        ConstantFoldBinaryOpOperands(GetInvShift(ShOpc), CMask, CShift, DL);
    return ConstantFoldBinaryOpOperands(ShOpc, MaskInvShift, CShift, DL) ==
           CMask;
  };

  auto MatchBinOp = [&](unsigned ShOpnum) -> Instruction * {
    Constant *CMask, *CShift;
    Value *X, *Y, *ShiftedX, *Mask, *Shift;
    if (!match(I.getOperand(ShOpnum),
               m_OneUse(m_Shift(m_Value(Y), m_Value(Shift)))))
      return nullptr;
    if (!match(I.getOperand(1 - ShOpnum),
               m_c_BinOp(m_CombineAnd(
                             m_OneUse(m_Shift(m_Value(X), m_Specific(Shift))),
                             m_Value(ShiftedX)),
                         m_Value(Mask))))
      return nullptr;
    // Make sure we are matching instruction shifts and not ConstantExpr
    auto *IY = dyn_cast<Instruction>(I.getOperand(ShOpnum));
    auto *IX = dyn_cast<Instruction>(ShiftedX);
    if (!IY || !IX)
      return nullptr;

    // LHS and RHS need same shift opcode
    unsigned ShOpc = IY->getOpcode();
    if (ShOpc != IX->getOpcode())
      return nullptr;

    // Make sure binop is real instruction and not ConstantExpr
    auto *BO2 = dyn_cast<Instruction>(I.getOperand(1 - ShOpnum));
    if (!BO2)
      return nullptr;

    unsigned BinOpc = BO2->getOpcode();
    // Make sure we have valid binops.
    if (!IsValidBinOpc(I.getOpcode()) || !IsValidBinOpc(BinOpc))
      return nullptr;

    if (ShOpc == Instruction::AShr) {
      if (Instruction::isBitwiseLogicOp(I.getOpcode()) &&
          BinOpc == Instruction::Xor && match(Mask, m_AllOnes())) {
        Value *NotX = Builder.CreateNot(X);
        Value *NewBinOp = Builder.CreateBinOp(I.getOpcode(), Y, NotX);
        return BinaryOperator::Create(
            static_cast<Instruction::BinaryOps>(ShOpc), NewBinOp, Shift);
      }

      return nullptr;
    }

    // If BinOp1 == BinOp2 and it's bitwise or shl with add, then just
    // distribute to drop the shift irrelevant of constants.
    if (BinOpc == I.getOpcode() &&
        IsCompletelyDistributable(I.getOpcode(), BinOpc, ShOpc)) {
      Value *NewBinOp2 = Builder.CreateBinOp(I.getOpcode(), X, Y);
      Value *NewBinOp1 = Builder.CreateBinOp(
          static_cast<Instruction::BinaryOps>(ShOpc), NewBinOp2, Shift);
      return BinaryOperator::Create(I.getOpcode(), NewBinOp1, Mask);
    }

    // Otherwise we can only distribute by constant shifting the mask, so
    // ensure we have constants.
    if (!match(Shift, m_ImmConstant(CShift)))
      return nullptr;
    if (!match(Mask, m_ImmConstant(CMask)))
      return nullptr;

    // Check if we can distribute the binops.
    if (!CanDistributeBinops(I.getOpcode(), BinOpc, ShOpc, CMask, CShift))
      return nullptr;

    Constant *NewCMask =
        ConstantFoldBinaryOpOperands(GetInvShift(ShOpc), CMask, CShift, DL);
    Value *NewBinOp2 = Builder.CreateBinOp(
        static_cast<Instruction::BinaryOps>(BinOpc), X, NewCMask);
    Value *NewBinOp1 = Builder.CreateBinOp(I.getOpcode(), Y, NewBinOp2);
    return BinaryOperator::Create(static_cast<Instruction::BinaryOps>(ShOpc),
                                  NewBinOp1, CShift);
  };

  if (Instruction *R = MatchBinOp(0))
    return R;
  return MatchBinOp(1);
}

// (Binop (zext C), (select C, T, F))
//    -> (select C, (binop 1, T), (binop 0, F))
//
// (Binop (sext C), (select C, T, F))
//    -> (select C, (binop -1, T), (binop 0, F))
//
// Attempt to simplify binary operations into a select with folded args, when
// one operand of the binop is a select instruction and the other operand is a
// zext/sext extension, whose value is the select condition.
Instruction *
InstCombinerImpl::foldBinOpOfSelectAndCastOfSelectCondition(BinaryOperator &I) {
  // TODO: this simplification may be extended to any speculatable instruction,
  // not just binops, and would possibly be handled better in FoldOpIntoSelect.
  Instruction::BinaryOps Opc = I.getOpcode();
  Value *LHS = I.getOperand(0), *RHS = I.getOperand(1);
  Value *A, *CondVal, *TrueVal, *FalseVal;
  Value *CastOp;

  auto MatchSelectAndCast = [&](Value *CastOp, Value *SelectOp) {
    return match(CastOp, m_ZExtOrSExt(m_Value(A))) &&
           A->getType()->getScalarSizeInBits() == 1 &&
           match(SelectOp, m_Select(m_Value(CondVal), m_Value(TrueVal),
                                    m_Value(FalseVal)));
  };

  // Make sure one side of the binop is a select instruction, and the other is a
  // zero/sign extension operating on a i1.
  if (MatchSelectAndCast(LHS, RHS))
    CastOp = LHS;
  else if (MatchSelectAndCast(RHS, LHS))
    CastOp = RHS;
  else
    return nullptr;

  auto NewFoldedConst = [&](bool IsTrueArm, Value *V) {
    bool IsCastOpRHS = (CastOp == RHS);
    bool IsZExt = isa<ZExtInst>(CastOp);
    Constant *C;

    if (IsTrueArm) {
      C = Constant::getNullValue(V->getType());
    } else if (IsZExt) {
      unsigned BitWidth = V->getType()->getScalarSizeInBits();
      C = Constant::getIntegerValue(V->getType(), APInt(BitWidth, 1));
    } else {
      C = Constant::getAllOnesValue(V->getType());
    }

    return IsCastOpRHS ? Builder.CreateBinOp(Opc, V, C)
                       : Builder.CreateBinOp(Opc, C, V);
  };

  // If the value used in the zext/sext is the select condition, or the negated
  // of the select condition, the binop can be simplified.
  if (CondVal == A) {
    Value *NewTrueVal = NewFoldedConst(false, TrueVal);
    return SelectInst::Create(CondVal, NewTrueVal,
                              NewFoldedConst(true, FalseVal));
  }

  if (match(A, m_Not(m_Specific(CondVal)))) {
    Value *NewTrueVal = NewFoldedConst(true, TrueVal);
    return SelectInst::Create(CondVal, NewTrueVal,
                              NewFoldedConst(false, FalseVal));
  }

  return nullptr;
}

Value *InstCombinerImpl::tryFactorizationFolds(BinaryOperator &I) {
  Value *LHS = I.getOperand(0), *RHS = I.getOperand(1);
  BinaryOperator *Op0 = dyn_cast<BinaryOperator>(LHS);
  BinaryOperator *Op1 = dyn_cast<BinaryOperator>(RHS);
  Instruction::BinaryOps TopLevelOpcode = I.getOpcode();
  Value *A, *B, *C, *D;
  Instruction::BinaryOps LHSOpcode, RHSOpcode;

  if (Op0)
    LHSOpcode = getBinOpsForFactorization(TopLevelOpcode, Op0, A, B, Op1);
  if (Op1)
    RHSOpcode = getBinOpsForFactorization(TopLevelOpcode, Op1, C, D, Op0);

  // The instruction has the form "(A op' B) op (C op' D)".  Try to factorize
  // a common term.
  if (Op0 && Op1 && LHSOpcode == RHSOpcode)
    if (Value *V = tryFactorization(I, SQ, Builder, LHSOpcode, A, B, C, D))
      return V;

  // The instruction has the form "(A op' B) op (C)".  Try to factorize common
  // term.
  if (Op0)
    if (Value *Ident = getIdentityValue(LHSOpcode, RHS))
      if (Value *V =
              tryFactorization(I, SQ, Builder, LHSOpcode, A, B, RHS, Ident))
        return V;

  // The instruction has the form "(B) op (C op' D)".  Try to factorize common
  // term.
  if (Op1)
    if (Value *Ident = getIdentityValue(RHSOpcode, LHS))
      if (Value *V =
              tryFactorization(I, SQ, Builder, RHSOpcode, LHS, Ident, C, D))
        return V;

  return nullptr;
}

/// This tries to simplify binary operations which some other binary operation
/// distributes over either by factorizing out common terms
/// (eg "(A*B)+(A*C)" -> "A*(B+C)") or expanding out if this results in
/// simplifications (eg: "A & (B | C) -> (A&B) | (A&C)" if this is a win).
/// Returns the simplified value, or null if it didn't simplify.
Value *InstCombinerImpl::foldUsingDistributiveLaws(BinaryOperator &I) {
  Value *LHS = I.getOperand(0), *RHS = I.getOperand(1);
  BinaryOperator *Op0 = dyn_cast<BinaryOperator>(LHS);
  BinaryOperator *Op1 = dyn_cast<BinaryOperator>(RHS);
  Instruction::BinaryOps TopLevelOpcode = I.getOpcode();

  // Factorization.
  if (Value *R = tryFactorizationFolds(I))
    return R;

  // Expansion.
  if (Op0 && rightDistributesOverLeft(Op0->getOpcode(), TopLevelOpcode)) {
    // The instruction has the form "(A op' B) op C".  See if expanding it out
    // to "(A op C) op' (B op C)" results in simplifications.
    Value *A = Op0->getOperand(0), *B = Op0->getOperand(1), *C = RHS;
    Instruction::BinaryOps InnerOpcode = Op0->getOpcode(); // op'

    // Disable the use of undef because it's not safe to distribute undef.
    auto SQDistributive = SQ.getWithInstruction(&I).getWithoutUndef();
    Value *L = simplifyBinOp(TopLevelOpcode, A, C, SQDistributive);
    Value *R = simplifyBinOp(TopLevelOpcode, B, C, SQDistributive);

    // Do "A op C" and "B op C" both simplify?
    if (L && R) {
      // They do! Return "L op' R".
      ++NumExpand;
      C = Builder.CreateBinOp(InnerOpcode, L, R);
      C->takeName(&I);
      return C;
    }

    // Does "A op C" simplify to the identity value for the inner opcode?
    if (L && L == ConstantExpr::getBinOpIdentity(InnerOpcode, L->getType())) {
      // They do! Return "B op C".
      ++NumExpand;
      C = Builder.CreateBinOp(TopLevelOpcode, B, C);
      C->takeName(&I);
      return C;
    }

    // Does "B op C" simplify to the identity value for the inner opcode?
    if (R && R == ConstantExpr::getBinOpIdentity(InnerOpcode, R->getType())) {
      // They do! Return "A op C".
      ++NumExpand;
      C = Builder.CreateBinOp(TopLevelOpcode, A, C);
      C->takeName(&I);
      return C;
    }
  }

  if (Op1 && leftDistributesOverRight(TopLevelOpcode, Op1->getOpcode())) {
    // The instruction has the form "A op (B op' C)".  See if expanding it out
    // to "(A op B) op' (A op C)" results in simplifications.
    Value *A = LHS, *B = Op1->getOperand(0), *C = Op1->getOperand(1);
    Instruction::BinaryOps InnerOpcode = Op1->getOpcode(); // op'

    // Disable the use of undef because it's not safe to distribute undef.
    auto SQDistributive = SQ.getWithInstruction(&I).getWithoutUndef();
    Value *L = simplifyBinOp(TopLevelOpcode, A, B, SQDistributive);
    Value *R = simplifyBinOp(TopLevelOpcode, A, C, SQDistributive);

    // Do "A op B" and "A op C" both simplify?
    if (L && R) {
      // They do! Return "L op' R".
      ++NumExpand;
      A = Builder.CreateBinOp(InnerOpcode, L, R);
      A->takeName(&I);
      return A;
    }

    // Does "A op B" simplify to the identity value for the inner opcode?
    if (L && L == ConstantExpr::getBinOpIdentity(InnerOpcode, L->getType())) {
      // They do! Return "A op C".
      ++NumExpand;
      A = Builder.CreateBinOp(TopLevelOpcode, A, C);
      A->takeName(&I);
      return A;
    }

    // Does "A op C" simplify to the identity value for the inner opcode?
    if (R && R == ConstantExpr::getBinOpIdentity(InnerOpcode, R->getType())) {
      // They do! Return "A op B".
      ++NumExpand;
      A = Builder.CreateBinOp(TopLevelOpcode, A, B);
      A->takeName(&I);
      return A;
    }
  }

  return SimplifySelectsFeedingBinaryOp(I, LHS, RHS);
}

static std::optional<std::pair<Value *, Value *>>
matchSymmetricPhiNodesPair(PHINode *LHS, PHINode *RHS) {
  if (LHS->getParent() != RHS->getParent())
    return std::nullopt;

  if (LHS->getNumIncomingValues() < 2)
    return std::nullopt;

  if (!equal(LHS->blocks(), RHS->blocks()))
    return std::nullopt;

  Value *L0 = LHS->getIncomingValue(0);
  Value *R0 = RHS->getIncomingValue(0);

  for (unsigned I = 1, E = LHS->getNumIncomingValues(); I != E; ++I) {
    Value *L1 = LHS->getIncomingValue(I);
    Value *R1 = RHS->getIncomingValue(I);

    if ((L0 == L1 && R0 == R1) || (L0 == R1 && R0 == L1))
      continue;

    return std::nullopt;
  }

  return std::optional(std::pair(L0, R0));
}

std::optional<std::pair<Value *, Value *>>
InstCombinerImpl::matchSymmetricPair(Value *LHS, Value *RHS) {
  Instruction *LHSInst = dyn_cast<Instruction>(LHS);
  Instruction *RHSInst = dyn_cast<Instruction>(RHS);
  if (!LHSInst || !RHSInst || LHSInst->getOpcode() != RHSInst->getOpcode())
    return std::nullopt;
  switch (LHSInst->getOpcode()) {
  case Instruction::PHI:
    return matchSymmetricPhiNodesPair(cast<PHINode>(LHS), cast<PHINode>(RHS));
  case Instruction::Select: {
    Value *Cond = LHSInst->getOperand(0);
    Value *TrueVal = LHSInst->getOperand(1);
    Value *FalseVal = LHSInst->getOperand(2);
    if (Cond == RHSInst->getOperand(0) && TrueVal == RHSInst->getOperand(2) &&
        FalseVal == RHSInst->getOperand(1))
      return std::pair(TrueVal, FalseVal);
    return std::nullopt;
  }
  case Instruction::Call: {
    // Match min(a, b) and max(a, b)
    MinMaxIntrinsic *LHSMinMax = dyn_cast<MinMaxIntrinsic>(LHSInst);
    MinMaxIntrinsic *RHSMinMax = dyn_cast<MinMaxIntrinsic>(RHSInst);
    if (LHSMinMax && RHSMinMax &&
        LHSMinMax->getPredicate() ==
            ICmpInst::getSwappedPredicate(RHSMinMax->getPredicate()) &&
        ((LHSMinMax->getLHS() == RHSMinMax->getLHS() &&
          LHSMinMax->getRHS() == RHSMinMax->getRHS()) ||
         (LHSMinMax->getLHS() == RHSMinMax->getRHS() &&
          LHSMinMax->getRHS() == RHSMinMax->getLHS())))
      return std::pair(LHSMinMax->getLHS(), LHSMinMax->getRHS());
    return std::nullopt;
  }
  default:
    return std::nullopt;
  }
}

Value *InstCombinerImpl::SimplifySelectsFeedingBinaryOp(BinaryOperator &I,
                                                        Value *LHS,
                                                        Value *RHS) {
  Value *A, *B, *C, *D, *E, *F;
  bool LHSIsSelect = match(LHS, m_Select(m_Value(A), m_Value(B), m_Value(C)));
  bool RHSIsSelect = match(RHS, m_Select(m_Value(D), m_Value(E), m_Value(F)));
  if (!LHSIsSelect && !RHSIsSelect)
    return nullptr;

  FastMathFlags FMF;
  BuilderTy::FastMathFlagGuard Guard(Builder);
  if (isa<FPMathOperator>(&I)) {
    FMF = I.getFastMathFlags();
    Builder.setFastMathFlags(FMF);
  }

  Instruction::BinaryOps Opcode = I.getOpcode();
  SimplifyQuery Q = SQ.getWithInstruction(&I);

  Value *Cond, *True = nullptr, *False = nullptr;

  // Special-case for add/negate combination. Replace the zero in the negation
  // with the trailing add operand:
  // (Cond ? TVal : -N) + Z --> Cond ? True : (Z - N)
  // (Cond ? -N : FVal) + Z --> Cond ? (Z - N) : False
  auto foldAddNegate = [&](Value *TVal, Value *FVal, Value *Z) -> Value * {
    // We need an 'add' and exactly 1 arm of the select to have been simplified.
    if (Opcode != Instruction::Add || (!True && !False) || (True && False))
      return nullptr;

    Value *N;
    if (True && match(FVal, m_Neg(m_Value(N)))) {
      Value *Sub = Builder.CreateSub(Z, N);
      return Builder.CreateSelect(Cond, True, Sub, I.getName());
    }
    if (False && match(TVal, m_Neg(m_Value(N)))) {
      Value *Sub = Builder.CreateSub(Z, N);
      return Builder.CreateSelect(Cond, Sub, False, I.getName());
    }
    return nullptr;
  };

  if (LHSIsSelect && RHSIsSelect && A == D) {
    // (A ? B : C) op (A ? E : F) -> A ? (B op E) : (C op F)
    Cond = A;
    True = simplifyBinOp(Opcode, B, E, FMF, Q);
    False = simplifyBinOp(Opcode, C, F, FMF, Q);

    if (LHS->hasOneUse() && RHS->hasOneUse()) {
      if (False && !True)
        True = Builder.CreateBinOp(Opcode, B, E);
      else if (True && !False)
        False = Builder.CreateBinOp(Opcode, C, F);
    }
  } else if (LHSIsSelect && LHS->hasOneUse()) {
    // (A ? B : C) op Y -> A ? (B op Y) : (C op Y)
    Cond = A;
    True = simplifyBinOp(Opcode, B, RHS, FMF, Q);
    False = simplifyBinOp(Opcode, C, RHS, FMF, Q);
    if (Value *NewSel = foldAddNegate(B, C, RHS))
      return NewSel;
  } else if (RHSIsSelect && RHS->hasOneUse()) {
    // X op (D ? E : F) -> D ? (X op E) : (X op F)
    Cond = D;
    True = simplifyBinOp(Opcode, LHS, E, FMF, Q);
    False = simplifyBinOp(Opcode, LHS, F, FMF, Q);
    if (Value *NewSel = foldAddNegate(E, F, LHS))
      return NewSel;
  }

  if (!True || !False)
    return nullptr;

  Value *SI = Builder.CreateSelect(Cond, True, False);
  SI->takeName(&I);
  return SI;
}

/// Freely adapt every user of V as-if V was changed to !V.
/// WARNING: only if canFreelyInvertAllUsersOf() said this can be done.
void InstCombinerImpl::freelyInvertAllUsersOf(Value *I, Value *IgnoredUser) {
  assert(!isa<Constant>(I) && "Shouldn't invert users of constant");
  for (User *U : make_early_inc_range(I->users())) {
    if (U == IgnoredUser)
      continue; // Don't consider this user.
    switch (cast<Instruction>(U)->getOpcode()) {
    case Instruction::Select: {
      auto *SI = cast<SelectInst>(U);
      SI->swapValues();
      SI->swapProfMetadata();
      break;
    }
    case Instruction::Br: {
      BranchInst *BI = cast<BranchInst>(U);
      BI->swapSuccessors(); // swaps prof metadata too
      if (BPI)
        BPI->swapSuccEdgesProbabilities(BI->getParent());
      break;
    }
    case Instruction::Xor:
      replaceInstUsesWith(cast<Instruction>(*U), I);
      // Add to worklist for DCE.
      addToWorklist(cast<Instruction>(U));
      break;
    default:
      llvm_unreachable("Got unexpected user - out of sync with "
                       "canFreelyInvertAllUsersOf() ?");
    }
  }

  // Update pre-existing debug value uses.
  SmallVector<DbgValueInst *, 4> DbgValues;
  SmallVector<DbgVariableRecord *, 4> DbgVariableRecords;
  llvm::findDbgValues(DbgValues, I, &DbgVariableRecords);

  auto InvertDbgValueUse = [&](auto *DbgVal) {
    SmallVector<uint64_t, 1> Ops = {dwarf::DW_OP_not};
    for (unsigned Idx = 0, End = DbgVal->getNumVariableLocationOps();
         Idx != End; ++Idx)
      if (DbgVal->getVariableLocationOp(Idx) == I)
        DbgVal->setExpression(
            DIExpression::appendOpsToArg(DbgVal->getExpression(), Ops, Idx));
  };

  for (DbgValueInst *DVI : DbgValues)
    InvertDbgValueUse(DVI);

  for (DbgVariableRecord *DVR : DbgVariableRecords)
    InvertDbgValueUse(DVR);
}

/// Given a 'sub' instruction, return the RHS of the instruction if the LHS is a
/// constant zero (which is the 'negate' form).
Value *InstCombinerImpl::dyn_castNegVal(Value *V) const {
  Value *NegV;
  if (match(V, m_Neg(m_Value(NegV))))
    return NegV;

  // Constants can be considered to be negated values if they can be folded.
  if (ConstantInt *C = dyn_cast<ConstantInt>(V))
    return ConstantExpr::getNeg(C);

  if (ConstantDataVector *C = dyn_cast<ConstantDataVector>(V))
    if (C->getType()->getElementType()->isIntegerTy())
      return ConstantExpr::getNeg(C);

  if (ConstantVector *CV = dyn_cast<ConstantVector>(V)) {
    for (unsigned i = 0, e = CV->getNumOperands(); i != e; ++i) {
      Constant *Elt = CV->getAggregateElement(i);
      if (!Elt)
        return nullptr;

      if (isa<UndefValue>(Elt))
        continue;

      if (!isa<ConstantInt>(Elt))
        return nullptr;
    }
    return ConstantExpr::getNeg(CV);
  }

  // Negate integer vector splats.
  if (auto *CV = dyn_cast<Constant>(V))
    if (CV->getType()->isVectorTy() &&
        CV->getType()->getScalarType()->isIntegerTy() && CV->getSplatValue())
      return ConstantExpr::getNeg(CV);

  return nullptr;
}

// Try to fold:
//    1) (fp_binop ({s|u}itofp x), ({s|u}itofp y))
//        -> ({s|u}itofp (int_binop x, y))
//    2) (fp_binop ({s|u}itofp x), FpC)
//        -> ({s|u}itofp (int_binop x, (fpto{s|u}i FpC)))
//
// Assuming the sign of the cast for x/y is `OpsFromSigned`.
Instruction *InstCombinerImpl::foldFBinOpOfIntCastsFromSign(
    BinaryOperator &BO, bool OpsFromSigned, std::array<Value *, 2> IntOps,
    Constant *Op1FpC, SmallVectorImpl<WithCache<const Value *>> &OpsKnown) {

  Type *FPTy = BO.getType();
  Type *IntTy = IntOps[0]->getType();

  unsigned IntSz = IntTy->getScalarSizeInBits();
  // This is the maximum number of inuse bits by the integer where the int -> fp
  // casts are exact.
  unsigned MaxRepresentableBits =
      APFloat::semanticsPrecision(FPTy->getScalarType()->getFltSemantics());

  // Preserve known number of leading bits. This can allow us to trivial nsw/nuw
  // checks later on.
  unsigned NumUsedLeadingBits[2] = {IntSz, IntSz};

  // NB: This only comes up if OpsFromSigned is true, so there is no need to
  // cache if between calls to `foldFBinOpOfIntCastsFromSign`.
  auto IsNonZero = [&](unsigned OpNo) -> bool {
    if (OpsKnown[OpNo].hasKnownBits() &&
        OpsKnown[OpNo].getKnownBits(SQ).isNonZero())
      return true;
    return isKnownNonZero(IntOps[OpNo], SQ);
  };

  auto IsNonNeg = [&](unsigned OpNo) -> bool {
    // NB: This matches the impl in ValueTracking, we just try to use cached
    // knownbits here. If we ever start supporting WithCache for
    // `isKnownNonNegative`, change this to an explicit call.
    return OpsKnown[OpNo].getKnownBits(SQ).isNonNegative();
  };

  // Check if we know for certain that ({s|u}itofp op) is exact.
  auto IsValidPromotion = [&](unsigned OpNo) -> bool {
    // Can we treat this operand as the desired sign?
    if (OpsFromSigned != isa<SIToFPInst>(BO.getOperand(OpNo)) &&
        !IsNonNeg(OpNo))
      return false;

    // If fp precision >= bitwidth(op) then its exact.
    // NB: This is slightly conservative for `sitofp`. For signed conversion, we
    // can handle `MaxRepresentableBits == IntSz - 1` as the sign bit will be
    // handled specially. We can't, however, increase the bound arbitrarily for
    // `sitofp` as for larger sizes, it won't sign extend.
    if (MaxRepresentableBits < IntSz) {
      // Otherwise if its signed cast check that fp precisions >= bitwidth(op) -
      // numSignBits(op).
      // TODO: If we add support for `WithCache` in `ComputeNumSignBits`, change
      // `IntOps[OpNo]` arguments to `KnownOps[OpNo]`.
      if (OpsFromSigned)
        NumUsedLeadingBits[OpNo] = IntSz - ComputeNumSignBits(IntOps[OpNo]);
      // Finally for unsigned check that fp precision >= bitwidth(op) -
      // numLeadingZeros(op).
      else {
        NumUsedLeadingBits[OpNo] =
            IntSz - OpsKnown[OpNo].getKnownBits(SQ).countMinLeadingZeros();
      }
    }
    // NB: We could also check if op is known to be a power of 2 or zero (which
    // will always be representable). Its unlikely, however, that is we are
    // unable to bound op in any way we will be able to pass the overflow checks
    // later on.

    if (MaxRepresentableBits < NumUsedLeadingBits[OpNo])
      return false;
    // Signed + Mul also requires that op is non-zero to avoid -0 cases.
    return !OpsFromSigned || BO.getOpcode() != Instruction::FMul ||
           IsNonZero(OpNo);
  };

  // If we have a constant rhs, see if we can losslessly convert it to an int.
  if (Op1FpC != nullptr) {
    // Signed + Mul req non-zero
    if (OpsFromSigned && BO.getOpcode() == Instruction::FMul &&
        !match(Op1FpC, m_NonZeroFP()))
      return nullptr;

    Constant *Op1IntC = ConstantFoldCastOperand(
        OpsFromSigned ? Instruction::FPToSI : Instruction::FPToUI, Op1FpC,
        IntTy, DL);
    if (Op1IntC == nullptr)
      return nullptr;
    if (ConstantFoldCastOperand(OpsFromSigned ? Instruction::SIToFP
                                              : Instruction::UIToFP,
                                Op1IntC, FPTy, DL) != Op1FpC)
      return nullptr;

    // First try to keep sign of cast the same.
    IntOps[1] = Op1IntC;
  }

  // Ensure lhs/rhs integer types match.
  if (IntTy != IntOps[1]->getType())
    return nullptr;

  if (Op1FpC == nullptr) {
    if (!IsValidPromotion(1))
      return nullptr;
  }
  if (!IsValidPromotion(0))
    return nullptr;

  // Final we check if the integer version of the binop will not overflow.
  BinaryOperator::BinaryOps IntOpc;
  // Because of the precision check, we can often rule out overflows.
  bool NeedsOverflowCheck = true;
  // Try to conservatively rule out overflow based on the already done precision
  // checks.
  unsigned OverflowMaxOutputBits = OpsFromSigned ? 2 : 1;
  unsigned OverflowMaxCurBits =
      std::max(NumUsedLeadingBits[0], NumUsedLeadingBits[1]);
  bool OutputSigned = OpsFromSigned;
  switch (BO.getOpcode()) {
  case Instruction::FAdd:
    IntOpc = Instruction::Add;
    OverflowMaxOutputBits += OverflowMaxCurBits;
    break;
  case Instruction::FSub:
    IntOpc = Instruction::Sub;
    OverflowMaxOutputBits += OverflowMaxCurBits;
    break;
  case Instruction::FMul:
    IntOpc = Instruction::Mul;
    OverflowMaxOutputBits += OverflowMaxCurBits * 2;
    break;
  default:
    llvm_unreachable("Unsupported binop");
  }
  // The precision check may have already ruled out overflow.
  if (OverflowMaxOutputBits < IntSz) {
    NeedsOverflowCheck = false;
    // We can bound unsigned overflow from sub to in range signed value (this is
    // what allows us to avoid the overflow check for sub).
    if (IntOpc == Instruction::Sub)
      OutputSigned = true;
  }

  // Precision check did not rule out overflow, so need to check.
  // TODO: If we add support for `WithCache` in `willNotOverflow`, change
  // `IntOps[...]` arguments to `KnownOps[...]`.
  if (NeedsOverflowCheck &&
      !willNotOverflow(IntOpc, IntOps[0], IntOps[1], BO, OutputSigned))
    return nullptr;

  Value *IntBinOp = Builder.CreateBinOp(IntOpc, IntOps[0], IntOps[1]);
  if (auto *IntBO = dyn_cast<BinaryOperator>(IntBinOp)) {
    IntBO->setHasNoSignedWrap(OutputSigned);
    IntBO->setHasNoUnsignedWrap(!OutputSigned);
  }
  if (OutputSigned)
    return new SIToFPInst(IntBinOp, FPTy);
  return new UIToFPInst(IntBinOp, FPTy);
}

// Try to fold:
//    1) (fp_binop ({s|u}itofp x), ({s|u}itofp y))
//        -> ({s|u}itofp (int_binop x, y))
//    2) (fp_binop ({s|u}itofp x), FpC)
//        -> ({s|u}itofp (int_binop x, (fpto{s|u}i FpC)))
Instruction *InstCombinerImpl::foldFBinOpOfIntCasts(BinaryOperator &BO) {
  std::array<Value *, 2> IntOps = {nullptr, nullptr};
  Constant *Op1FpC = nullptr;
  // Check for:
  //    1) (binop ({s|u}itofp x), ({s|u}itofp y))
  //    2) (binop ({s|u}itofp x), FpC)
  if (!match(BO.getOperand(0), m_SIToFP(m_Value(IntOps[0]))) &&
      !match(BO.getOperand(0), m_UIToFP(m_Value(IntOps[0]))))
    return nullptr;

  if (!match(BO.getOperand(1), m_Constant(Op1FpC)) &&
      !match(BO.getOperand(1), m_SIToFP(m_Value(IntOps[1]))) &&
      !match(BO.getOperand(1), m_UIToFP(m_Value(IntOps[1]))))
    return nullptr;

  // Cache KnownBits a bit to potentially save some analysis.
  SmallVector<WithCache<const Value *>, 2> OpsKnown = {IntOps[0], IntOps[1]};

  // Try treating x/y as coming from both `uitofp` and `sitofp`. There are
  // different constraints depending on the sign of the cast.
  // NB: `(uitofp nneg X)` == `(sitofp nneg X)`.
  if (Instruction *R = foldFBinOpOfIntCastsFromSign(BO, /*OpsFromSigned=*/false,
                                                    IntOps, Op1FpC, OpsKnown))
    return R;
  return foldFBinOpOfIntCastsFromSign(BO, /*OpsFromSigned=*/true, IntOps,
                                      Op1FpC, OpsKnown);
}

/// A binop with a constant operand and a sign-extended boolean operand may be
/// converted into a select of constants by applying the binary operation to
/// the constant with the two possible values of the extended boolean (0 or -1).
Instruction *InstCombinerImpl::foldBinopOfSextBoolToSelect(BinaryOperator &BO) {
  // TODO: Handle non-commutative binop (constant is operand 0).
  // TODO: Handle zext.
  // TODO: Peek through 'not' of cast.
  Value *BO0 = BO.getOperand(0);
  Value *BO1 = BO.getOperand(1);
  Value *X;
  Constant *C;
  if (!match(BO0, m_SExt(m_Value(X))) || !match(BO1, m_ImmConstant(C)) ||
      !X->getType()->isIntOrIntVectorTy(1))
    return nullptr;

  // bo (sext i1 X), C --> select X, (bo -1, C), (bo 0, C)
  Constant *Ones = ConstantInt::getAllOnesValue(BO.getType());
  Constant *Zero = ConstantInt::getNullValue(BO.getType());
  Value *TVal = Builder.CreateBinOp(BO.getOpcode(), Ones, C);
  Value *FVal = Builder.CreateBinOp(BO.getOpcode(), Zero, C);
  return SelectInst::Create(X, TVal, FVal);
}

static Value *simplifyOperationIntoSelectOperand(Instruction &I, SelectInst *SI,
                                                 bool IsTrueArm) {
  SmallVector<Value *> Ops;
  for (Value *Op : I.operands()) {
    Value *V = nullptr;
    if (Op == SI) {
      V = IsTrueArm ? SI->getTrueValue() : SI->getFalseValue();
    } else if (match(SI->getCondition(),
                     m_SpecificICmp(IsTrueArm ? ICmpInst::ICMP_EQ
                                              : ICmpInst::ICMP_NE,
                                    m_Specific(Op), m_Value(V))) &&
               isGuaranteedNotToBeUndefOrPoison(V)) {
      // Pass
    } else {
      V = Op;
    }
    Ops.push_back(V);
  }

  return simplifyInstructionWithOperands(&I, Ops, I.getDataLayout());
}

static Value *foldOperationIntoSelectOperand(Instruction &I, SelectInst *SI,
                                             Value *NewOp, InstCombiner &IC) {
  Instruction *Clone = I.clone();
  Clone->replaceUsesOfWith(SI, NewOp);
  Clone->dropUBImplyingAttrsAndMetadata();
  IC.InsertNewInstBefore(Clone, I.getIterator());
  return Clone;
}

Instruction *InstCombinerImpl::FoldOpIntoSelect(Instruction &Op, SelectInst *SI,
                                                bool FoldWithMultiUse) {
  // Don't modify shared select instructions unless set FoldWithMultiUse
  if (!SI->hasOneUse() && !FoldWithMultiUse)
    return nullptr;

  Value *TV = SI->getTrueValue();
  Value *FV = SI->getFalseValue();

  // Bool selects with constant operands can be folded to logical ops.
  if (SI->getType()->isIntOrIntVectorTy(1))
    return nullptr;

  // Avoid breaking min/max reduction pattern,
  // which is necessary for vectorization later.
  if (isa<MinMaxIntrinsic>(&Op))
    for (Value *IntrinOp : Op.operands())
      if (auto *PN = dyn_cast<PHINode>(IntrinOp))
        for (Value *PhiOp : PN->operands())
          if (PhiOp == &Op)
            return nullptr;

  // Test if a FCmpInst instruction is used exclusively by a select as
  // part of a minimum or maximum operation. If so, refrain from doing
  // any other folding. This helps out other analyses which understand
  // non-obfuscated minimum and maximum idioms. And in this case, at
  // least one of the comparison operands has at least one user besides
  // the compare (the select), which would often largely negate the
  // benefit of folding anyway.
  if (auto *CI = dyn_cast<FCmpInst>(SI->getCondition())) {
    if (CI->hasOneUse()) {
      Value *Op0 = CI->getOperand(0), *Op1 = CI->getOperand(1);
      if (((TV == Op0 && FV == Op1) || (FV == Op0 && TV == Op1)) &&
          !CI->isCommutative())
        return nullptr;
    }
  }

  // Make sure that one of the select arms folds successfully.
  Value *NewTV = simplifyOperationIntoSelectOperand(Op, SI, /*IsTrueArm=*/true);
  Value *NewFV =
      simplifyOperationIntoSelectOperand(Op, SI, /*IsTrueArm=*/false);
  if (!NewTV && !NewFV)
    return nullptr;

  // Create an instruction for the arm that did not fold.
  if (!NewTV)
    NewTV = foldOperationIntoSelectOperand(Op, SI, TV, *this);
  if (!NewFV)
    NewFV = foldOperationIntoSelectOperand(Op, SI, FV, *this);
  return SelectInst::Create(SI->getCondition(), NewTV, NewFV, "", nullptr, SI);
}

static Value *simplifyInstructionWithPHI(Instruction &I, PHINode *PN,
                                         Value *InValue, BasicBlock *InBB,
                                         const DataLayout &DL,
                                         const SimplifyQuery SQ) {
  // NB: It is a precondition of this transform that the operands be
  // phi translatable!
  SmallVector<Value *> Ops;
  for (Value *Op : I.operands()) {
    if (Op == PN)
      Ops.push_back(InValue);
    else
      Ops.push_back(Op->DoPHITranslation(PN->getParent(), InBB));
  }

  // Don't consider the simplification successful if we get back a constant
  // expression. That's just an instruction in hiding.
  // Also reject the case where we simplify back to the phi node. We wouldn't
  // be able to remove it in that case.
  Value *NewVal = simplifyInstructionWithOperands(
      &I, Ops, SQ.getWithInstruction(InBB->getTerminator()));
  if (NewVal && NewVal != PN && !match(NewVal, m_ConstantExpr()))
    return NewVal;

  // Check if incoming PHI value can be replaced with constant
  // based on implied condition.
  BranchInst *TerminatorBI = dyn_cast<BranchInst>(InBB->getTerminator());
  const ICmpInst *ICmp = dyn_cast<ICmpInst>(&I);
  if (TerminatorBI && TerminatorBI->isConditional() &&
      TerminatorBI->getSuccessor(0) != TerminatorBI->getSuccessor(1) && ICmp) {
    bool LHSIsTrue = TerminatorBI->getSuccessor(0) == PN->getParent();
    std::optional<bool> ImpliedCond = isImpliedCondition(
        TerminatorBI->getCondition(), ICmp->getCmpPredicate(), Ops[0], Ops[1],
        DL, LHSIsTrue);
    if (ImpliedCond)
      return ConstantInt::getBool(I.getType(), ImpliedCond.value());
  }

  return nullptr;
}

Instruction *InstCombinerImpl::foldOpIntoPhi(Instruction &I, PHINode *PN,
                                             bool AllowMultipleUses) {
  unsigned NumPHIValues = PN->getNumIncomingValues();
  if (NumPHIValues == 0)
    return nullptr;

  // We normally only transform phis with a single use.  However, if a PHI has
  // multiple uses and they are all the same operation, we can fold *all* of the
  // uses into the PHI.
  bool OneUse = PN->hasOneUse();
  bool IdenticalUsers = false;
  if (!AllowMultipleUses && !OneUse) {
    // Walk the use list for the instruction, comparing them to I.
    for (User *U : PN->users()) {
      Instruction *UI = cast<Instruction>(U);
      if (UI != &I && !I.isIdenticalTo(UI))
        return nullptr;
    }
    // Otherwise, we can replace *all* users with the new PHI we form.
    IdenticalUsers = true;
  }

  // Check that all operands are phi-translatable.
  for (Value *Op : I.operands()) {
    if (Op == PN)
      continue;

    // Non-instructions never require phi-translation.
    auto *I = dyn_cast<Instruction>(Op);
    if (!I)
      continue;

    // Phi-translate can handle phi nodes in the same block.
    if (isa<PHINode>(I))
      if (I->getParent() == PN->getParent())
        continue;

    // Operand dominates the block, no phi-translation necessary.
    if (DT.dominates(I, PN->getParent()))
      continue;

    // Not phi-translatable, bail out.
    return nullptr;
  }

  // Check to see whether the instruction can be folded into each phi operand.
  // If there is one operand that does not fold, remember the BB it is in.
  SmallVector<Value *> NewPhiValues;
  SmallVector<unsigned int> OpsToMoveUseToIncomingBB;
  bool SeenNonSimplifiedInVal = false;
  for (unsigned i = 0; i != NumPHIValues; ++i) {
    Value *InVal = PN->getIncomingValue(i);
    BasicBlock *InBB = PN->getIncomingBlock(i);

    if (auto *NewVal = simplifyInstructionWithPHI(I, PN, InVal, InBB, DL, SQ)) {
      NewPhiValues.push_back(NewVal);
      continue;
    }

    // Handle some cases that can't be fully simplified, but where we know that
    // the two instructions will fold into one.
    auto WillFold = [&]() {
      if (!InVal->hasUseList() || !InVal->hasOneUser())
        return false;

      // icmp of ucmp/scmp with constant will fold to icmp.
      const APInt *Ignored;
      if (isa<CmpIntrinsic>(InVal) &&
          match(&I, m_ICmp(m_Specific(PN), m_APInt(Ignored))))
        return true;

      // icmp eq zext(bool), 0 will fold to !bool.
      if (isa<ZExtInst>(InVal) &&
          cast<ZExtInst>(InVal)->getSrcTy()->isIntOrIntVectorTy(1) &&
          match(&I,
                m_SpecificICmp(ICmpInst::ICMP_EQ, m_Specific(PN), m_Zero())))
        return true;

      return false;
    };

    if (WillFold()) {
      OpsToMoveUseToIncomingBB.push_back(i);
      NewPhiValues.push_back(nullptr);
      continue;
    }

    if (!OneUse && !IdenticalUsers)
      return nullptr;

    if (SeenNonSimplifiedInVal)
      return nullptr; // More than one non-simplified value.
    SeenNonSimplifiedInVal = true;

    // If there is exactly one non-simplified value, we can insert a copy of the
    // operation in that block.  However, if this is a critical edge, we would
    // be inserting the computation on some other paths (e.g. inside a loop).
    // Only do this if the pred block is unconditionally branching into the phi
    // block. Also, make sure that the pred block is not dead code.
    BranchInst *BI = dyn_cast<BranchInst>(InBB->getTerminator());
    if (!BI || !BI->isUnconditional() || !DT.isReachableFromEntry(InBB))
      return nullptr;

    NewPhiValues.push_back(nullptr);
    OpsToMoveUseToIncomingBB.push_back(i);

    // If the InVal is an invoke at the end of the pred block, then we can't
    // insert a computation after it without breaking the edge.
    if (isa<InvokeInst>(InVal))
      if (cast<Instruction>(InVal)->getParent() == InBB)
        return nullptr;

    // Do not push the operation across a loop backedge. This could result in
    // an infinite combine loop, and is generally non-profitable (especially
    // if the operation was originally outside the loop).
    if (isBackEdge(InBB, PN->getParent()))
      return nullptr;
  }

  // Clone the instruction that uses the phi node and move it into the incoming
  // BB because we know that the next iteration of InstCombine will simplify it.
  SmallDenseMap<BasicBlock *, Instruction *> Clones;
  for (auto OpIndex : OpsToMoveUseToIncomingBB) {
    Value *Op = PN->getIncomingValue(OpIndex);
    BasicBlock *OpBB = PN->getIncomingBlock(OpIndex);

    Instruction *Clone = Clones.lookup(OpBB);
    if (!Clone) {
      Clone = I.clone();
      for (Use &U : Clone->operands()) {
        if (U == PN)
          U = Op;
        else
          U = U->DoPHITranslation(PN->getParent(), OpBB);
      }
      Clone = InsertNewInstBefore(Clone, OpBB->getTerminator()->getIterator());
      Clones.insert({OpBB, Clone});
    }

    NewPhiValues[OpIndex] = Clone;
  }

  // Okay, we can do the transformation: create the new PHI node.
  PHINode *NewPN = PHINode::Create(I.getType(), PN->getNumIncomingValues());
  InsertNewInstBefore(NewPN, PN->getIterator());
  NewPN->takeName(PN);
  NewPN->setDebugLoc(PN->getDebugLoc());

  for (unsigned i = 0; i != NumPHIValues; ++i)
    NewPN->addIncoming(NewPhiValues[i], PN->getIncomingBlock(i));

  if (IdenticalUsers) {
    for (User *U : make_early_inc_range(PN->users())) {
      Instruction *User = cast<Instruction>(U);
      if (User == &I)
        continue;
      replaceInstUsesWith(*User, NewPN);
      eraseInstFromFunction(*User);
    }
    OneUse = true;
  }

  if (OneUse) {
    replaceAllDbgUsesWith(const_cast<PHINode &>(*PN),
                          const_cast<PHINode &>(*NewPN),
                          const_cast<PHINode &>(*PN), DT);
  }
  return replaceInstUsesWith(I, NewPN);
}

Instruction *InstCombinerImpl::foldBinopWithRecurrence(BinaryOperator &BO) {
  if (!BO.isAssociative())
    return nullptr;

  // Find the interleaved binary ops.
  auto Opc = BO.getOpcode();
  auto *BO0 = dyn_cast<BinaryOperator>(BO.getOperand(0));
  auto *BO1 = dyn_cast<BinaryOperator>(BO.getOperand(1));
  if (!BO0 || !BO1 || !BO0->hasNUses(2) || !BO1->hasNUses(2) ||
      BO0->getOpcode() != Opc || BO1->getOpcode() != Opc ||
      !BO0->isAssociative() || !BO1->isAssociative() ||
      BO0->getParent() != BO1->getParent())
    return nullptr;

  assert(BO.isCommutative() && BO0->isCommutative() && BO1->isCommutative() &&
         "Expected commutative instructions!");

  // Find the matching phis, forming the recurrences.
  PHINode *PN0, *PN1;
  Value *Start0, *Step0, *Start1, *Step1;
  if (!matchSimpleRecurrence(BO0, PN0, Start0, Step0) || !PN0->hasOneUse() ||
      !matchSimpleRecurrence(BO1, PN1, Start1, Step1) || !PN1->hasOneUse() ||
      PN0->getParent() != PN1->getParent())
    return nullptr;

  assert(PN0->getNumIncomingValues() == 2 && PN1->getNumIncomingValues() == 2 &&
         "Expected PHIs with two incoming values!");

  // Convert the start and step values to constants.
  auto *Init0 = dyn_cast<Constant>(Start0);
  auto *Init1 = dyn_cast<Constant>(Start1);
  auto *C0 = dyn_cast<Constant>(Step0);
  auto *C1 = dyn_cast<Constant>(Step1);
  if (!Init0 || !Init1 || !C0 || !C1)
    return nullptr;

  // Fold the recurrence constants.
  auto *Init = ConstantFoldBinaryInstruction(Opc, Init0, Init1);
  auto *C = ConstantFoldBinaryInstruction(Opc, C0, C1);
  if (!Init || !C)
    return nullptr;

  // Create the reduced PHI.
  auto *NewPN = PHINode::Create(PN0->getType(), PN0->getNumIncomingValues(),
                                "reduced.phi");

  // Create the new binary op.
  auto *NewBO = BinaryOperator::Create(Opc, NewPN, C);
  if (Opc == Instruction::FAdd || Opc == Instruction::FMul) {
    // Intersect FMF flags for FADD and FMUL.
    FastMathFlags Intersect = BO0->getFastMathFlags() &
                              BO1->getFastMathFlags() & BO.getFastMathFlags();
    NewBO->setFastMathFlags(Intersect);
  } else {
    OverflowTracking Flags;
    Flags.AllKnownNonNegative = false;
    Flags.AllKnownNonZero = false;
    Flags.mergeFlags(*BO0);
    Flags.mergeFlags(*BO1);
    Flags.mergeFlags(BO);
    Flags.applyFlags(*NewBO);
  }
  NewBO->takeName(&BO);

  for (unsigned I = 0, E = PN0->getNumIncomingValues(); I != E; ++I) {
    auto *V = PN0->getIncomingValue(I);
    auto *BB = PN0->getIncomingBlock(I);
    if (V == Init0) {
      assert(((PN1->getIncomingValue(0) == Init1 &&
               PN1->getIncomingBlock(0) == BB) ||
              (PN1->getIncomingValue(1) == Init1 &&
               PN1->getIncomingBlock(1) == BB)) &&
             "Invalid incoming block!");
      NewPN->addIncoming(Init, BB);
    } else if (V == BO0) {
      assert(((PN1->getIncomingValue(0) == BO1 &&
               PN1->getIncomingBlock(0) == BB) ||
              (PN1->getIncomingValue(1) == BO1 &&
               PN1->getIncomingBlock(1) == BB)) &&
             "Invalid incoming block!");
      NewPN->addIncoming(NewBO, BB);
    } else
      llvm_unreachable("Unexpected incoming value!");
  }

  LLVM_DEBUG(dbgs() << "  Combined " << *PN0 << "\n           " << *BO0
                    << "\n      with " << *PN1 << "\n           " << *BO1
                    << '\n');

  // Insert the new recurrence and remove the old (dead) ones.
  InsertNewInstWith(NewPN, PN0->getIterator());
  InsertNewInstWith(NewBO, BO0->getIterator());

  eraseInstFromFunction(
      *replaceInstUsesWith(*BO0, PoisonValue::get(BO0->getType())));
  eraseInstFromFunction(
      *replaceInstUsesWith(*BO1, PoisonValue::get(BO1->getType())));
  eraseInstFromFunction(*PN0);
  eraseInstFromFunction(*PN1);

  return replaceInstUsesWith(BO, NewBO);
}

Instruction *InstCombinerImpl::foldBinopWithPhiOperands(BinaryOperator &BO) {
  // Attempt to fold binary operators whose operands are simple recurrences.
  if (auto *NewBO = foldBinopWithRecurrence(BO))
    return NewBO;

  // TODO: This should be similar to the incoming values check in foldOpIntoPhi:
  //       we are guarding against replicating the binop in >1 predecessor.
  //       This could miss matching a phi with 2 constant incoming values.
  auto *Phi0 = dyn_cast<PHINode>(BO.getOperand(0));
  auto *Phi1 = dyn_cast<PHINode>(BO.getOperand(1));
  if (!Phi0 || !Phi1 || !Phi0->hasOneUse() || !Phi1->hasOneUse() ||
      Phi0->getNumOperands() != Phi1->getNumOperands())
    return nullptr;

  // TODO: Remove the restriction for binop being in the same block as the phis.
  if (BO.getParent() != Phi0->getParent() ||
      BO.getParent() != Phi1->getParent())
    return nullptr;

  // Fold if there is at least one specific constant value in phi0 or phi1's
  // incoming values that comes from the same block and this specific constant
  // value can be used to do optimization for specific binary operator.
  // For example:
  // %phi0 = phi i32 [0, %bb0], [%i, %bb1]
  // %phi1 = phi i32 [%j, %bb0], [0, %bb1]
  // %add = add i32 %phi0, %phi1
  // ==>
  // %add = phi i32 [%j, %bb0], [%i, %bb1]
  Constant *C = ConstantExpr::getBinOpIdentity(BO.getOpcode(), BO.getType(),
                                               /*AllowRHSConstant*/ false);
  if (C) {
    SmallVector<Value *, 4> NewIncomingValues;
    auto CanFoldIncomingValuePair = [&](std::tuple<Use &, Use &> T) {
      auto &Phi0Use = std::get<0>(T);
      auto &Phi1Use = std::get<1>(T);
      if (Phi0->getIncomingBlock(Phi0Use) != Phi1->getIncomingBlock(Phi1Use))
        return false;
      Value *Phi0UseV = Phi0Use.get();
      Value *Phi1UseV = Phi1Use.get();
      if (Phi0UseV == C)
        NewIncomingValues.push_back(Phi1UseV);
      else if (Phi1UseV == C)
        NewIncomingValues.push_back(Phi0UseV);
      else
        return false;
      return true;
    };

    if (all_of(zip(Phi0->operands(), Phi1->operands()),
               CanFoldIncomingValuePair)) {
      PHINode *NewPhi =
          PHINode::Create(Phi0->getType(), Phi0->getNumOperands());
      assert(NewIncomingValues.size() == Phi0->getNumOperands() &&
             "The number of collected incoming values should equal the number "
             "of the original PHINode operands!");
      for (unsigned I = 0; I < Phi0->getNumOperands(); I++)
        NewPhi->addIncoming(NewIncomingValues[I], Phi0->getIncomingBlock(I));
      return NewPhi;
    }
  }

  if (Phi0->getNumOperands() != 2 || Phi1->getNumOperands() != 2)
    return nullptr;

  // Match a pair of incoming constants for one of the predecessor blocks.
  BasicBlock *ConstBB, *OtherBB;
  Constant *C0, *C1;
  if (match(Phi0->getIncomingValue(0), m_ImmConstant(C0))) {
    ConstBB = Phi0->getIncomingBlock(0);
    OtherBB = Phi0->getIncomingBlock(1);
  } else if (match(Phi0->getIncomingValue(1), m_ImmConstant(C0))) {
    ConstBB = Phi0->getIncomingBlock(1);
    OtherBB = Phi0->getIncomingBlock(0);
  } else {
    return nullptr;
  }
  if (!match(Phi1->getIncomingValueForBlock(ConstBB), m_ImmConstant(C1)))
    return nullptr;

  // The block that we are hoisting to must reach here unconditionally.
  // Otherwise, we could be speculatively executing an expensive or
  // non-speculative op.
  auto *PredBlockBranch = dyn_cast<BranchInst>(OtherBB->getTerminator());
  if (!PredBlockBranch || PredBlockBranch->isConditional() ||
      !DT.isReachableFromEntry(OtherBB))
    return nullptr;

  // TODO: This check could be tightened to only apply to binops (div/rem) that
  //       are not safe to speculatively execute. But that could allow hoisting
  //       potentially expensive instructions (fdiv for example).
  for (auto BBIter = BO.getParent()->begin(); &*BBIter != &BO; ++BBIter)
    if (!isGuaranteedToTransferExecutionToSuccessor(&*BBIter))
      return nullptr;

  // Fold constants for the predecessor block with constant incoming values.
  Constant *NewC = ConstantFoldBinaryOpOperands(BO.getOpcode(), C0, C1, DL);
  if (!NewC)
    return nullptr;

  // Make a new binop in the predecessor block with the non-constant incoming
  // values.
  Builder.SetInsertPoint(PredBlockBranch);
  Value *NewBO = Builder.CreateBinOp(BO.getOpcode(),
                                     Phi0->getIncomingValueForBlock(OtherBB),
                                     Phi1->getIncomingValueForBlock(OtherBB));
  if (auto *NotFoldedNewBO = dyn_cast<BinaryOperator>(NewBO))
    NotFoldedNewBO->copyIRFlags(&BO);

  // Replace the binop with a phi of the new values. The old phis are dead.
  PHINode *NewPhi = PHINode::Create(BO.getType(), 2);
  NewPhi->addIncoming(NewBO, OtherBB);
  NewPhi->addIncoming(NewC, ConstBB);
  return NewPhi;
}

Instruction *InstCombinerImpl::foldBinOpIntoSelectOrPhi(BinaryOperator &I) {
  if (!isa<Constant>(I.getOperand(1)))
    return nullptr;

  if (auto *Sel = dyn_cast<SelectInst>(I.getOperand(0))) {
    if (Instruction *NewSel = FoldOpIntoSelect(I, Sel))
      return NewSel;
  } else if (auto *PN = dyn_cast<PHINode>(I.getOperand(0))) {
    if (Instruction *NewPhi = foldOpIntoPhi(I, PN))
      return NewPhi;
  }
  return nullptr;
}

static bool shouldMergeGEPs(GEPOperator &GEP, GEPOperator &Src) {
  // If this GEP has only 0 indices, it is the same pointer as
  // Src. If Src is not a trivial GEP too, don't combine
  // the indices.
  if (GEP.hasAllZeroIndices() && !Src.hasAllZeroIndices() &&
      !Src.hasOneUse())
    return false;
  return true;
}

/// Find a constant NewC that has property:
///   shuffle(NewC, ShMask) = C
/// Returns nullptr if such a constant does not exist e.g. ShMask=<0,0> C=<1,2>
///
/// A 1-to-1 mapping is not required. Example:
/// ShMask = <1,1,2,2> and C = <5,5,6,6> --> NewC = <poison,5,6,poison>
Constant *InstCombinerImpl::unshuffleConstant(ArrayRef<int> ShMask, Constant *C,
                                              VectorType *NewCTy) {
  if (isa<ScalableVectorType>(NewCTy)) {
    Constant *Splat = C->getSplatValue();
    if (!Splat)
      return nullptr;
    return ConstantVector::getSplat(NewCTy->getElementCount(), Splat);
  }

  if (cast<FixedVectorType>(NewCTy)->getNumElements() >
      cast<FixedVectorType>(C->getType())->getNumElements())
    return nullptr;

  unsigned NewCNumElts = cast<FixedVectorType>(NewCTy)->getNumElements();
  PoisonValue *PoisonScalar = PoisonValue::get(C->getType()->getScalarType());
  SmallVector<Constant *, 16> NewVecC(NewCNumElts, PoisonScalar);
  unsigned NumElts = cast<FixedVectorType>(C->getType())->getNumElements();
  for (unsigned I = 0; I < NumElts; ++I) {
    Constant *CElt = C->getAggregateElement(I);
    if (ShMask[I] >= 0) {
      assert(ShMask[I] < (int)NumElts && "Not expecting narrowing shuffle");
      Constant *NewCElt = NewVecC[ShMask[I]];
      // Bail out if:
      // 1. The constant vector contains a constant expression.
      // 2. The shuffle needs an element of the constant vector that can't
      //    be mapped to a new constant vector.
      // 3. This is a widening shuffle that copies elements of V1 into the
      //    extended elements (extending with poison is allowed).
      if (!CElt || (!isa<PoisonValue>(NewCElt) && NewCElt != CElt) ||
          I >= NewCNumElts)
        return nullptr;
      NewVecC[ShMask[I]] = CElt;
    }
  }
  return ConstantVector::get(NewVecC);
}

Instruction *InstCombinerImpl::foldVectorBinop(BinaryOperator &Inst) {
  if (!isa<VectorType>(Inst.getType()))
    return nullptr;

  BinaryOperator::BinaryOps Opcode = Inst.getOpcode();
  Value *LHS = Inst.getOperand(0), *RHS = Inst.getOperand(1);
  assert(cast<VectorType>(LHS->getType())->getElementCount() ==
         cast<VectorType>(Inst.getType())->getElementCount());
  assert(cast<VectorType>(RHS->getType())->getElementCount() ==
         cast<VectorType>(Inst.getType())->getElementCount());

  // If both operands of the binop are vector concatenations, then perform the
  // narrow binop on each pair of the source operands followed by concatenation
  // of the results.
  Value *L0, *L1, *R0, *R1;
  ArrayRef<int> Mask;
  if (match(LHS, m_Shuffle(m_Value(L0), m_Value(L1), m_Mask(Mask))) &&
      match(RHS, m_Shuffle(m_Value(R0), m_Value(R1), m_SpecificMask(Mask))) &&
      LHS->hasOneUse() && RHS->hasOneUse() &&
      cast<ShuffleVectorInst>(LHS)->isConcat() &&
      cast<ShuffleVectorInst>(RHS)->isConcat()) {
    // This transform does not have the speculative execution constraint as
    // below because the shuffle is a concatenation. The new binops are
    // operating on exactly the same elements as the existing binop.
    // TODO: We could ease the mask requirement to allow different undef lanes,
    //       but that requires an analysis of the binop-with-undef output value.
    Value *NewBO0 = Builder.CreateBinOp(Opcode, L0, R0);
    if (auto *BO = dyn_cast<BinaryOperator>(NewBO0))
      BO->copyIRFlags(&Inst);
    Value *NewBO1 = Builder.CreateBinOp(Opcode, L1, R1);
    if (auto *BO = dyn_cast<BinaryOperator>(NewBO1))
      BO->copyIRFlags(&Inst);
    return new ShuffleVectorInst(NewBO0, NewBO1, Mask);
  }

  auto createBinOpReverse = [&](Value *X, Value *Y) {
    Value *V = Builder.CreateBinOp(Opcode, X, Y, Inst.getName());
    if (auto *BO = dyn_cast<BinaryOperator>(V))
      BO->copyIRFlags(&Inst);
    Module *M = Inst.getModule();
    Function *F = Intrinsic::getOrInsertDeclaration(
        M, Intrinsic::vector_reverse, V->getType());
    return CallInst::Create(F, V);
  };

  // NOTE: Reverse shuffles don't require the speculative execution protection
  // below because they don't affect which lanes take part in the computation.

  Value *V1, *V2;
  if (match(LHS, m_VecReverse(m_Value(V1)))) {
    // Op(rev(V1), rev(V2)) -> rev(Op(V1, V2))
    if (match(RHS, m_VecReverse(m_Value(V2))) &&
        (LHS->hasOneUse() || RHS->hasOneUse() ||
         (LHS == RHS && LHS->hasNUses(2))))
      return createBinOpReverse(V1, V2);

    // Op(rev(V1), RHSSplat)) -> rev(Op(V1, RHSSplat))
    if (LHS->hasOneUse() && isSplatValue(RHS))
      return createBinOpReverse(V1, RHS);
  }
  // Op(LHSSplat, rev(V2)) -> rev(Op(LHSSplat, V2))
  else if (isSplatValue(LHS) && match(RHS, m_OneUse(m_VecReverse(m_Value(V2)))))
    return createBinOpReverse(LHS, V2);

  auto createBinOpVPReverse = [&](Value *X, Value *Y, Value *EVL) {
    Value *V = Builder.CreateBinOp(Opcode, X, Y, Inst.getName());
    if (auto *BO = dyn_cast<BinaryOperator>(V))
      BO->copyIRFlags(&Inst);

    ElementCount EC = cast<VectorType>(V->getType())->getElementCount();
    Value *AllTrueMask = Builder.CreateVectorSplat(EC, Builder.getTrue());
    Module *M = Inst.getModule();
    Function *F = Intrinsic::getOrInsertDeclaration(
        M, Intrinsic::experimental_vp_reverse, V->getType());
    return CallInst::Create(F, {V, AllTrueMask, EVL});
  };

  Value *EVL;
  if (match(LHS, m_Intrinsic<Intrinsic::experimental_vp_reverse>(
                     m_Value(V1), m_AllOnes(), m_Value(EVL)))) {
    // Op(rev(V1), rev(V2)) -> rev(Op(V1, V2))
    if (match(RHS, m_Intrinsic<Intrinsic::experimental_vp_reverse>(
                       m_Value(V2), m_AllOnes(), m_Specific(EVL))) &&
        (LHS->hasOneUse() || RHS->hasOneUse() ||
         (LHS == RHS && LHS->hasNUses(2))))
      return createBinOpVPReverse(V1, V2, EVL);

    // Op(rev(V1), RHSSplat)) -> rev(Op(V1, RHSSplat))
    if (LHS->hasOneUse() && isSplatValue(RHS))
      return createBinOpVPReverse(V1, RHS, EVL);
  }
  // Op(LHSSplat, rev(V2)) -> rev(Op(LHSSplat, V2))
  else if (isSplatValue(LHS) &&
           match(RHS, m_Intrinsic<Intrinsic::experimental_vp_reverse>(
                          m_Value(V2), m_AllOnes(), m_Value(EVL))))
    return createBinOpVPReverse(LHS, V2, EVL);

  // It may not be safe to reorder shuffles and things like div, urem, etc.
  // because we may trap when executing those ops on unknown vector elements.
  // See PR20059.
  if (!isSafeToSpeculativelyExecuteWithVariableReplaced(&Inst))
    return nullptr;

  auto createBinOpShuffle = [&](Value *X, Value *Y, ArrayRef<int> M) {
    Value *XY = Builder.CreateBinOp(Opcode, X, Y);
    if (auto *BO = dyn_cast<BinaryOperator>(XY))
      BO->copyIRFlags(&Inst);
    return new ShuffleVectorInst(XY, M);
  };

  // If both arguments of the binary operation are shuffles that use the same
  // mask and shuffle within a single vector, move the shuffle after the binop.
  if (match(LHS, m_Shuffle(m_Value(V1), m_Poison(), m_Mask(Mask))) &&
      match(RHS, m_Shuffle(m_Value(V2), m_Poison(), m_SpecificMask(Mask))) &&
      V1->getType() == V2->getType() &&
      (LHS->hasOneUse() || RHS->hasOneUse() || LHS == RHS)) {
    // Op(shuffle(V1, Mask), shuffle(V2, Mask)) -> shuffle(Op(V1, V2), Mask)
    return createBinOpShuffle(V1, V2, Mask);
  }

  // If both arguments of a commutative binop are select-shuffles that use the
  // same mask with commuted operands, the shuffles are unnecessary.
  if (Inst.isCommutative() &&
      match(LHS, m_Shuffle(m_Value(V1), m_Value(V2), m_Mask(Mask))) &&
      match(RHS,
            m_Shuffle(m_Specific(V2), m_Specific(V1), m_SpecificMask(Mask)))) {
    auto *LShuf = cast<ShuffleVectorInst>(LHS);
    auto *RShuf = cast<ShuffleVectorInst>(RHS);
    // TODO: Allow shuffles that contain undefs in the mask?
    //       That is legal, but it reduces undef knowledge.
    // TODO: Allow arbitrary shuffles by shuffling after binop?
    //       That might be legal, but we have to deal with poison.
    if (LShuf->isSelect() &&
        !is_contained(LShuf->getShuffleMask(), PoisonMaskElem) &&
        RShuf->isSelect() &&
        !is_contained(RShuf->getShuffleMask(), PoisonMaskElem)) {
      // Example:
      // LHS = shuffle V1, V2, <0, 5, 6, 3>
      // RHS = shuffle V2, V1, <0, 5, 6, 3>
      // LHS + RHS --> (V10+V20, V21+V11, V22+V12, V13+V23) --> V1 + V2
      Instruction *NewBO = BinaryOperator::Create(Opcode, V1, V2);
      NewBO->copyIRFlags(&Inst);
      return NewBO;
    }
  }

  // If one argument is a shuffle within one vector and the other is a constant,
  // try moving the shuffle after the binary operation. This canonicalization
  // intends to move shuffles closer to other shuffles and binops closer to
  // other binops, so they can be folded. It may also enable demanded elements
  // transforms.
  Constant *C;
  if (match(&Inst, m_c_BinOp(m_OneUse(m_Shuffle(m_Value(V1), m_Poison(),
                                                m_Mask(Mask))),
                             m_ImmConstant(C)))) {
    assert(Inst.getType()->getScalarType() == V1->getType()->getScalarType() &&
           "Shuffle should not change scalar type");

    bool ConstOp1 = isa<Constant>(RHS);
    if (Constant *NewC =
            unshuffleConstant(Mask, C, cast<VectorType>(V1->getType()))) {
      // For fixed vectors, lanes of NewC not used by the shuffle will be poison
      // which will cause UB for div/rem. Mask them with a safe constant.
      if (isa<FixedVectorType>(V1->getType()) && Inst.isIntDivRem())
        NewC = getSafeVectorConstantForBinop(Opcode, NewC, ConstOp1);

      // Op(shuffle(V1, Mask), C) -> shuffle(Op(V1, NewC), Mask)
      // Op(C, shuffle(V1, Mask)) -> shuffle(Op(NewC, V1), Mask)
      Value *NewLHS = ConstOp1 ? V1 : NewC;
      Value *NewRHS = ConstOp1 ? NewC : V1;
      return createBinOpShuffle(NewLHS, NewRHS, Mask);
    }
  }

  // Try to reassociate to sink a splat shuffle after a binary operation.
  if (Inst.isAssociative() && Inst.isCommutative()) {
    // Canonicalize shuffle operand as LHS.
    if (isa<ShuffleVectorInst>(RHS))
      std::swap(LHS, RHS);

    Value *X;
    ArrayRef<int> MaskC;
    int SplatIndex;
    Value *Y, *OtherOp;
    if (!match(LHS,
               m_OneUse(m_Shuffle(m_Value(X), m_Undef(), m_Mask(MaskC)))) ||
        !match(MaskC, m_SplatOrPoisonMask(SplatIndex)) ||
        X->getType() != Inst.getType() ||
        !match(RHS, m_OneUse(m_BinOp(Opcode, m_Value(Y), m_Value(OtherOp)))))
      return nullptr;

    // FIXME: This may not be safe if the analysis allows undef elements. By
    //        moving 'Y' before the splat shuffle, we are implicitly assuming
    //        that it is not undef/poison at the splat index.
    if (isSplatValue(OtherOp, SplatIndex)) {
      std::swap(Y, OtherOp);
    } else if (!isSplatValue(Y, SplatIndex)) {
      return nullptr;
    }

    // X and Y are splatted values, so perform the binary operation on those
    // values followed by a splat followed by the 2nd binary operation:
    // bo (splat X), (bo Y, OtherOp) --> bo (splat (bo X, Y)), OtherOp
    Value *NewBO = Builder.CreateBinOp(Opcode, X, Y);
    SmallVector<int, 8> NewMask(MaskC.size(), SplatIndex);
    Value *NewSplat = Builder.CreateShuffleVector(NewBO, NewMask);
    Instruction *R = BinaryOperator::Create(Opcode, NewSplat, OtherOp);

    // Intersect FMF on both new binops. Other (poison-generating) flags are
    // dropped to be safe.
    if (isa<FPMathOperator>(R)) {
      R->copyFastMathFlags(&Inst);
      R->andIRFlags(RHS);
    }
    if (auto *NewInstBO = dyn_cast<BinaryOperator>(NewBO))
      NewInstBO->copyIRFlags(R);
    return R;
  }

  return nullptr;
}

/// Try to narrow the width of a binop if at least 1 operand is an extend of
/// of a value. This requires a potentially expensive known bits check to make
/// sure the narrow op does not overflow.
Instruction *InstCombinerImpl::narrowMathIfNoOverflow(BinaryOperator &BO) {
  // We need at least one extended operand.
  Value *Op0 = BO.getOperand(0), *Op1 = BO.getOperand(1);

  // If this is a sub, we swap the operands since we always want an extension
  // on the RHS. The LHS can be an extension or a constant.
  if (BO.getOpcode() == Instruction::Sub)
    std::swap(Op0, Op1);

  Value *X;
  bool IsSext = match(Op0, m_SExt(m_Value(X)));
  if (!IsSext && !match(Op0, m_ZExt(m_Value(X))))
    return nullptr;

  // If both operands are the same extension from the same source type and we
  // can eliminate at least one (hasOneUse), this might work.
  CastInst::CastOps CastOpc = IsSext ? Instruction::SExt : Instruction::ZExt;
  Value *Y;
  if (!(match(Op1, m_ZExtOrSExt(m_Value(Y))) && X->getType() == Y->getType() &&
        cast<Operator>(Op1)->getOpcode() == CastOpc &&
        (Op0->hasOneUse() || Op1->hasOneUse()))) {
    // If that did not match, see if we have a suitable constant operand.
    // Truncating and extending must produce the same constant.
    Constant *WideC;
    if (!Op0->hasOneUse() || !match(Op1, m_Constant(WideC)))
      return nullptr;
    Constant *NarrowC = getLosslessTrunc(WideC, X->getType(), CastOpc);
    if (!NarrowC)
      return nullptr;
    Y = NarrowC;
  }

  // Swap back now that we found our operands.
  if (BO.getOpcode() == Instruction::Sub)
    std::swap(X, Y);

  // Both operands have narrow versions. Last step: the math must not overflow
  // in the narrow width.
  if (!willNotOverflow(BO.getOpcode(), X, Y, BO, IsSext))
    return nullptr;

  // bo (ext X), (ext Y) --> ext (bo X, Y)
  // bo (ext X), C       --> ext (bo X, C')
  Value *NarrowBO = Builder.CreateBinOp(BO.getOpcode(), X, Y, "narrow");
  if (auto *NewBinOp = dyn_cast<BinaryOperator>(NarrowBO)) {
    if (IsSext)
      NewBinOp->setHasNoSignedWrap();
    else
      NewBinOp->setHasNoUnsignedWrap();
  }
  return CastInst::Create(CastOpc, NarrowBO, BO.getType());
}

/// Determine nowrap flags for (gep (gep p, x), y) to (gep p, (x + y))
/// transform.
static GEPNoWrapFlags getMergedGEPNoWrapFlags(GEPOperator &GEP1,
                                              GEPOperator &GEP2) {
  return GEP1.getNoWrapFlags().intersectForOffsetAdd(GEP2.getNoWrapFlags());
}

/// Thread a GEP operation with constant indices through the constant true/false
/// arms of a select.
static Instruction *foldSelectGEP(GetElementPtrInst &GEP,
                                  InstCombiner::BuilderTy &Builder) {
  if (!GEP.hasAllConstantIndices())
    return nullptr;

  Instruction *Sel;
  Value *Cond;
  Constant *TrueC, *FalseC;
  if (!match(GEP.getPointerOperand(), m_Instruction(Sel)) ||
      !match(Sel,
             m_Select(m_Value(Cond), m_Constant(TrueC), m_Constant(FalseC))))
    return nullptr;

  // gep (select Cond, TrueC, FalseC), IndexC --> select Cond, TrueC', FalseC'
  // Propagate 'inbounds' and metadata from existing instructions.
  // Note: using IRBuilder to create the constants for efficiency.
  SmallVector<Value *, 4> IndexC(GEP.indices());
  GEPNoWrapFlags NW = GEP.getNoWrapFlags();
  Type *Ty = GEP.getSourceElementType();
  Value *NewTrueC = Builder.CreateGEP(Ty, TrueC, IndexC, "", NW);
  Value *NewFalseC = Builder.CreateGEP(Ty, FalseC, IndexC, "", NW);
  return SelectInst::Create(Cond, NewTrueC, NewFalseC, "", nullptr, Sel);
}

// Canonicalization:
// gep T, (gep i8, base, C1), (Index + C2) into
// gep T, (gep i8, base, C1 + C2 * sizeof(T)), Index
static Instruction *canonicalizeGEPOfConstGEPI8(GetElementPtrInst &GEP,
                                                GEPOperator *Src,
                                                InstCombinerImpl &IC) {
  if (GEP.getNumIndices() != 1)
    return nullptr;
  auto &DL = IC.getDataLayout();
  Value *Base;
  const APInt *C1;
  if (!match(Src, m_PtrAdd(m_Value(Base), m_APInt(C1))))
    return nullptr;
  Value *VarIndex;
  const APInt *C2;
  Type *PtrTy = Src->getType()->getScalarType();
  unsigned IndexSizeInBits = DL.getIndexTypeSizeInBits(PtrTy);
  if (!match(GEP.getOperand(1), m_AddLike(m_Value(VarIndex), m_APInt(C2))))
    return nullptr;
  if (C1->getBitWidth() != IndexSizeInBits ||
      C2->getBitWidth() != IndexSizeInBits)
    return nullptr;
  Type *BaseType = GEP.getSourceElementType();
  if (isa<ScalableVectorType>(BaseType))
    return nullptr;
  APInt TypeSize(IndexSizeInBits, DL.getTypeAllocSize(BaseType));
  APInt NewOffset = TypeSize * *C2 + *C1;
  if (NewOffset.isZero() ||
      (Src->hasOneUse() && GEP.getOperand(1)->hasOneUse())) {
    Value *GEPConst =
        IC.Builder.CreatePtrAdd(Base, IC.Builder.getInt(NewOffset));
    return GetElementPtrInst::Create(BaseType, GEPConst, VarIndex);
  }

  return nullptr;
}

Instruction *InstCombinerImpl::visitGEPOfGEP(GetElementPtrInst &GEP,
                                             GEPOperator *Src) {
  // Combine Indices - If the source pointer to this getelementptr instruction
  // is a getelementptr instruction with matching element type, combine the
  // indices of the two getelementptr instructions into a single instruction.
  if (!shouldMergeGEPs(*cast<GEPOperator>(&GEP), *Src))
    return nullptr;

  if (auto *I = canonicalizeGEPOfConstGEPI8(GEP, Src, *this))
    return I;

  // For constant GEPs, use a more general offset-based folding approach.
  Type *PtrTy = Src->getType()->getScalarType();
  if (GEP.hasAllConstantIndices() &&
      (Src->hasOneUse() || Src->hasAllConstantIndices())) {
    // Split Src into a variable part and a constant suffix.
    gep_type_iterator GTI = gep_type_begin(*Src);
    Type *BaseType = GTI.getIndexedType();
    bool IsFirstType = true;
    unsigned NumVarIndices = 0;
    for (auto Pair : enumerate(Src->indices())) {
      if (!isa<ConstantInt>(Pair.value())) {
        BaseType = GTI.getIndexedType();
        IsFirstType = false;
        NumVarIndices = Pair.index() + 1;
      }
      ++GTI;
    }

    // Determine the offset for the constant suffix of Src.
    APInt Offset(DL.getIndexTypeSizeInBits(PtrTy), 0);
    if (NumVarIndices != Src->getNumIndices()) {
      // FIXME: getIndexedOffsetInType() does not handled scalable vectors.
      if (BaseType->isScalableTy())
        return nullptr;

      SmallVector<Value *> ConstantIndices;
      if (!IsFirstType)
        ConstantIndices.push_back(
            Constant::getNullValue(Type::getInt32Ty(GEP.getContext())));
      append_range(ConstantIndices, drop_begin(Src->indices(), NumVarIndices));
      Offset += DL.getIndexedOffsetInType(BaseType, ConstantIndices);
    }

    // Add the offset for GEP (which is fully constant).
    if (!GEP.accumulateConstantOffset(DL, Offset))
      return nullptr;

    // Convert the total offset back into indices.
    SmallVector<APInt> ConstIndices =
        DL.getGEPIndicesForOffset(BaseType, Offset);
    if (!Offset.isZero() || (!IsFirstType && !ConstIndices[0].isZero()))
      return nullptr;

    GEPNoWrapFlags NW = getMergedGEPNoWrapFlags(*Src, *cast<GEPOperator>(&GEP));
    SmallVector<Value *> Indices(
        drop_end(Src->indices(), Src->getNumIndices() - NumVarIndices));
    for (const APInt &Idx : drop_begin(ConstIndices, !IsFirstType)) {
      Indices.push_back(ConstantInt::get(GEP.getContext(), Idx));
      // Even if the total offset is inbounds, we may end up representing it
      // by first performing a larger negative offset, and then a smaller
      // positive one. The large negative offset might go out of bounds. Only
      // preserve inbounds if all signs are the same.
      if (Idx.isNonNegative() != ConstIndices[0].isNonNegative())
        NW = NW.withoutNoUnsignedSignedWrap();
      if (!Idx.isNonNegative())
        NW = NW.withoutNoUnsignedWrap();
    }

    return replaceInstUsesWith(
        GEP, Builder.CreateGEP(Src->getSourceElementType(), Src->getOperand(0),
                               Indices, "", NW));
  }

  if (Src->getResultElementType() != GEP.getSourceElementType())
    return nullptr;

  SmallVector<Value*, 8> Indices;

  // Find out whether the last index in the source GEP is a sequential idx.
  bool EndsWithSequential = false;
  for (gep_type_iterator I = gep_type_begin(*Src), E = gep_type_end(*Src);
       I != E; ++I)
    EndsWithSequential = I.isSequential();

  // Can we combine the two pointer arithmetics offsets?
  if (EndsWithSequential) {
    // Replace: gep (gep %P, long B), long A, ...
    // With:    T = long A+B; gep %P, T, ...
    Value *SO1 = Src->getOperand(Src->getNumOperands()-1);
    Value *GO1 = GEP.getOperand(1);

    // If they aren't the same type, then the input hasn't been processed
    // by the loop above yet (which canonicalizes sequential index types to
    // intptr_t).  Just avoid transforming this until the input has been
    // normalized.
    if (SO1->getType() != GO1->getType())
      return nullptr;

    Value *Sum =
        simplifyAddInst(GO1, SO1, false, false, SQ.getWithInstruction(&GEP));
    // Only do the combine when we are sure the cost after the
    // merge is never more than that before the merge.
    if (Sum == nullptr)
      return nullptr;

    Indices.append(Src->op_begin()+1, Src->op_end()-1);
    Indices.push_back(Sum);
    Indices.append(GEP.op_begin()+2, GEP.op_end());
  } else if (isa<Constant>(*GEP.idx_begin()) &&
             cast<Constant>(*GEP.idx_begin())->isNullValue() &&
             Src->getNumOperands() != 1) {
    // Otherwise we can do the fold if the first index of the GEP is a zero
    Indices.append(Src->op_begin()+1, Src->op_end());
    Indices.append(GEP.idx_begin()+1, GEP.idx_end());
  }

  if (!Indices.empty())
    return replaceInstUsesWith(
        GEP, Builder.CreateGEP(
                 Src->getSourceElementType(), Src->getOperand(0), Indices, "",
                 getMergedGEPNoWrapFlags(*Src, *cast<GEPOperator>(&GEP))));

  return nullptr;
}

Value *InstCombiner::getFreelyInvertedImpl(Value *V, bool WillInvertAllUses,
                                           BuilderTy *Builder,
                                           bool &DoesConsume, unsigned Depth) {
  static Value *const NonNull = reinterpret_cast<Value *>(uintptr_t(1));
  // ~(~(X)) -> X.
  Value *A, *B;
  if (match(V, m_Not(m_Value(A)))) {
    DoesConsume = true;
    return A;
  }

  Constant *C;
  // Constants can be considered to be not'ed values.
  if (match(V, m_ImmConstant(C)))
    return ConstantExpr::getNot(C);

  if (Depth++ >= MaxAnalysisRecursionDepth)
    return nullptr;

  // The rest of the cases require that we invert all uses so don't bother
  // doing the analysis if we know we can't use the result.
  if (!WillInvertAllUses)
    return nullptr;

  // Compares can be inverted if all of their uses are being modified to use
  // the ~V.
  if (auto *I = dyn_cast<CmpInst>(V)) {
    if (Builder != nullptr)
      return Builder->CreateCmp(I->getInversePredicate(), I->getOperand(0),
                                I->getOperand(1));
    return NonNull;
  }

  // If `V` is of the form `A + B` then `-1 - V` can be folded into
  // `(-1 - B) - A` if we are willing to invert all of the uses.
  if (match(V, m_Add(m_Value(A), m_Value(B)))) {
    if (auto *BV = getFreelyInvertedImpl(B, B->hasOneUse(), Builder,
                                         DoesConsume, Depth))
      return Builder ? Builder->CreateSub(BV, A) : NonNull;
    if (auto *AV = getFreelyInvertedImpl(A, A->hasOneUse(), Builder,
                                         DoesConsume, Depth))
      return Builder ? Builder->CreateSub(AV, B) : NonNull;
    return nullptr;
  }

  // If `V` is of the form `A ^ ~B` then `~(A ^ ~B)` can be folded
  // into `A ^ B` if we are willing to invert all of the uses.
  if (match(V, m_Xor(m_Value(A), m_Value(B)))) {
    if (auto *BV = getFreelyInvertedImpl(B, B->hasOneUse(), Builder,
                                         DoesConsume, Depth))
      return Builder ? Builder->CreateXor(A, BV) : NonNull;
    if (auto *AV = getFreelyInvertedImpl(A, A->hasOneUse(), Builder,
                                         DoesConsume, Depth))
      return Builder ? Builder->CreateXor(AV, B) : NonNull;
    return nullptr;
  }

  // If `V` is of the form `B - A` then `-1 - V` can be folded into
  // `A + (-1 - B)` if we are willing to invert all of the uses.
  if (match(V, m_Sub(m_Value(A), m_Value(B)))) {
    if (auto *AV = getFreelyInvertedImpl(A, A->hasOneUse(), Builder,
                                         DoesConsume, Depth))
      return Builder ? Builder->CreateAdd(AV, B) : NonNull;
    return nullptr;
  }

  // If `V` is of the form `(~A) s>> B` then `~((~A) s>> B)` can be folded
  // into `A s>> B` if we are willing to invert all of the uses.
  if (match(V, m_AShr(m_Value(A), m_Value(B)))) {
    if (auto *AV = getFreelyInvertedImpl(A, A->hasOneUse(), Builder,
                                         DoesConsume, Depth))
      return Builder ? Builder->CreateAShr(AV, B) : NonNull;
    return nullptr;
  }

  Value *Cond;
  // LogicOps are special in that we canonicalize them at the cost of an
  // instruction.
  bool IsSelect = match(V, m_Select(m_Value(Cond), m_Value(A), m_Value(B))) &&
                  !shouldAvoidAbsorbingNotIntoSelect(*cast<SelectInst>(V));
  // Selects/min/max with invertible operands are freely invertible
  if (IsSelect || match(V, m_MaxOrMin(m_Value(A), m_Value(B)))) {
    bool LocalDoesConsume = DoesConsume;
    if (!getFreelyInvertedImpl(B, B->hasOneUse(), /*Builder*/ nullptr,
                               LocalDoesConsume, Depth))
      return nullptr;
    if (Value *NotA = getFreelyInvertedImpl(A, A->hasOneUse(), Builder,
                                            LocalDoesConsume, Depth)) {
      DoesConsume = LocalDoesConsume;
      if (Builder != nullptr) {
        Value *NotB = getFreelyInvertedImpl(B, B->hasOneUse(), Builder,
                                            DoesConsume, Depth);
        assert(NotB != nullptr &&
               "Unable to build inverted value for known freely invertable op");
        if (auto *II = dyn_cast<IntrinsicInst>(V))
          return Builder->CreateBinaryIntrinsic(
              getInverseMinMaxIntrinsic(II->getIntrinsicID()), NotA, NotB);
        return Builder->CreateSelect(Cond, NotA, NotB);
      }
      return NonNull;
    }
  }

  if (PHINode *PN = dyn_cast<PHINode>(V)) {
    bool LocalDoesConsume = DoesConsume;
    SmallVector<std::pair<Value *, BasicBlock *>, 8> IncomingValues;
    for (Use &U : PN->operands()) {
      BasicBlock *IncomingBlock = PN->getIncomingBlock(U);
      Value *NewIncomingVal = getFreelyInvertedImpl(
          U.get(), /*WillInvertAllUses=*/false,
          /*Builder=*/nullptr, LocalDoesConsume, MaxAnalysisRecursionDepth - 1);
      if (NewIncomingVal == nullptr)
        return nullptr;
      // Make sure that we can safely erase the original PHI node.
      if (NewIncomingVal == V)
        return nullptr;
      if (Builder != nullptr)
        IncomingValues.emplace_back(NewIncomingVal, IncomingBlock);
    }

    DoesConsume = LocalDoesConsume;
    if (Builder != nullptr) {
      IRBuilderBase::InsertPointGuard Guard(*Builder);
      Builder->SetInsertPoint(PN);
      PHINode *NewPN =
          Builder->CreatePHI(PN->getType(), PN->getNumIncomingValues());
      for (auto [Val, Pred] : IncomingValues)
        NewPN->addIncoming(Val, Pred);
      return NewPN;
    }
    return NonNull;
  }

  if (match(V, m_SExtLike(m_Value(A)))) {
    if (auto *AV = getFreelyInvertedImpl(A, A->hasOneUse(), Builder,
                                         DoesConsume, Depth))
      return Builder ? Builder->CreateSExt(AV, V->getType()) : NonNull;
    return nullptr;
  }

  if (match(V, m_Trunc(m_Value(A)))) {
    if (auto *AV = getFreelyInvertedImpl(A, A->hasOneUse(), Builder,
                                         DoesConsume, Depth))
      return Builder ? Builder->CreateTrunc(AV, V->getType()) : NonNull;
    return nullptr;
  }

  // De Morgan's Laws:
  // (~(A | B)) -> (~A & ~B)
  // (~(A & B)) -> (~A | ~B)
  auto TryInvertAndOrUsingDeMorgan = [&](Instruction::BinaryOps Opcode,
                                         bool IsLogical, Value *A,
                                         Value *B) -> Value * {
    bool LocalDoesConsume = DoesConsume;
    if (!getFreelyInvertedImpl(B, B->hasOneUse(), /*Builder=*/nullptr,
                               LocalDoesConsume, Depth))
      return nullptr;
    if (auto *NotA = getFreelyInvertedImpl(A, A->hasOneUse(), Builder,
                                           LocalDoesConsume, Depth)) {
      auto *NotB = getFreelyInvertedImpl(B, B->hasOneUse(), Builder,
                                         LocalDoesConsume, Depth);
      DoesConsume = LocalDoesConsume;
      if (IsLogical)
        return Builder ? Builder->CreateLogicalOp(Opcode, NotA, NotB) : NonNull;
      return Builder ? Builder->CreateBinOp(Opcode, NotA, NotB) : NonNull;
    }

    return nullptr;
  };

  if (match(V, m_Or(m_Value(A), m_Value(B))))
    return TryInvertAndOrUsingDeMorgan(Instruction::And, /*IsLogical=*/false, A,
                                       B);

  if (match(V, m_And(m_Value(A), m_Value(B))))
    return TryInvertAndOrUsingDeMorgan(Instruction::Or, /*IsLogical=*/false, A,
                                       B);

  if (match(V, m_LogicalOr(m_Value(A), m_Value(B))))
    return TryInvertAndOrUsingDeMorgan(Instruction::And, /*IsLogical=*/true, A,
                                       B);

  if (match(V, m_LogicalAnd(m_Value(A), m_Value(B))))
    return TryInvertAndOrUsingDeMorgan(Instruction::Or, /*IsLogical=*/true, A,
                                       B);

  return nullptr;
}

/// Return true if we should canonicalize the gep to an i8 ptradd.
static bool shouldCanonicalizeGEPToPtrAdd(GetElementPtrInst &GEP) {
  Value *PtrOp = GEP.getOperand(0);
  Type *GEPEltType = GEP.getSourceElementType();
  if (GEPEltType->isIntegerTy(8))
    return false;

  // Canonicalize scalable GEPs to an explicit offset using the llvm.vscale
  // intrinsic. This has better support in BasicAA.
  if (GEPEltType->isScalableTy())
    return true;

  // gep i32 p, mul(O, C) -> gep i8, p, mul(O, C*4) to fold the two multiplies
  // together.
  if (GEP.getNumIndices() == 1 &&
      match(GEP.getOperand(1),
            m_OneUse(m_CombineOr(m_Mul(m_Value(), m_ConstantInt()),
                                 m_Shl(m_Value(), m_ConstantInt())))))
    return true;

  // gep (gep %p, C1), %x, C2 is expanded so the two constants can
  // possibly be merged together.
  auto PtrOpGep = dyn_cast<GEPOperator>(PtrOp);
  return PtrOpGep && PtrOpGep->hasAllConstantIndices() &&
         any_of(GEP.indices(), [](Value *V) {
           const APInt *C;
           return match(V, m_APInt(C)) && !C->isZero();
         });
}

static Instruction *foldGEPOfPhi(GetElementPtrInst &GEP, PHINode *PN,
                                 IRBuilderBase &Builder) {
  auto *Op1 = dyn_cast<GetElementPtrInst>(PN->getOperand(0));
  if (!Op1)
    return nullptr;

  // Don't fold a GEP into itself through a PHI node. This can only happen
  // through the back-edge of a loop. Folding a GEP into itself means that
  // the value of the previous iteration needs to be stored in the meantime,
  // thus requiring an additional register variable to be live, but not
  // actually achieving anything (the GEP still needs to be executed once per
  // loop iteration).
  if (Op1 == &GEP)
    return nullptr;
  GEPNoWrapFlags NW = Op1->getNoWrapFlags();

  int DI = -1;

  for (auto I = PN->op_begin()+1, E = PN->op_end(); I !=E; ++I) {
    auto *Op2 = dyn_cast<GetElementPtrInst>(*I);
    if (!Op2 || Op1->getNumOperands() != Op2->getNumOperands() ||
        Op1->getSourceElementType() != Op2->getSourceElementType())
      return nullptr;

    // As for Op1 above, don't try to fold a GEP into itself.
    if (Op2 == &GEP)
      return nullptr;

    // Keep track of the type as we walk the GEP.
    Type *CurTy = nullptr;

    for (unsigned J = 0, F = Op1->getNumOperands(); J != F; ++J) {
      if (Op1->getOperand(J)->getType() != Op2->getOperand(J)->getType())
        return nullptr;

      if (Op1->getOperand(J) != Op2->getOperand(J)) {
        if (DI == -1) {
          // We have not seen any differences yet in the GEPs feeding the
          // PHI yet, so we record this one if it is allowed to be a
          // variable.

          // The first two arguments can vary for any GEP, the rest have to be
          // static for struct slots
          if (J > 1) {
            assert(CurTy && "No current type?");
            if (CurTy->isStructTy())
              return nullptr;
          }

          DI = J;
        } else {
          // The GEP is different by more than one input. While this could be
          // extended to support GEPs that vary by more than one variable it
          // doesn't make sense since it greatly increases the complexity and
          // would result in an R+R+R addressing mode which no backend
          // directly supports and would need to be broken into several
          // simpler instructions anyway.
          return nullptr;
        }
      }

      // Sink down a layer of the type for the next iteration.
      if (J > 0) {
        if (J == 1) {
          CurTy = Op1->getSourceElementType();
        } else {
          CurTy =
              GetElementPtrInst::getTypeAtIndex(CurTy, Op1->getOperand(J));
        }
      }
    }

    NW &= Op2->getNoWrapFlags();
  }

  // If not all GEPs are identical we'll have to create a new PHI node.
  // Check that the old PHI node has only one use so that it will get
  // removed.
  if (DI != -1 && !PN->hasOneUse())
    return nullptr;

  auto *NewGEP = cast<GetElementPtrInst>(Op1->clone());
  NewGEP->setNoWrapFlags(NW);

  if (DI == -1) {
    // All the GEPs feeding the PHI are identical. Clone one down into our
    // BB so that it can be merged with the current GEP.
  } else {
    // All the GEPs feeding the PHI differ at a single offset. Clone a GEP
    // into the current block so it can be merged, and create a new PHI to
    // set that index.
    PHINode *NewPN;
    {
      IRBuilderBase::InsertPointGuard Guard(Builder);
      Builder.SetInsertPoint(PN);
      NewPN = Builder.CreatePHI(Op1->getOperand(DI)->getType(),
                                PN->getNumOperands());
    }

    for (auto &I : PN->operands())
      NewPN->addIncoming(cast<GEPOperator>(I)->getOperand(DI),
                         PN->getIncomingBlock(I));

    NewGEP->setOperand(DI, NewPN);
  }

  NewGEP->insertBefore(*GEP.getParent(), GEP.getParent()->getFirstInsertionPt());
  return NewGEP;
}

Instruction *InstCombinerImpl::visitGetElementPtrInst(GetElementPtrInst &GEP) {
  Value *PtrOp = GEP.getOperand(0);
  SmallVector<Value *, 8> Indices(GEP.indices());
  Type *GEPType = GEP.getType();
  Type *GEPEltType = GEP.getSourceElementType();
  if (Value *V =
          simplifyGEPInst(GEPEltType, PtrOp, Indices, GEP.getNoWrapFlags(),
                          SQ.getWithInstruction(&GEP)))
    return replaceInstUsesWith(GEP, V);

  // For vector geps, use the generic demanded vector support.
  // Skip if GEP return type is scalable. The number of elements is unknown at
  // compile-time.
  if (auto *GEPFVTy = dyn_cast<FixedVectorType>(GEPType)) {
    auto VWidth = GEPFVTy->getNumElements();
    APInt PoisonElts(VWidth, 0);
    APInt AllOnesEltMask(APInt::getAllOnes(VWidth));
    if (Value *V = SimplifyDemandedVectorElts(&GEP, AllOnesEltMask,
                                              PoisonElts)) {
      if (V != &GEP)
        return replaceInstUsesWith(GEP, V);
      return &GEP;
    }
  }

  // Eliminate unneeded casts for indices, and replace indices which displace
  // by multiples of a zero size type with zero.
  bool MadeChange = false;

  // Index width may not be the same width as pointer width.
  // Data layout chooses the right type based on supported integer types.
  Type *NewScalarIndexTy =
      DL.getIndexType(GEP.getPointerOperandType()->getScalarType());

  gep_type_iterator GTI = gep_type_begin(GEP);
  for (User::op_iterator I = GEP.op_begin() + 1, E = GEP.op_end(); I != E;
       ++I, ++GTI) {
    // Skip indices into struct types.
    if (GTI.isStruct())
      continue;

    Type *IndexTy = (*I)->getType();
    Type *NewIndexType =
        IndexTy->isVectorTy()
            ? VectorType::get(NewScalarIndexTy,
                              cast<VectorType>(IndexTy)->getElementCount())
            : NewScalarIndexTy;

    // If the element type has zero size then any index over it is equivalent
    // to an index of zero, so replace it with zero if it is not zero already.
    Type *EltTy = GTI.getIndexedType();
    if (EltTy->isSized() && DL.getTypeAllocSize(EltTy).isZero())
      if (!isa<Constant>(*I) || !match(I->get(), m_Zero())) {
        *I = Constant::getNullValue(NewIndexType);
        MadeChange = true;
      }

    if (IndexTy != NewIndexType) {
      // If we are using a wider index than needed for this platform, shrink
      // it to what we need.  If narrower, sign-extend it to what we need.
      // This explicit cast can make subsequent optimizations more obvious.
      *I = Builder.CreateIntCast(*I, NewIndexType, true);
      MadeChange = true;
    }
  }
  if (MadeChange)
    return &GEP;

  // Canonicalize constant GEPs to i8 type.
  if (!GEPEltType->isIntegerTy(8) && GEP.hasAllConstantIndices()) {
    APInt Offset(DL.getIndexTypeSizeInBits(GEPType), 0);
    if (GEP.accumulateConstantOffset(DL, Offset))
      return replaceInstUsesWith(
          GEP, Builder.CreatePtrAdd(PtrOp, Builder.getInt(Offset), "",
                                    GEP.getNoWrapFlags()));
  }

  if (shouldCanonicalizeGEPToPtrAdd(GEP)) {
    Value *Offset = EmitGEPOffset(cast<GEPOperator>(&GEP));
    Value *NewGEP =
        Builder.CreatePtrAdd(PtrOp, Offset, "", GEP.getNoWrapFlags());
    return replaceInstUsesWith(GEP, NewGEP);
  }

  // Scalarize vector operands; prefer splat-of-gep.as canonical form.
  // Note that this looses information about undef lanes; we run it after
  // demanded bits to partially mitigate that loss.
  if (GEPType->isVectorTy() && llvm::any_of(GEP.operands(), [](Value *Op) {
        return Op->getType()->isVectorTy() && getSplatValue(Op);
      })) {
    SmallVector<Value *> NewOps;
    for (auto &Op : GEP.operands()) {
      if (Op->getType()->isVectorTy())
        if (Value *Scalar = getSplatValue(Op)) {
          NewOps.push_back(Scalar);
          continue;
        }
      NewOps.push_back(Op);
    }

    Value *Res = Builder.CreateGEP(GEP.getSourceElementType(), NewOps[0],
                                   ArrayRef(NewOps).drop_front(), GEP.getName(),
                                   GEP.getNoWrapFlags());
    if (!Res->getType()->isVectorTy()) {
      ElementCount EC = cast<VectorType>(GEPType)->getElementCount();
      Res = Builder.CreateVectorSplat(EC, Res);
    }
    return replaceInstUsesWith(GEP, Res);
  }

  // Check to see if the inputs to the PHI node are getelementptr instructions.
  if (auto *PN = dyn_cast<PHINode>(PtrOp)) {
    if (Value *NewPtrOp = foldGEPOfPhi(GEP, PN, Builder))
      return replaceOperand(GEP, 0, NewPtrOp);
  }

  if (auto *Src = dyn_cast<GEPOperator>(PtrOp))
    if (Instruction *I = visitGEPOfGEP(GEP, Src))
      return I;

  if (GEP.getNumIndices() == 1) {
    unsigned AS = GEP.getPointerAddressSpace();
    if (GEP.getOperand(1)->getType()->getScalarSizeInBits() ==
        DL.getIndexSizeInBits(AS)) {
      uint64_t TyAllocSize = DL.getTypeAllocSize(GEPEltType).getFixedValue();

      if (TyAllocSize == 1) {
        // Canonicalize (gep i8* X, (ptrtoint Y)-(ptrtoint X)) to (bitcast Y),
        // but only if the result pointer is only used as if it were an integer,
        // or both point to the same underlying object (otherwise provenance is
        // not necessarily retained).
        Value *X = GEP.getPointerOperand();
        Value *Y;
        if (match(GEP.getOperand(1),
                  m_Sub(m_PtrToInt(m_Value(Y)), m_PtrToInt(m_Specific(X)))) &&
            GEPType == Y->getType()) {
          bool HasSameUnderlyingObject =
              getUnderlyingObject(X) == getUnderlyingObject(Y);
          bool Changed = false;
          GEP.replaceUsesWithIf(Y, [&](Use &U) {
            bool ShouldReplace = HasSameUnderlyingObject ||
                                 isa<ICmpInst>(U.getUser()) ||
                                 isa<PtrToIntInst>(U.getUser());
            Changed |= ShouldReplace;
            return ShouldReplace;
          });
          return Changed ? &GEP : nullptr;
        }
      } else if (auto *ExactIns =
                     dyn_cast<PossiblyExactOperator>(GEP.getOperand(1))) {
        // Canonicalize (gep T* X, V / sizeof(T)) to (gep i8* X, V)
        Value *V;
        if (ExactIns->isExact()) {
          if ((has_single_bit(TyAllocSize) &&
               match(GEP.getOperand(1),
                     m_Shr(m_Value(V),
                           m_SpecificInt(countr_zero(TyAllocSize))))) ||
              match(GEP.getOperand(1),
                    m_IDiv(m_Value(V), m_SpecificInt(TyAllocSize)))) {
            return GetElementPtrInst::Create(Builder.getInt8Ty(),
                                             GEP.getPointerOperand(), V,
                                             GEP.getNoWrapFlags());
          }
        }
        if (ExactIns->isExact() && ExactIns->hasOneUse()) {
          // Try to canonicalize non-i8 element type to i8 if the index is an
          // exact instruction. If the index is an exact instruction (div/shr)
          // with a constant RHS, we can fold the non-i8 element scale into the
          // div/shr (similiar to the mul case, just inverted).
          const APInt *C;
          std::optional<APInt> NewC;
          if (has_single_bit(TyAllocSize) &&
              match(ExactIns, m_Shr(m_Value(V), m_APInt(C))) &&
              C->uge(countr_zero(TyAllocSize)))
            NewC = *C - countr_zero(TyAllocSize);
          else if (match(ExactIns, m_UDiv(m_Value(V), m_APInt(C)))) {
            APInt Quot;
            uint64_t Rem;
            APInt::udivrem(*C, TyAllocSize, Quot, Rem);
            if (Rem == 0)
              NewC = Quot;
          } else if (match(ExactIns, m_SDiv(m_Value(V), m_APInt(C)))) {
            APInt Quot;
            int64_t Rem;
            APInt::sdivrem(*C, TyAllocSize, Quot, Rem);
            // For sdiv we need to make sure we arent creating INT_MIN / -1.
            if (!Quot.isAllOnes() && Rem == 0)
              NewC = Quot;
          }

          if (NewC.has_value()) {
            Value *NewOp = Builder.CreateBinOp(
                static_cast<Instruction::BinaryOps>(ExactIns->getOpcode()), V,
                ConstantInt::get(V->getType(), *NewC));
            cast<BinaryOperator>(NewOp)->setIsExact();
            return GetElementPtrInst::Create(Builder.getInt8Ty(),
                                             GEP.getPointerOperand(), NewOp,
                                             GEP.getNoWrapFlags());
          }
        }
      }
    }
  }
  // We do not handle pointer-vector geps here.
  if (GEPType->isVectorTy())
    return nullptr;

  if (!GEP.isInBounds()) {
    unsigned IdxWidth =
        DL.getIndexSizeInBits(PtrOp->getType()->getPointerAddressSpace());
    APInt BasePtrOffset(IdxWidth, 0);
    Value *UnderlyingPtrOp =
        PtrOp->stripAndAccumulateInBoundsConstantOffsets(DL, BasePtrOffset);
    bool CanBeNull, CanBeFreed;
    uint64_t DerefBytes = UnderlyingPtrOp->getPointerDereferenceableBytes(
        DL, CanBeNull, CanBeFreed);
    if (!CanBeNull && !CanBeFreed && DerefBytes != 0) {
      if (GEP.accumulateConstantOffset(DL, BasePtrOffset) &&
          BasePtrOffset.isNonNegative()) {
        APInt AllocSize(IdxWidth, DerefBytes);
        if (BasePtrOffset.ule(AllocSize)) {
          return GetElementPtrInst::CreateInBounds(
              GEP.getSourceElementType(), PtrOp, Indices, GEP.getName());
        }
      }
    }
  }

  // nusw + nneg -> nuw
  if (GEP.hasNoUnsignedSignedWrap() && !GEP.hasNoUnsignedWrap() &&
      all_of(GEP.indices(), [&](Value *Idx) {
        return isKnownNonNegative(Idx, SQ.getWithInstruction(&GEP));
      })) {
    GEP.setNoWrapFlags(GEP.getNoWrapFlags() | GEPNoWrapFlags::noUnsignedWrap());
    return &GEP;
  }

  // These rewrites are trying to preserve inbounds/nuw attributes. So we want
  // to do this after having tried to derive "nuw" above.
  if (GEP.getNumIndices() == 1) {
    // Given (gep p, x+y) we want to determine the common nowrap flags for both
    // geps if transforming into (gep (gep p, x), y).
    auto GetPreservedNoWrapFlags = [&](bool AddIsNUW) {
      // We can preserve both "inbounds nuw", "nusw nuw" and "nuw" if we know
      // that x + y does not have unsigned wrap.
      if (GEP.hasNoUnsignedWrap() && AddIsNUW)
        return GEP.getNoWrapFlags();
      return GEPNoWrapFlags::none();
    };

    // Try to replace ADD + GEP with GEP + GEP.
    Value *Idx1, *Idx2;
    if (match(GEP.getOperand(1),
              m_OneUse(m_AddLike(m_Value(Idx1), m_Value(Idx2))))) {
      //   %idx = add i64 %idx1, %idx2
      //   %gep = getelementptr i32, ptr %ptr, i64 %idx
      // as:
      //   %newptr = getelementptr i32, ptr %ptr, i64 %idx1
      //   %newgep = getelementptr i32, ptr %newptr, i64 %idx2
      bool NUW = match(GEP.getOperand(1), m_NUWAddLike(m_Value(), m_Value()));
      GEPNoWrapFlags NWFlags = GetPreservedNoWrapFlags(NUW);
      auto *NewPtr =
          Builder.CreateGEP(GEP.getSourceElementType(), GEP.getPointerOperand(),
                            Idx1, "", NWFlags);
      return replaceInstUsesWith(GEP,
                                 Builder.CreateGEP(GEP.getSourceElementType(),
                                                   NewPtr, Idx2, "", NWFlags));
    }
    ConstantInt *C;
    if (match(GEP.getOperand(1), m_OneUse(m_SExtLike(m_OneUse(m_NSWAddLike(
                                     m_Value(Idx1), m_ConstantInt(C))))))) {
      // %add = add nsw i32 %idx1, idx2
      // %sidx = sext i32 %add to i64
      // %gep = getelementptr i32, ptr %ptr, i64 %sidx
      // as:
      // %newptr = getelementptr i32, ptr %ptr, i32 %idx1
      // %newgep = getelementptr i32, ptr %newptr, i32 idx2
      bool NUW = match(GEP.getOperand(1),
                       m_NNegZExt(m_NUWAddLike(m_Value(), m_Value())));
      GEPNoWrapFlags NWFlags = GetPreservedNoWrapFlags(NUW);
      auto *NewPtr = Builder.CreateGEP(
          GEP.getSourceElementType(), GEP.getPointerOperand(),
          Builder.CreateSExt(Idx1, GEP.getOperand(1)->getType()), "", NWFlags);
      return replaceInstUsesWith(
          GEP,
          Builder.CreateGEP(GEP.getSourceElementType(), NewPtr,
                            Builder.CreateSExt(C, GEP.getOperand(1)->getType()),
                            "", NWFlags));
    }
  }

  if (Instruction *R = foldSelectGEP(GEP, Builder))
    return R;

  return nullptr;
}

static bool isNeverEqualToUnescapedAlloc(Value *V, const TargetLibraryInfo &TLI,
                                         Instruction *AI) {
  if (isa<ConstantPointerNull>(V))
    return true;
  if (auto *LI = dyn_cast<LoadInst>(V))
    return isa<GlobalVariable>(LI->getPointerOperand());
  // Two distinct allocations will never be equal.
  return isAllocLikeFn(V, &TLI) && V != AI;
}

/// Given a call CB which uses an address UsedV, return true if we can prove the
/// call's only possible effect is storing to V.
static bool isRemovableWrite(CallBase &CB, Value *UsedV,
                             const TargetLibraryInfo &TLI) {
  if (!CB.use_empty())
    // TODO: add recursion if returned attribute is present
    return false;

  if (CB.isTerminator())
    // TODO: remove implementation restriction
    return false;

  if (!CB.willReturn() || !CB.doesNotThrow())
    return false;

  // If the only possible side effect of the call is writing to the alloca,
  // and the result isn't used, we can safely remove any reads implied by the
  // call including those which might read the alloca itself.
  std::optional<MemoryLocation> Dest = MemoryLocation::getForDest(&CB, TLI);
  return Dest && Dest->Ptr == UsedV;
}

static std::optional<ModRefInfo>
isAllocSiteRemovable(Instruction *AI, SmallVectorImpl<WeakTrackingVH> &Users,
                     const TargetLibraryInfo &TLI, bool KnowInit) {
  SmallVector<Instruction*, 4> Worklist;
  const std::optional<StringRef> Family = getAllocationFamily(AI, &TLI);
  Worklist.push_back(AI);
  ModRefInfo Access = KnowInit ? ModRefInfo::NoModRef : ModRefInfo::Mod;

  do {
    Instruction *PI = Worklist.pop_back_val();
    for (User *U : PI->users()) {
      Instruction *I = cast<Instruction>(U);
      switch (I->getOpcode()) {
      default:
        // Give up the moment we see something we can't handle.
        return std::nullopt;

      case Instruction::AddrSpaceCast:
      case Instruction::BitCast:
      case Instruction::GetElementPtr:
        Users.emplace_back(I);
        Worklist.push_back(I);
        continue;

      case Instruction::ICmp: {
        ICmpInst *ICI = cast<ICmpInst>(I);
        // We can fold eq/ne comparisons with null to false/true, respectively.
        // We also fold comparisons in some conditions provided the alloc has
        // not escaped (see isNeverEqualToUnescapedAlloc).
        if (!ICI->isEquality())
          return std::nullopt;
        unsigned OtherIndex = (ICI->getOperand(0) == PI) ? 1 : 0;
        if (!isNeverEqualToUnescapedAlloc(ICI->getOperand(OtherIndex), TLI, AI))
          return std::nullopt;

        // Do not fold compares to aligned_alloc calls, as they may have to
        // return null in case the required alignment cannot be satisfied,
        // unless we can prove that both alignment and size are valid.
        auto AlignmentAndSizeKnownValid = [](CallBase *CB) {
          // Check if alignment and size of a call to aligned_alloc is valid,
          // that is alignment is a power-of-2 and the size is a multiple of the
          // alignment.
          const APInt *Alignment;
          const APInt *Size;
          return match(CB->getArgOperand(0), m_APInt(Alignment)) &&
                 match(CB->getArgOperand(1), m_APInt(Size)) &&
                 Alignment->isPowerOf2() && Size->urem(*Alignment).isZero();
        };
        auto *CB = dyn_cast<CallBase>(AI);
        LibFunc TheLibFunc;
        if (CB && TLI.getLibFunc(*CB->getCalledFunction(), TheLibFunc) &&
            TLI.has(TheLibFunc) && TheLibFunc == LibFunc_aligned_alloc &&
            !AlignmentAndSizeKnownValid(CB))
          return std::nullopt;
        Users.emplace_back(I);
        continue;
      }

      case Instruction::Call:
        // Ignore no-op and store intrinsics.
        if (IntrinsicInst *II = dyn_cast<IntrinsicInst>(I)) {
          switch (II->getIntrinsicID()) {
          default:
            return std::nullopt;

          case Intrinsic::memmove:
          case Intrinsic::memcpy:
          case Intrinsic::memset: {
            MemIntrinsic *MI = cast<MemIntrinsic>(II);
            if (MI->isVolatile())
              return std::nullopt;
            // Note: this could also be ModRef, but we can still interpret that
            // as just Mod in that case.
            ModRefInfo NewAccess =
                MI->getRawDest() == PI ? ModRefInfo::Mod : ModRefInfo::Ref;
            if ((Access & ~NewAccess) != ModRefInfo::NoModRef)
              return std::nullopt;
            Access |= NewAccess;
            [[fallthrough]];
          }
          case Intrinsic::assume:
          case Intrinsic::invariant_start:
          case Intrinsic::invariant_end:
          case Intrinsic::lifetime_start:
          case Intrinsic::lifetime_end:
          case Intrinsic::objectsize:
            Users.emplace_back(I);
            continue;
          case Intrinsic::launder_invariant_group:
          case Intrinsic::strip_invariant_group:
            Users.emplace_back(I);
            Worklist.push_back(I);
            continue;
          }
        }

        if (Family && getFreedOperand(cast<CallBase>(I), &TLI) == PI &&
            getAllocationFamily(I, &TLI) == Family) {
          Users.emplace_back(I);
          continue;
        }

        if (Family && getReallocatedOperand(cast<CallBase>(I)) == PI &&
            getAllocationFamily(I, &TLI) == Family) {
          Users.emplace_back(I);
          Worklist.push_back(I);
          continue;
        }

        if (!isRefSet(Access) &&
            isRemovableWrite(*cast<CallBase>(I), PI, TLI)) {
          Access |= ModRefInfo::Mod;
          Users.emplace_back(I);
          continue;
        }

        return std::nullopt;

      case Instruction::Store: {
        StoreInst *SI = cast<StoreInst>(I);
        if (SI->isVolatile() || SI->getPointerOperand() != PI)
          return std::nullopt;
        if (isRefSet(Access))
          return std::nullopt;
        Access |= ModRefInfo::Mod;
        Users.emplace_back(I);
        continue;
      }

      case Instruction::Load: {
        LoadInst *LI = cast<LoadInst>(I);
        if (LI->isVolatile() || LI->getPointerOperand() != PI)
          return std::nullopt;
        if (isModSet(Access))
          return std::nullopt;
        Access |= ModRefInfo::Ref;
        Users.emplace_back(I);
        continue;
      }
      }
      llvm_unreachable("missing a return?");
    }
  } while (!Worklist.empty());

  assert(Access != ModRefInfo::ModRef);
  return Access;
}

Instruction *InstCombinerImpl::visitAllocSite(Instruction &MI) {
  assert(isa<AllocaInst>(MI) || isRemovableAlloc(&cast<CallBase>(MI), &TLI));

  // If we have a malloc call which is only used in any amount of comparisons to
  // null and free calls, delete the calls and replace the comparisons with true
  // or false as appropriate.

  // This is based on the principle that we can substitute our own allocation
  // function (which will never return null) rather than knowledge of the
  // specific function being called. In some sense this can change the permitted
  // outputs of a program (when we convert a malloc to an alloca, the fact that
  // the allocation is now on the stack is potentially visible, for example),
  // but we believe in a permissible manner.
  SmallVector<WeakTrackingVH, 64> Users;

  // If we are removing an alloca with a dbg.declare, insert dbg.value calls
  // before each store.
  SmallVector<DbgVariableIntrinsic *, 8> DVIs;
  SmallVector<DbgVariableRecord *, 8> DVRs;
  std::unique_ptr<DIBuilder> DIB;
  if (isa<AllocaInst>(MI)) {
    findDbgUsers(DVIs, &MI, &DVRs);
    DIB.reset(new DIBuilder(*MI.getModule(), /*AllowUnresolved=*/false));
  }

  // Determine what getInitialValueOfAllocation would return without actually
  // allocating the result.
  bool KnowInitUndef = false;
  bool KnowInitZero = false;
  Constant *Init =
      getInitialValueOfAllocation(&MI, &TLI, Type::getInt8Ty(MI.getContext()));
  if (Init) {
    if (isa<UndefValue>(Init))
      KnowInitUndef = true;
    else if (Init->isNullValue())
      KnowInitZero = true;
  }
  // The various sanitizers don't actually return undef memory, but rather
  // memory initialized with special forms of runtime poison
  auto &F = *MI.getFunction();
  if (F.hasFnAttribute(Attribute::SanitizeMemory) ||
      F.hasFnAttribute(Attribute::SanitizeAddress))
    KnowInitUndef = false;

  auto Removable =
      isAllocSiteRemovable(&MI, Users, TLI, KnowInitZero | KnowInitUndef);
  if (Removable) {
    for (WeakTrackingVH &User : Users) {
      // Lowering all @llvm.objectsize and MTI calls first because they may use
      // a bitcast/GEP of the alloca we are removing.
      if (!User)
        continue;

      Instruction *I = cast<Instruction>(&*User);

      if (IntrinsicInst *II = dyn_cast<IntrinsicInst>(I)) {
        if (II->getIntrinsicID() == Intrinsic::objectsize) {
          SmallVector<Instruction *> InsertedInstructions;
          Value *Result = lowerObjectSizeCall(
              II, DL, &TLI, AA, /*MustSucceed=*/true, &InsertedInstructions);
          for (Instruction *Inserted : InsertedInstructions)
            Worklist.add(Inserted);
          replaceInstUsesWith(*I, Result);
          eraseInstFromFunction(*I);
          User = nullptr; // Skip examining in the next loop.
          continue;
        }
        if (auto *MTI = dyn_cast<MemTransferInst>(I)) {
          if (KnowInitZero && isRefSet(*Removable)) {
            IRBuilderBase::InsertPointGuard Guard(Builder);
            Builder.SetInsertPoint(MTI);
            auto *M = Builder.CreateMemSet(
                MTI->getRawDest(),
                ConstantInt::get(Type::getInt8Ty(MI.getContext()), 0),
                MTI->getLength(), MTI->getDestAlign());
            M->copyMetadata(*MTI);
          }
        }
      }
    }
    for (WeakTrackingVH &User : Users) {
      if (!User)
        continue;

      Instruction *I = cast<Instruction>(&*User);

      if (ICmpInst *C = dyn_cast<ICmpInst>(I)) {
        replaceInstUsesWith(*C,
                            ConstantInt::get(Type::getInt1Ty(C->getContext()),
                                             C->isFalseWhenEqual()));
      } else if (auto *SI = dyn_cast<StoreInst>(I)) {
        for (auto *DVI : DVIs)
          if (DVI->isAddressOfVariable())
            ConvertDebugDeclareToDebugValue(DVI, SI, *DIB);
        for (auto *DVR : DVRs)
          if (DVR->isAddressOfVariable())
            ConvertDebugDeclareToDebugValue(DVR, SI, *DIB);
      } else {
        // Casts, GEP, or anything else: we're about to delete this instruction,
        // so it can not have any valid uses.
        Constant *Replace;
        if (isa<LoadInst>(I)) {
          assert(KnowInitZero || KnowInitUndef);
          Replace = KnowInitUndef ? UndefValue::get(I->getType())
                                  : Constant::getNullValue(I->getType());
        } else
          Replace = PoisonValue::get(I->getType());
        replaceInstUsesWith(*I, Replace);
      }
      eraseInstFromFunction(*I);
    }

    if (InvokeInst *II = dyn_cast<InvokeInst>(&MI)) {
      // Replace invoke with a NOP intrinsic to maintain the original CFG
      Module *M = II->getModule();
      Function *F = Intrinsic::getOrInsertDeclaration(M, Intrinsic::donothing);
      auto *NewII = InvokeInst::Create(
          F, II->getNormalDest(), II->getUnwindDest(), {}, "", II->getParent());
      NewII->setDebugLoc(II->getDebugLoc());
    }

    // Remove debug intrinsics which describe the value contained within the
    // alloca. In addition to removing dbg.{declare,addr} which simply point to
    // the alloca, remove dbg.value(<alloca>, ..., DW_OP_deref)'s as well, e.g.:
    //
    // ```
    //   define void @foo(i32 %0) {
    //     %a = alloca i32                              ; Deleted.
    //     store i32 %0, i32* %a
    //     dbg.value(i32 %0, "arg0")                    ; Not deleted.
    //     dbg.value(i32* %a, "arg0", DW_OP_deref)      ; Deleted.
    //     call void @trivially_inlinable_no_op(i32* %a)
    //     ret void
    //  }
    // ```
    //
    // This may not be required if we stop describing the contents of allocas
    // using dbg.value(<alloca>, ..., DW_OP_deref), but we currently do this in
    // the LowerDbgDeclare utility.
    //
    // If there is a dead store to `%a` in @trivially_inlinable_no_op, the
    // "arg0" dbg.value may be stale after the call. However, failing to remove
    // the DW_OP_deref dbg.value causes large gaps in location coverage.
    //
    // FIXME: the Assignment Tracking project has now likely made this
    // redundant (and it's sometimes harmful).
    for (auto *DVI : DVIs)
      if (DVI->isAddressOfVariable() || DVI->getExpression()->startsWithDeref())
        DVI->eraseFromParent();
    for (auto *DVR : DVRs)
      if (DVR->isAddressOfVariable() || DVR->getExpression()->startsWithDeref())
        DVR->eraseFromParent();

    return eraseInstFromFunction(MI);
  }
  return nullptr;
}

/// Move the call to free before a NULL test.
///
/// Check if this free is accessed after its argument has been test
/// against NULL (property 0).
/// If yes, it is legal to move this call in its predecessor block.
///
/// The move is performed only if the block containing the call to free
/// will be removed, i.e.:
/// 1. it has only one predecessor P, and P has two successors
/// 2. it contains the call, noops, and an unconditional branch
/// 3. its successor is the same as its predecessor's successor
///
/// The profitability is out-of concern here and this function should
/// be called only if the caller knows this transformation would be
/// profitable (e.g., for code size).
static Instruction *tryToMoveFreeBeforeNullTest(CallInst &FI,
                                                const DataLayout &DL) {
  Value *Op = FI.getArgOperand(0);
  BasicBlock *FreeInstrBB = FI.getParent();
  BasicBlock *PredBB = FreeInstrBB->getSinglePredecessor();

  // Validate part of constraint #1: Only one predecessor
  // FIXME: We can extend the number of predecessor, but in that case, we
  //        would duplicate the call to free in each predecessor and it may
  //        not be profitable even for code size.
  if (!PredBB)
    return nullptr;

  // Validate constraint #2: Does this block contains only the call to
  //                         free, noops, and an unconditional branch?
  BasicBlock *SuccBB;
  Instruction *FreeInstrBBTerminator = FreeInstrBB->getTerminator();
  if (!match(FreeInstrBBTerminator, m_UnconditionalBr(SuccBB)))
    return nullptr;

  // If there are only 2 instructions in the block, at this point,
  // this is the call to free and unconditional.
  // If there are more than 2 instructions, check that they are noops
  // i.e., they won't hurt the performance of the generated code.
  if (FreeInstrBB->size() != 2) {
    for (const Instruction &Inst : FreeInstrBB->instructionsWithoutDebug()) {
      if (&Inst == &FI || &Inst == FreeInstrBBTerminator)
        continue;
      auto *Cast = dyn_cast<CastInst>(&Inst);
      if (!Cast || !Cast->isNoopCast(DL))
        return nullptr;
    }
  }
  // Validate the rest of constraint #1 by matching on the pred branch.
  Instruction *TI = PredBB->getTerminator();
  BasicBlock *TrueBB, *FalseBB;
  CmpPredicate Pred;
  if (!match(TI, m_Br(m_ICmp(Pred,
                             m_CombineOr(m_Specific(Op),
                                         m_Specific(Op->stripPointerCasts())),
                             m_Zero()),
                      TrueBB, FalseBB)))
    return nullptr;
  if (Pred != ICmpInst::ICMP_EQ && Pred != ICmpInst::ICMP_NE)
    return nullptr;

  // Validate constraint #3: Ensure the null case just falls through.
  if (SuccBB != (Pred == ICmpInst::ICMP_EQ ? TrueBB : FalseBB))
    return nullptr;
  assert(FreeInstrBB == (Pred == ICmpInst::ICMP_EQ ? FalseBB : TrueBB) &&
         "Broken CFG: missing edge from predecessor to successor");

  // At this point, we know that everything in FreeInstrBB can be moved
  // before TI.
  for (Instruction &Instr : llvm::make_early_inc_range(*FreeInstrBB)) {
    if (&Instr == FreeInstrBBTerminator)
      break;
    Instr.moveBeforePreserving(TI->getIterator());
  }
  assert(FreeInstrBB->size() == 1 &&
         "Only the branch instruction should remain");

  // Now that we've moved the call to free before the NULL check, we have to
  // remove any attributes on its parameter that imply it's non-null, because
  // those attributes might have only been valid because of the NULL check, and
  // we can get miscompiles if we keep them. This is conservative if non-null is
  // also implied by something other than the NULL check, but it's guaranteed to
  // be correct, and the conservativeness won't matter in practice, since the
  // attributes are irrelevant for the call to free itself and the pointer
  // shouldn't be used after the call.
  AttributeList Attrs = FI.getAttributes();
  Attrs = Attrs.removeParamAttribute(FI.getContext(), 0, Attribute::NonNull);
  Attribute Dereferenceable = Attrs.getParamAttr(0, Attribute::Dereferenceable);
  if (Dereferenceable.isValid()) {
    uint64_t Bytes = Dereferenceable.getDereferenceableBytes();
    Attrs = Attrs.removeParamAttribute(FI.getContext(), 0,
                                       Attribute::Dereferenceable);
    Attrs = Attrs.addDereferenceableOrNullParamAttr(FI.getContext(), 0, Bytes);
  }
  FI.setAttributes(Attrs);

  return &FI;
}

Instruction *InstCombinerImpl::visitFree(CallInst &FI, Value *Op) {
  // free undef -> unreachable.
  if (isa<UndefValue>(Op)) {
    // Leave a marker since we can't modify the CFG here.
    CreateNonTerminatorUnreachable(&FI);
    return eraseInstFromFunction(FI);
  }

  // If we have 'free null' delete the instruction.  This can happen in stl code
  // when lots of inlining happens.
  if (isa<ConstantPointerNull>(Op))
    return eraseInstFromFunction(FI);

  // If we had free(realloc(...)) with no intervening uses, then eliminate the
  // realloc() entirely.
  CallInst *CI = dyn_cast<CallInst>(Op);
  if (CI && CI->hasOneUse())
    if (Value *ReallocatedOp = getReallocatedOperand(CI))
      return eraseInstFromFunction(*replaceInstUsesWith(*CI, ReallocatedOp));

  // If we optimize for code size, try to move the call to free before the null
  // test so that simplify cfg can remove the empty block and dead code
  // elimination the branch. I.e., helps to turn something like:
  // if (foo) free(foo);
  // into
  // free(foo);
  //
  // Note that we can only do this for 'free' and not for any flavor of
  // 'operator delete'; there is no 'operator delete' symbol for which we are
  // permitted to invent a call, even if we're passing in a null pointer.
  if (MinimizeSize) {
    LibFunc Func;
    if (TLI.getLibFunc(FI, Func) && TLI.has(Func) && Func == LibFunc_free)
      if (Instruction *I = tryToMoveFreeBeforeNullTest(FI, DL))
        return I;
  }

  return nullptr;
}

Instruction *InstCombinerImpl::visitReturnInst(ReturnInst &RI) {
  Value *RetVal = RI.getReturnValue();
  if (!RetVal)
    return nullptr;

  Function *F = RI.getFunction();
  Type *RetTy = RetVal->getType();
  if (RetTy->isPointerTy()) {
    bool HasDereferenceable =
        F->getAttributes().getRetDereferenceableBytes() > 0;
    if (F->hasRetAttribute(Attribute::NonNull) ||
        (HasDereferenceable &&
         !NullPointerIsDefined(F, RetTy->getPointerAddressSpace()))) {
      if (Value *V = simplifyNonNullOperand(RetVal, HasDereferenceable))
        return replaceOperand(RI, 0, V);
    }
  }

  if (!AttributeFuncs::isNoFPClassCompatibleType(RetTy))
    return nullptr;

  FPClassTest ReturnClass = F->getAttributes().getRetNoFPClass();
  if (ReturnClass == fcNone)
    return nullptr;

  KnownFPClass KnownClass;
  Value *Simplified =
      SimplifyDemandedUseFPClass(RetVal, ~ReturnClass, KnownClass, &RI);
  if (!Simplified)
    return nullptr;

  return ReturnInst::Create(RI.getContext(), Simplified);
}

// WARNING: keep in sync with SimplifyCFGOpt::simplifyUnreachable()!
bool InstCombinerImpl::removeInstructionsBeforeUnreachable(Instruction &I) {
  // Try to remove the previous instruction if it must lead to unreachable.
  // This includes instructions like stores and "llvm.assume" that may not get
  // removed by simple dead code elimination.
  bool Changed = false;
  while (Instruction *Prev = I.getPrevNonDebugInstruction()) {
    // While we theoretically can erase EH, that would result in a block that
    // used to start with an EH no longer starting with EH, which is invalid.
    // To make it valid, we'd need to fixup predecessors to no longer refer to
    // this block, but that changes CFG, which is not allowed in InstCombine.
    if (Prev->isEHPad())
      break; // Can not drop any more instructions. We're done here.

    if (!isGuaranteedToTransferExecutionToSuccessor(Prev))
      break; // Can not drop any more instructions. We're done here.
    // Otherwise, this instruction can be freely erased,
    // even if it is not side-effect free.

    // A value may still have uses before we process it here (for example, in
    // another unreachable block), so convert those to poison.
    replaceInstUsesWith(*Prev, PoisonValue::get(Prev->getType()));
    eraseInstFromFunction(*Prev);
    Changed = true;
  }
  return Changed;
}

Instruction *InstCombinerImpl::visitUnreachableInst(UnreachableInst &I) {
  removeInstructionsBeforeUnreachable(I);
  return nullptr;
}

Instruction *InstCombinerImpl::visitUnconditionalBranchInst(BranchInst &BI) {
  assert(BI.isUnconditional() && "Only for unconditional branches.");

  // If this store is the second-to-last instruction in the basic block
  // (excluding debug info) and if the block ends with
  // an unconditional branch, try to move the store to the successor block.

  auto GetLastSinkableStore = [](BasicBlock::iterator BBI) {
    BasicBlock::iterator FirstInstr = BBI->getParent()->begin();
    do {
      if (BBI != FirstInstr)
        --BBI;
    } while (BBI != FirstInstr && BBI->isDebugOrPseudoInst());

    return dyn_cast<StoreInst>(BBI);
  };

  if (StoreInst *SI = GetLastSinkableStore(BasicBlock::iterator(BI)))
    if (mergeStoreIntoSuccessor(*SI))
      return &BI;

  return nullptr;
}

void InstCombinerImpl::addDeadEdge(BasicBlock *From, BasicBlock *To,
                                   SmallVectorImpl<BasicBlock *> &Worklist) {
  if (!DeadEdges.insert({From, To}).second)
    return;

  // Replace phi node operands in successor with poison.
  for (PHINode &PN : To->phis())
    for (Use &U : PN.incoming_values())
      if (PN.getIncomingBlock(U) == From && !isa<PoisonValue>(U)) {
        replaceUse(U, PoisonValue::get(PN.getType()));
        addToWorklist(&PN);
        MadeIRChange = true;
      }

  Worklist.push_back(To);
}

// Under the assumption that I is unreachable, remove it and following
// instructions. Changes are reported directly to MadeIRChange.
void InstCombinerImpl::handleUnreachableFrom(
    Instruction *I, SmallVectorImpl<BasicBlock *> &Worklist) {
  BasicBlock *BB = I->getParent();
  for (Instruction &Inst : make_early_inc_range(
           make_range(std::next(BB->getTerminator()->getReverseIterator()),
                      std::next(I->getReverseIterator())))) {
    if (!Inst.use_empty() && !Inst.getType()->isTokenTy()) {
      replaceInstUsesWith(Inst, PoisonValue::get(Inst.getType()));
      MadeIRChange = true;
    }
    if (Inst.isEHPad() || Inst.getType()->isTokenTy())
      continue;
    // RemoveDIs: erase debug-info on this instruction manually.
    Inst.dropDbgRecords();
    eraseInstFromFunction(Inst);
    MadeIRChange = true;
  }

  SmallVector<Value *> Changed;
  if (handleUnreachableTerminator(BB->getTerminator(), Changed)) {
    MadeIRChange = true;
    for (Value *V : Changed)
      addToWorklist(cast<Instruction>(V));
  }

  // Handle potentially dead successors.
  for (BasicBlock *Succ : successors(BB))
    addDeadEdge(BB, Succ, Worklist);
}

void InstCombinerImpl::handlePotentiallyDeadBlocks(
    SmallVectorImpl<BasicBlock *> &Worklist) {
  while (!Worklist.empty()) {
    BasicBlock *BB = Worklist.pop_back_val();
    if (!all_of(predecessors(BB), [&](BasicBlock *Pred) {
          return DeadEdges.contains({Pred, BB}) || DT.dominates(BB, Pred);
        }))
      continue;

    handleUnreachableFrom(&BB->front(), Worklist);
  }
}

void InstCombinerImpl::handlePotentiallyDeadSuccessors(BasicBlock *BB,
                                                       BasicBlock *LiveSucc) {
  SmallVector<BasicBlock *> Worklist;
  for (BasicBlock *Succ : successors(BB)) {
    // The live successor isn't dead.
    if (Succ == LiveSucc)
      continue;

    addDeadEdge(BB, Succ, Worklist);
  }

  handlePotentiallyDeadBlocks(Worklist);
}

Instruction *InstCombinerImpl::visitBranchInst(BranchInst &BI) {
  if (BI.isUnconditional())
    return visitUnconditionalBranchInst(BI);

  // Change br (not X), label True, label False to: br X, label False, True
  Value *Cond = BI.getCondition();
  Value *X;
  if (match(Cond, m_Not(m_Value(X))) && !isa<Constant>(X)) {
    // Swap Destinations and condition...
    BI.swapSuccessors();
    if (BPI)
      BPI->swapSuccEdgesProbabilities(BI.getParent());
    return replaceOperand(BI, 0, X);
  }

  // Canonicalize logical-and-with-invert as logical-or-with-invert.
  // This is done by inverting the condition and swapping successors:
  // br (X && !Y), T, F --> br !(X && !Y), F, T --> br (!X || Y), F, T
  Value *Y;
  if (isa<SelectInst>(Cond) &&
      match(Cond,
            m_OneUse(m_LogicalAnd(m_Value(X), m_OneUse(m_Not(m_Value(Y))))))) {
    Value *NotX = Builder.CreateNot(X, "not." + X->getName());
    Value *Or = Builder.CreateLogicalOr(NotX, Y);
    BI.swapSuccessors();
    if (BPI)
      BPI->swapSuccEdgesProbabilities(BI.getParent());
    return replaceOperand(BI, 0, Or);
  }

  // If the condition is irrelevant, remove the use so that other
  // transforms on the condition become more effective.
  if (!isa<ConstantInt>(Cond) && BI.getSuccessor(0) == BI.getSuccessor(1))
    return replaceOperand(BI, 0, ConstantInt::getFalse(Cond->getType()));

  // Canonicalize, for example, fcmp_one -> fcmp_oeq.
  CmpPredicate Pred;
  if (match(Cond, m_OneUse(m_FCmp(Pred, m_Value(), m_Value()))) &&
      !isCanonicalPredicate(Pred)) {
    // Swap destinations and condition.
    auto *Cmp = cast<CmpInst>(Cond);
    Cmp->setPredicate(CmpInst::getInversePredicate(Pred));
    BI.swapSuccessors();
    if (BPI)
      BPI->swapSuccEdgesProbabilities(BI.getParent());
    Worklist.push(Cmp);
    return &BI;
  }

  if (isa<UndefValue>(Cond)) {
    handlePotentiallyDeadSuccessors(BI.getParent(), /*LiveSucc*/ nullptr);
    return nullptr;
  }
  if (auto *CI = dyn_cast<ConstantInt>(Cond)) {
    handlePotentiallyDeadSuccessors(BI.getParent(),
                                    BI.getSuccessor(!CI->getZExtValue()));
    return nullptr;
  }

  // Replace all dominated uses of the condition with true/false
  // Ignore constant expressions to avoid iterating over uses on other
  // functions.
  if (!isa<Constant>(Cond) && BI.getSuccessor(0) != BI.getSuccessor(1)) {
    for (auto &U : make_early_inc_range(Cond->uses())) {
      BasicBlockEdge Edge0(BI.getParent(), BI.getSuccessor(0));
      if (DT.dominates(Edge0, U)) {
        replaceUse(U, ConstantInt::getTrue(Cond->getType()));
        addToWorklist(cast<Instruction>(U.getUser()));
        continue;
      }
      BasicBlockEdge Edge1(BI.getParent(), BI.getSuccessor(1));
      if (DT.dominates(Edge1, U)) {
        replaceUse(U, ConstantInt::getFalse(Cond->getType()));
        addToWorklist(cast<Instruction>(U.getUser()));
      }
    }
  }

  DC.registerBranch(&BI);
  return nullptr;
}

// Replaces (switch (select cond, X, C)/(select cond, C, X)) with (switch X) if
// we can prove that both (switch C) and (switch X) go to the default when cond
// is false/true.
static Value *simplifySwitchOnSelectUsingRanges(SwitchInst &SI,
                                                SelectInst *Select,
                                                bool IsTrueArm) {
  unsigned CstOpIdx = IsTrueArm ? 1 : 2;
  auto *C = dyn_cast<ConstantInt>(Select->getOperand(CstOpIdx));
  if (!C)
    return nullptr;

  BasicBlock *CstBB = SI.findCaseValue(C)->getCaseSuccessor();
  if (CstBB != SI.getDefaultDest())
    return nullptr;
  Value *X = Select->getOperand(3 - CstOpIdx);
  CmpPredicate Pred;
  const APInt *RHSC;
  if (!match(Select->getCondition(),
             m_ICmp(Pred, m_Specific(X), m_APInt(RHSC))))
    return nullptr;
  if (IsTrueArm)
    Pred = ICmpInst::getInversePredicate(Pred);

  // See whether we can replace the select with X
  ConstantRange CR = ConstantRange::makeExactICmpRegion(Pred, *RHSC);
  for (auto Case : SI.cases())
    if (!CR.contains(Case.getCaseValue()->getValue()))
      return nullptr;

  return X;
}

Instruction *InstCombinerImpl::visitSwitchInst(SwitchInst &SI) {
  Value *Cond = SI.getCondition();
  Value *Op0;
  ConstantInt *AddRHS;
  if (match(Cond, m_Add(m_Value(Op0), m_ConstantInt(AddRHS)))) {
    // Change 'switch (X+4) case 1:' into 'switch (X) case -3'.
    for (auto Case : SI.cases()) {
      Constant *NewCase = ConstantExpr::getSub(Case.getCaseValue(), AddRHS);
      assert(isa<ConstantInt>(NewCase) &&
             "Result of expression should be constant");
      Case.setValue(cast<ConstantInt>(NewCase));
    }
    return replaceOperand(SI, 0, Op0);
  }

  ConstantInt *SubLHS;
  if (match(Cond, m_Sub(m_ConstantInt(SubLHS), m_Value(Op0)))) {
    // Change 'switch (1-X) case 1:' into 'switch (X) case 0'.
    for (auto Case : SI.cases()) {
      Constant *NewCase = ConstantExpr::getSub(SubLHS, Case.getCaseValue());
      assert(isa<ConstantInt>(NewCase) &&
             "Result of expression should be constant");
      Case.setValue(cast<ConstantInt>(NewCase));
    }
    return replaceOperand(SI, 0, Op0);
  }

  uint64_t ShiftAmt;
  if (match(Cond, m_Shl(m_Value(Op0), m_ConstantInt(ShiftAmt))) &&
      ShiftAmt < Op0->getType()->getScalarSizeInBits() &&
      all_of(SI.cases(), [&](const auto &Case) {
        return Case.getCaseValue()->getValue().countr_zero() >= ShiftAmt;
      })) {
    // Change 'switch (X << 2) case 4:' into 'switch (X) case 1:'.
    OverflowingBinaryOperator *Shl = cast<OverflowingBinaryOperator>(Cond);
    if (Shl->hasNoUnsignedWrap() || Shl->hasNoSignedWrap() ||
        Shl->hasOneUse()) {
      Value *NewCond = Op0;
      if (!Shl->hasNoUnsignedWrap() && !Shl->hasNoSignedWrap()) {
        // If the shift may wrap, we need to mask off the shifted bits.
        unsigned BitWidth = Op0->getType()->getScalarSizeInBits();
        NewCond = Builder.CreateAnd(
            Op0, APInt::getLowBitsSet(BitWidth, BitWidth - ShiftAmt));
      }
      for (auto Case : SI.cases()) {
        const APInt &CaseVal = Case.getCaseValue()->getValue();
        APInt ShiftedCase = Shl->hasNoSignedWrap() ? CaseVal.ashr(ShiftAmt)
                                                   : CaseVal.lshr(ShiftAmt);
        Case.setValue(ConstantInt::get(SI.getContext(), ShiftedCase));
      }
      return replaceOperand(SI, 0, NewCond);
    }
  }

  // Fold switch(zext/sext(X)) into switch(X) if possible.
  if (match(Cond, m_ZExtOrSExt(m_Value(Op0)))) {
    bool IsZExt = isa<ZExtInst>(Cond);
    Type *SrcTy = Op0->getType();
    unsigned NewWidth = SrcTy->getScalarSizeInBits();

    if (all_of(SI.cases(), [&](const auto &Case) {
          const APInt &CaseVal = Case.getCaseValue()->getValue();
          return IsZExt ? CaseVal.isIntN(NewWidth)
                        : CaseVal.isSignedIntN(NewWidth);
        })) {
      for (auto &Case : SI.cases()) {
        APInt TruncatedCase = Case.getCaseValue()->getValue().trunc(NewWidth);
        Case.setValue(ConstantInt::get(SI.getContext(), TruncatedCase));
      }
      return replaceOperand(SI, 0, Op0);
    }
  }

  // Fold switch(select cond, X, Y) into switch(X/Y) if possible
  if (auto *Select = dyn_cast<SelectInst>(Cond)) {
    if (Value *V =
            simplifySwitchOnSelectUsingRanges(SI, Select, /*IsTrueArm=*/true))
      return replaceOperand(SI, 0, V);
    if (Value *V =
            simplifySwitchOnSelectUsingRanges(SI, Select, /*IsTrueArm=*/false))
      return replaceOperand(SI, 0, V);
  }

  KnownBits Known = computeKnownBits(Cond, &SI);
  unsigned LeadingKnownZeros = Known.countMinLeadingZeros();
  unsigned LeadingKnownOnes = Known.countMinLeadingOnes();

  // Compute the number of leading bits we can ignore.
  // TODO: A better way to determine this would use ComputeNumSignBits().
  for (const auto &C : SI.cases()) {
    LeadingKnownZeros =
        std::min(LeadingKnownZeros, C.getCaseValue()->getValue().countl_zero());
    LeadingKnownOnes =
        std::min(LeadingKnownOnes, C.getCaseValue()->getValue().countl_one());
  }

  unsigned NewWidth = Known.getBitWidth() - std::max(LeadingKnownZeros, LeadingKnownOnes);

  // Shrink the condition operand if the new type is smaller than the old type.
  // But do not shrink to a non-standard type, because backend can't generate
  // good code for that yet.
  // TODO: We can make it aggressive again after fixing PR39569.
  if (NewWidth > 0 && NewWidth < Known.getBitWidth() &&
      shouldChangeType(Known.getBitWidth(), NewWidth)) {
    IntegerType *Ty = IntegerType::get(SI.getContext(), NewWidth);
    Builder.SetInsertPoint(&SI);
    Value *NewCond = Builder.CreateTrunc(Cond, Ty, "trunc");

    for (auto Case : SI.cases()) {
      APInt TruncatedCase = Case.getCaseValue()->getValue().trunc(NewWidth);
      Case.setValue(ConstantInt::get(SI.getContext(), TruncatedCase));
    }
    return replaceOperand(SI, 0, NewCond);
  }

  if (isa<UndefValue>(Cond)) {
    handlePotentiallyDeadSuccessors(SI.getParent(), /*LiveSucc*/ nullptr);
    return nullptr;
  }
  if (auto *CI = dyn_cast<ConstantInt>(Cond)) {
    handlePotentiallyDeadSuccessors(SI.getParent(),
                                    SI.findCaseValue(CI)->getCaseSuccessor());
    return nullptr;
  }

  return nullptr;
}

Instruction *
InstCombinerImpl::foldExtractOfOverflowIntrinsic(ExtractValueInst &EV) {
  auto *WO = dyn_cast<WithOverflowInst>(EV.getAggregateOperand());
  if (!WO)
    return nullptr;

  Intrinsic::ID OvID = WO->getIntrinsicID();
  const APInt *C = nullptr;
  if (match(WO->getRHS(), m_APIntAllowPoison(C))) {
    if (*EV.idx_begin() == 0 && (OvID == Intrinsic::smul_with_overflow ||
                                 OvID == Intrinsic::umul_with_overflow)) {
      // extractvalue (any_mul_with_overflow X, -1), 0 --> -X
      if (C->isAllOnes())
        return BinaryOperator::CreateNeg(WO->getLHS());
      // extractvalue (any_mul_with_overflow X, 2^n), 0 --> X << n
      if (C->isPowerOf2()) {
        return BinaryOperator::CreateShl(
            WO->getLHS(),
            ConstantInt::get(WO->getLHS()->getType(), C->logBase2()));
      }
    }
  }

  // We're extracting from an overflow intrinsic. See if we're the only user.
  // That allows us to simplify multiple result intrinsics to simpler things
  // that just get one value.
  if (!WO->hasOneUse())
    return nullptr;

  // Check if we're grabbing only the result of a 'with overflow' intrinsic
  // and replace it with a traditional binary instruction.
  if (*EV.idx_begin() == 0) {
    Instruction::BinaryOps BinOp = WO->getBinaryOp();
    Value *LHS = WO->getLHS(), *RHS = WO->getRHS();
    // Replace the old instruction's uses with poison.
    replaceInstUsesWith(*WO, PoisonValue::get(WO->getType()));
    eraseInstFromFunction(*WO);
    return BinaryOperator::Create(BinOp, LHS, RHS);
  }

  assert(*EV.idx_begin() == 1 && "Unexpected extract index for overflow inst");

  // (usub LHS, RHS) overflows when LHS is unsigned-less-than RHS.
  if (OvID == Intrinsic::usub_with_overflow)
    return new ICmpInst(ICmpInst::ICMP_ULT, WO->getLHS(), WO->getRHS());

  // smul with i1 types overflows when both sides are set: -1 * -1 == +1, but
  // +1 is not possible because we assume signed values.
  if (OvID == Intrinsic::smul_with_overflow &&
      WO->getLHS()->getType()->isIntOrIntVectorTy(1))
    return BinaryOperator::CreateAnd(WO->getLHS(), WO->getRHS());

  // extractvalue (umul_with_overflow X, X), 1 -> X u> 2^(N/2)-1
  if (OvID == Intrinsic::umul_with_overflow && WO->getLHS() == WO->getRHS()) {
    unsigned BitWidth = WO->getLHS()->getType()->getScalarSizeInBits();
    // Only handle even bitwidths for performance reasons.
    if (BitWidth % 2 == 0)
      return new ICmpInst(
          ICmpInst::ICMP_UGT, WO->getLHS(),
          ConstantInt::get(WO->getLHS()->getType(),
                           APInt::getLowBitsSet(BitWidth, BitWidth / 2)));
  }

  // If only the overflow result is used, and the right hand side is a
  // constant (or constant splat), we can remove the intrinsic by directly
  // checking for overflow.
  if (C) {
    // Compute the no-wrap range for LHS given RHS=C, then construct an
    // equivalent icmp, potentially using an offset.
    ConstantRange NWR = ConstantRange::makeExactNoWrapRegion(
        WO->getBinaryOp(), *C, WO->getNoWrapKind());

    CmpInst::Predicate Pred;
    APInt NewRHSC, Offset;
    NWR.getEquivalentICmp(Pred, NewRHSC, Offset);
    auto *OpTy = WO->getRHS()->getType();
    auto *NewLHS = WO->getLHS();
    if (Offset != 0)
      NewLHS = Builder.CreateAdd(NewLHS, ConstantInt::get(OpTy, Offset));
    return new ICmpInst(ICmpInst::getInversePredicate(Pred), NewLHS,
                        ConstantInt::get(OpTy, NewRHSC));
  }

  return nullptr;
}

static Value *foldFrexpOfSelect(ExtractValueInst &EV, IntrinsicInst *FrexpCall,
                                SelectInst *SelectInst,
                                InstCombiner::BuilderTy &Builder) {
  // Helper to fold frexp of select to select of frexp.

  if (!SelectInst->hasOneUse() || !FrexpCall->hasOneUse())
    return nullptr;
  Value *Cond = SelectInst->getCondition();
  Value *TrueVal = SelectInst->getTrueValue();
  Value *FalseVal = SelectInst->getFalseValue();

  const APFloat *ConstVal = nullptr;
  Value *VarOp = nullptr;
  bool ConstIsTrue = false;

  if (match(TrueVal, m_APFloat(ConstVal))) {
    VarOp = FalseVal;
    ConstIsTrue = true;
  } else if (match(FalseVal, m_APFloat(ConstVal))) {
    VarOp = TrueVal;
    ConstIsTrue = false;
  } else {
    return nullptr;
  }

  Builder.SetInsertPoint(&EV);

  CallInst *NewFrexp =
      Builder.CreateCall(FrexpCall->getCalledFunction(), {VarOp}, "frexp");
  NewFrexp->copyIRFlags(FrexpCall);

  Value *NewEV = Builder.CreateExtractValue(NewFrexp, 0, "mantissa");

  int Exp;
  APFloat Mantissa = frexp(*ConstVal, Exp, APFloat::rmNearestTiesToEven);

  Constant *ConstantMantissa = ConstantFP::get(TrueVal->getType(), Mantissa);

  Value *NewSel = Builder.CreateSelectFMF(
      Cond, ConstIsTrue ? ConstantMantissa : NewEV,
      ConstIsTrue ? NewEV : ConstantMantissa, SelectInst, "select.frexp");
  return NewSel;
}
Instruction *InstCombinerImpl::visitExtractValueInst(ExtractValueInst &EV) {
  Value *Agg = EV.getAggregateOperand();

  if (!EV.hasIndices())
    return replaceInstUsesWith(EV, Agg);

  if (Value *V = simplifyExtractValueInst(Agg, EV.getIndices(),
                                          SQ.getWithInstruction(&EV)))
    return replaceInstUsesWith(EV, V);

  Value *Cond, *TrueVal, *FalseVal;
  if (match(&EV, m_ExtractValue<0>(m_Intrinsic<Intrinsic::frexp>(m_Select(
                     m_Value(Cond), m_Value(TrueVal), m_Value(FalseVal)))))) {
    auto *SelInst =
        cast<SelectInst>(cast<IntrinsicInst>(Agg)->getArgOperand(0));
    if (Value *Result =
            foldFrexpOfSelect(EV, cast<IntrinsicInst>(Agg), SelInst, Builder))
      return replaceInstUsesWith(EV, Result);
  }
  if (InsertValueInst *IV = dyn_cast<InsertValueInst>(Agg)) {
    // We're extracting from an insertvalue instruction, compare the indices
    const unsigned *exti, *exte, *insi, *inse;
    for (exti = EV.idx_begin(), insi = IV->idx_begin(),
         exte = EV.idx_end(), inse = IV->idx_end();
         exti != exte && insi != inse;
         ++exti, ++insi) {
      if (*insi != *exti)
        // The insert and extract both reference distinctly different elements.
        // This means the extract is not influenced by the insert, and we can
        // replace the aggregate operand of the extract with the aggregate
        // operand of the insert. i.e., replace
        // %I = insertvalue { i32, { i32 } } %A, { i32 } { i32 42 }, 1
        // %E = extractvalue { i32, { i32 } } %I, 0
        // with
        // %E = extractvalue { i32, { i32 } } %A, 0
        return ExtractValueInst::Create(IV->getAggregateOperand(),
                                        EV.getIndices());
    }
    if (exti == exte && insi == inse)
      // Both iterators are at the end: Index lists are identical. Replace
      // %B = insertvalue { i32, { i32 } } %A, i32 42, 1, 0
      // %C = extractvalue { i32, { i32 } } %B, 1, 0
      // with "i32 42"
      return replaceInstUsesWith(EV, IV->getInsertedValueOperand());
    if (exti == exte) {
      // The extract list is a prefix of the insert list. i.e. replace
      // %I = insertvalue { i32, { i32 } } %A, i32 42, 1, 0
      // %E = extractvalue { i32, { i32 } } %I, 1
      // with
      // %X = extractvalue { i32, { i32 } } %A, 1
      // %E = insertvalue { i32 } %X, i32 42, 0
      // by switching the order of the insert and extract (though the
      // insertvalue should be left in, since it may have other uses).
      Value *NewEV = Builder.CreateExtractValue(IV->getAggregateOperand(),
                                                EV.getIndices());
      return InsertValueInst::Create(NewEV, IV->getInsertedValueOperand(),
                                     ArrayRef(insi, inse));
    }
    if (insi == inse)
      // The insert list is a prefix of the extract list
      // We can simply remove the common indices from the extract and make it
      // operate on the inserted value instead of the insertvalue result.
      // i.e., replace
      // %I = insertvalue { i32, { i32 } } %A, { i32 } { i32 42 }, 1
      // %E = extractvalue { i32, { i32 } } %I, 1, 0
      // with
      // %E extractvalue { i32 } { i32 42 }, 0
      return ExtractValueInst::Create(IV->getInsertedValueOperand(),
                                      ArrayRef(exti, exte));
  }

  if (Instruction *R = foldExtractOfOverflowIntrinsic(EV))
    return R;

  if (LoadInst *L = dyn_cast<LoadInst>(Agg)) {
    // Bail out if the aggregate contains scalable vector type
    if (auto *STy = dyn_cast<StructType>(Agg->getType());
        STy && STy->isScalableTy())
      return nullptr;

    // If the (non-volatile) load only has one use, we can rewrite this to a
    // load from a GEP. This reduces the size of the load. If a load is used
    // only by extractvalue instructions then this either must have been
    // optimized before, or it is a struct with padding, in which case we
    // don't want to do the transformation as it loses padding knowledge.
    if (L->isSimple() && L->hasOneUse()) {
      // extractvalue has integer indices, getelementptr has Value*s. Convert.
      SmallVector<Value*, 4> Indices;
      // Prefix an i32 0 since we need the first element.
      Indices.push_back(Builder.getInt32(0));
      for (unsigned Idx : EV.indices())
        Indices.push_back(Builder.getInt32(Idx));

      // We need to insert these at the location of the old load, not at that of
      // the extractvalue.
      Builder.SetInsertPoint(L);
      Value *GEP = Builder.CreateInBoundsGEP(L->getType(),
                                             L->getPointerOperand(), Indices);
      Instruction *NL = Builder.CreateLoad(EV.getType(), GEP);
      // Whatever aliasing information we had for the orignal load must also
      // hold for the smaller load, so propagate the annotations.
      NL->setAAMetadata(L->getAAMetadata());
      // Returning the load directly will cause the main loop to insert it in
      // the wrong spot, so use replaceInstUsesWith().
      return replaceInstUsesWith(EV, NL);
    }
  }

  if (auto *PN = dyn_cast<PHINode>(Agg))
    if (Instruction *Res = foldOpIntoPhi(EV, PN))
      return Res;

  // Canonicalize extract (select Cond, TV, FV)
  // -> select cond, (extract TV), (extract FV)
  if (auto *SI = dyn_cast<SelectInst>(Agg))
    if (Instruction *R = FoldOpIntoSelect(EV, SI, /*FoldWithMultiUse=*/true))
      return R;

  // We could simplify extracts from other values. Note that nested extracts may
  // already be simplified implicitly by the above: extract (extract (insert) )
  // will be translated into extract ( insert ( extract ) ) first and then just
  // the value inserted, if appropriate. Similarly for extracts from single-use
  // loads: extract (extract (load)) will be translated to extract (load (gep))
  // and if again single-use then via load (gep (gep)) to load (gep).
  // However, double extracts from e.g. function arguments or return values
  // aren't handled yet.
  return nullptr;
}

/// Return 'true' if the given typeinfo will match anything.
static bool isCatchAll(EHPersonality Personality, Constant *TypeInfo) {
  switch (Personality) {
  case EHPersonality::GNU_C:
  case EHPersonality::GNU_C_SjLj:
  case EHPersonality::Rust:
    // The GCC C EH and Rust personality only exists to support cleanups, so
    // it's not clear what the semantics of catch clauses are.
    return false;
  case EHPersonality::Unknown:
    return false;
  case EHPersonality::GNU_Ada:
    // While __gnat_all_others_value will match any Ada exception, it doesn't
    // match foreign exceptions (or didn't, before gcc-4.7).
    return false;
  case EHPersonality::GNU_CXX:
  case EHPersonality::GNU_CXX_SjLj:
  case EHPersonality::GNU_ObjC:
  case EHPersonality::MSVC_X86SEH:
  case EHPersonality::MSVC_TableSEH:
  case EHPersonality::MSVC_CXX:
  case EHPersonality::CoreCLR:
  case EHPersonality::Wasm_CXX:
  case EHPersonality::XL_CXX:
  case EHPersonality::ZOS_CXX:
    return TypeInfo->isNullValue();
  }
  llvm_unreachable("invalid enum");
}

static bool shorter_filter(const Value *LHS, const Value *RHS) {
  return
    cast<ArrayType>(LHS->getType())->getNumElements()
  <
    cast<ArrayType>(RHS->getType())->getNumElements();
}

Instruction *InstCombinerImpl::visitLandingPadInst(LandingPadInst &LI) {
  // The logic here should be correct for any real-world personality function.
  // However if that turns out not to be true, the offending logic can always
  // be conditioned on the personality function, like the catch-all logic is.
  EHPersonality Personality =
      classifyEHPersonality(LI.getParent()->getParent()->getPersonalityFn());

  // Simplify the list of clauses, eg by removing repeated catch clauses
  // (these are often created by inlining).
  bool MakeNewInstruction = false; // If true, recreate using the following:
  SmallVector<Constant *, 16> NewClauses; // - Clauses for the new instruction;
  bool CleanupFlag = LI.isCleanup();   // - The new instruction is a cleanup.

  SmallPtrSet<Value *, 16> AlreadyCaught; // Typeinfos known caught already.
  for (unsigned i = 0, e = LI.getNumClauses(); i != e; ++i) {
    bool isLastClause = i + 1 == e;
    if (LI.isCatch(i)) {
      // A catch clause.
      Constant *CatchClause = LI.getClause(i);
      Constant *TypeInfo = CatchClause->stripPointerCasts();

      // If we already saw this clause, there is no point in having a second
      // copy of it.
      if (AlreadyCaught.insert(TypeInfo).second) {
        // This catch clause was not already seen.
        NewClauses.push_back(CatchClause);
      } else {
        // Repeated catch clause - drop the redundant copy.
        MakeNewInstruction = true;
      }

      // If this is a catch-all then there is no point in keeping any following
      // clauses or marking the landingpad as having a cleanup.
      if (isCatchAll(Personality, TypeInfo)) {
        if (!isLastClause)
          MakeNewInstruction = true;
        CleanupFlag = false;
        break;
      }
    } else {
      // A filter clause.  If any of the filter elements were already caught
      // then they can be dropped from the filter.  It is tempting to try to
      // exploit the filter further by saying that any typeinfo that does not
      // occur in the filter can't be caught later (and thus can be dropped).
      // However this would be wrong, since typeinfos can match without being
      // equal (for example if one represents a C++ class, and the other some
      // class derived from it).
      assert(LI.isFilter(i) && "Unsupported landingpad clause!");
      Constant *FilterClause = LI.getClause(i);
      ArrayType *FilterType = cast<ArrayType>(FilterClause->getType());
      unsigned NumTypeInfos = FilterType->getNumElements();

      // An empty filter catches everything, so there is no point in keeping any
      // following clauses or marking the landingpad as having a cleanup.  By
      // dealing with this case here the following code is made a bit simpler.
      if (!NumTypeInfos) {
        NewClauses.push_back(FilterClause);
        if (!isLastClause)
          MakeNewInstruction = true;
        CleanupFlag = false;
        break;
      }

      bool MakeNewFilter = false; // If true, make a new filter.
      SmallVector<Constant *, 16> NewFilterElts; // New elements.
      if (isa<ConstantAggregateZero>(FilterClause)) {
        // Not an empty filter - it contains at least one null typeinfo.
        assert(NumTypeInfos > 0 && "Should have handled empty filter already!");
        Constant *TypeInfo =
          Constant::getNullValue(FilterType->getElementType());
        // If this typeinfo is a catch-all then the filter can never match.
        if (isCatchAll(Personality, TypeInfo)) {
          // Throw the filter away.
          MakeNewInstruction = true;
          continue;
        }

        // There is no point in having multiple copies of this typeinfo, so
        // discard all but the first copy if there is more than one.
        NewFilterElts.push_back(TypeInfo);
        if (NumTypeInfos > 1)
          MakeNewFilter = true;
      } else {
        ConstantArray *Filter = cast<ConstantArray>(FilterClause);
        SmallPtrSet<Value *, 16> SeenInFilter; // For uniquing the elements.
        NewFilterElts.reserve(NumTypeInfos);

        // Remove any filter elements that were already caught or that already
        // occurred in the filter.  While there, see if any of the elements are
        // catch-alls.  If so, the filter can be discarded.
        bool SawCatchAll = false;
        for (unsigned j = 0; j != NumTypeInfos; ++j) {
          Constant *Elt = Filter->getOperand(j);
          Constant *TypeInfo = Elt->stripPointerCasts();
          if (isCatchAll(Personality, TypeInfo)) {
            // This element is a catch-all.  Bail out, noting this fact.
            SawCatchAll = true;
            break;
          }

          // Even if we've seen a type in a catch clause, we don't want to
          // remove it from the filter.  An unexpected type handler may be
          // set up for a call site which throws an exception of the same
          // type caught.  In order for the exception thrown by the unexpected
          // handler to propagate correctly, the filter must be correctly
          // described for the call site.
          //
          // Example:
          //
          // void unexpected() { throw 1;}
          // void foo() throw (int) {
          //   std::set_unexpected(unexpected);
          //   try {
          //     throw 2.0;
          //   } catch (int i) {}
          // }

          // There is no point in having multiple copies of the same typeinfo in
          // a filter, so only add it if we didn't already.
          if (SeenInFilter.insert(TypeInfo).second)
            NewFilterElts.push_back(cast<Constant>(Elt));
        }
        // A filter containing a catch-all cannot match anything by definition.
        if (SawCatchAll) {
          // Throw the filter away.
          MakeNewInstruction = true;
          continue;
        }

        // If we dropped something from the filter, make a new one.
        if (NewFilterElts.size() < NumTypeInfos)
          MakeNewFilter = true;
      }
      if (MakeNewFilter) {
        FilterType = ArrayType::get(FilterType->getElementType(),
                                    NewFilterElts.size());
        FilterClause = ConstantArray::get(FilterType, NewFilterElts);
        MakeNewInstruction = true;
      }

      NewClauses.push_back(FilterClause);

      // If the new filter is empty then it will catch everything so there is
      // no point in keeping any following clauses or marking the landingpad
      // as having a cleanup.  The case of the original filter being empty was
      // already handled above.
      if (MakeNewFilter && !NewFilterElts.size()) {
        assert(MakeNewInstruction && "New filter but not a new instruction!");
        CleanupFlag = false;
        break;
      }
    }
  }

  // If several filters occur in a row then reorder them so that the shortest
  // filters come first (those with the smallest number of elements).  This is
  // advantageous because shorter filters are more likely to match, speeding up
  // unwinding, but mostly because it increases the effectiveness of the other
  // filter optimizations below.
  for (unsigned i = 0, e = NewClauses.size(); i + 1 < e; ) {
    unsigned j;
    // Find the maximal 'j' s.t. the range [i, j) consists entirely of filters.
    for (j = i; j != e; ++j)
      if (!isa<ArrayType>(NewClauses[j]->getType()))
        break;

    // Check whether the filters are already sorted by length.  We need to know
    // if sorting them is actually going to do anything so that we only make a
    // new landingpad instruction if it does.
    for (unsigned k = i; k + 1 < j; ++k)
      if (shorter_filter(NewClauses[k+1], NewClauses[k])) {
        // Not sorted, so sort the filters now.  Doing an unstable sort would be
        // correct too but reordering filters pointlessly might confuse users.
        std::stable_sort(NewClauses.begin() + i, NewClauses.begin() + j,
                         shorter_filter);
        MakeNewInstruction = true;
        break;
      }

    // Look for the next batch of filters.
    i = j + 1;
  }

  // If typeinfos matched if and only if equal, then the elements of a filter L
  // that occurs later than a filter F could be replaced by the intersection of
  // the elements of F and L.  In reality two typeinfos can match without being
  // equal (for example if one represents a C++ class, and the other some class
  // derived from it) so it would be wrong to perform this transform in general.
  // However the transform is correct and useful if F is a subset of L.  In that
  // case L can be replaced by F, and thus removed altogether since repeating a
  // filter is pointless.  So here we look at all pairs of filters F and L where
  // L follows F in the list of clauses, and remove L if every element of F is
  // an element of L.  This can occur when inlining C++ functions with exception
  // specifications.
  for (unsigned i = 0; i + 1 < NewClauses.size(); ++i) {
    // Examine each filter in turn.
    Value *Filter = NewClauses[i];
    ArrayType *FTy = dyn_cast<ArrayType>(Filter->getType());
    if (!FTy)
      // Not a filter - skip it.
      continue;
    unsigned FElts = FTy->getNumElements();
    // Examine each filter following this one.  Doing this backwards means that
    // we don't have to worry about filters disappearing under us when removed.
    for (unsigned j = NewClauses.size() - 1; j != i; --j) {
      Value *LFilter = NewClauses[j];
      ArrayType *LTy = dyn_cast<ArrayType>(LFilter->getType());
      if (!LTy)
        // Not a filter - skip it.
        continue;
      // If Filter is a subset of LFilter, i.e. every element of Filter is also
      // an element of LFilter, then discard LFilter.
      SmallVectorImpl<Constant *>::iterator J = NewClauses.begin() + j;
      // If Filter is empty then it is a subset of LFilter.
      if (!FElts) {
        // Discard LFilter.
        NewClauses.erase(J);
        MakeNewInstruction = true;
        // Move on to the next filter.
        continue;
      }
      unsigned LElts = LTy->getNumElements();
      // If Filter is longer than LFilter then it cannot be a subset of it.
      if (FElts > LElts)
        // Move on to the next filter.
        continue;
      // At this point we know that LFilter has at least one element.
      if (isa<ConstantAggregateZero>(LFilter)) { // LFilter only contains zeros.
        // Filter is a subset of LFilter iff Filter contains only zeros (as we
        // already know that Filter is not longer than LFilter).
        if (isa<ConstantAggregateZero>(Filter)) {
          assert(FElts <= LElts && "Should have handled this case earlier!");
          // Discard LFilter.
          NewClauses.erase(J);
          MakeNewInstruction = true;
        }
        // Move on to the next filter.
        continue;
      }
      ConstantArray *LArray = cast<ConstantArray>(LFilter);
      if (isa<ConstantAggregateZero>(Filter)) { // Filter only contains zeros.
        // Since Filter is non-empty and contains only zeros, it is a subset of
        // LFilter iff LFilter contains a zero.
        assert(FElts > 0 && "Should have eliminated the empty filter earlier!");
        for (unsigned l = 0; l != LElts; ++l)
          if (LArray->getOperand(l)->isNullValue()) {
            // LFilter contains a zero - discard it.
            NewClauses.erase(J);
            MakeNewInstruction = true;
            break;
          }
        // Move on to the next filter.
        continue;
      }
      // At this point we know that both filters are ConstantArrays.  Loop over
      // operands to see whether every element of Filter is also an element of
      // LFilter.  Since filters tend to be short this is probably faster than
      // using a method that scales nicely.
      ConstantArray *FArray = cast<ConstantArray>(Filter);
      bool AllFound = true;
      for (unsigned f = 0; f != FElts; ++f) {
        Value *FTypeInfo = FArray->getOperand(f)->stripPointerCasts();
        AllFound = false;
        for (unsigned l = 0; l != LElts; ++l) {
          Value *LTypeInfo = LArray->getOperand(l)->stripPointerCasts();
          if (LTypeInfo == FTypeInfo) {
            AllFound = true;
            break;
          }
        }
        if (!AllFound)
          break;
      }
      if (AllFound) {
        // Discard LFilter.
        NewClauses.erase(J);
        MakeNewInstruction = true;
      }
      // Move on to the next filter.
    }
  }

  // If we changed any of the clauses, replace the old landingpad instruction
  // with a new one.
  if (MakeNewInstruction) {
    LandingPadInst *NLI = LandingPadInst::Create(LI.getType(),
                                                 NewClauses.size());
    for (Constant *C : NewClauses)
      NLI->addClause(C);
    // A landing pad with no clauses must have the cleanup flag set.  It is
    // theoretically possible, though highly unlikely, that we eliminated all
    // clauses.  If so, force the cleanup flag to true.
    if (NewClauses.empty())
      CleanupFlag = true;
    NLI->setCleanup(CleanupFlag);
    return NLI;
  }

  // Even if none of the clauses changed, we may nonetheless have understood
  // that the cleanup flag is pointless.  Clear it if so.
  if (LI.isCleanup() != CleanupFlag) {
    assert(!CleanupFlag && "Adding a cleanup, not removing one?!");
    LI.setCleanup(CleanupFlag);
    return &LI;
  }

  return nullptr;
}

Value *
InstCombinerImpl::pushFreezeToPreventPoisonFromPropagating(FreezeInst &OrigFI) {
  // Try to push freeze through instructions that propagate but don't produce
  // poison as far as possible.  If an operand of freeze follows three
  // conditions 1) one-use, 2) does not produce poison, and 3) has all but one
  // guaranteed-non-poison operands then push the freeze through to the one
  // operand that is not guaranteed non-poison.  The actual transform is as
  // follows.
  //   Op1 = ...                        ; Op1 can be posion
  //   Op0 = Inst(Op1, NonPoisonOps...) ; Op0 has only one use and only have
  //                                    ; single guaranteed-non-poison operands
  //   ... = Freeze(Op0)
  // =>
  //   Op1 = ...
  //   Op1.fr = Freeze(Op1)
  //   ... = Inst(Op1.fr, NonPoisonOps...)
  auto *OrigOp = OrigFI.getOperand(0);
  auto *OrigOpInst = dyn_cast<Instruction>(OrigOp);

  // While we could change the other users of OrigOp to use freeze(OrigOp), that
  // potentially reduces their optimization potential, so let's only do this iff
  // the OrigOp is only used by the freeze.
  if (!OrigOpInst || !OrigOpInst->hasOneUse() || isa<PHINode>(OrigOp))
    return nullptr;

  // We can't push the freeze through an instruction which can itself create
  // poison.  If the only source of new poison is flags, we can simply
  // strip them (since we know the only use is the freeze and nothing can
  // benefit from them.)
  if (canCreateUndefOrPoison(cast<Operator>(OrigOp),
                             /*ConsiderFlagsAndMetadata*/ false))
    return nullptr;

  // If operand is guaranteed not to be poison, there is no need to add freeze
  // to the operand. So we first find the operand that is not guaranteed to be
  // poison.
  Use *MaybePoisonOperand = nullptr;
  for (Use &U : OrigOpInst->operands()) {
    if (isa<MetadataAsValue>(U.get()) ||
        isGuaranteedNotToBeUndefOrPoison(U.get()))
      continue;
    if (!MaybePoisonOperand)
      MaybePoisonOperand = &U;
    else
      return nullptr;
  }

  OrigOpInst->dropPoisonGeneratingAnnotations();

  // If all operands are guaranteed to be non-poison, we can drop freeze.
  if (!MaybePoisonOperand)
    return OrigOp;

  Builder.SetInsertPoint(OrigOpInst);
  auto *FrozenMaybePoisonOperand = Builder.CreateFreeze(
      MaybePoisonOperand->get(), MaybePoisonOperand->get()->getName() + ".fr");

  replaceUse(*MaybePoisonOperand, FrozenMaybePoisonOperand);
  return OrigOp;
}

Instruction *InstCombinerImpl::foldFreezeIntoRecurrence(FreezeInst &FI,
                                                        PHINode *PN) {
  // Detect whether this is a recurrence with a start value and some number of
  // backedge values. We'll check whether we can push the freeze through the
  // backedge values (possibly dropping poison flags along the way) until we
  // reach the phi again. In that case, we can move the freeze to the start
  // value.
  Use *StartU = nullptr;
  SmallVector<Value *> Worklist;
  for (Use &U : PN->incoming_values()) {
    if (DT.dominates(PN->getParent(), PN->getIncomingBlock(U))) {
      // Add backedge value to worklist.
      Worklist.push_back(U.get());
      continue;
    }

    // Don't bother handling multiple start values.
    if (StartU)
      return nullptr;
    StartU = &U;
  }

  if (!StartU || Worklist.empty())
    return nullptr; // Not a recurrence.

  Value *StartV = StartU->get();
  BasicBlock *StartBB = PN->getIncomingBlock(*StartU);
  bool StartNeedsFreeze = !isGuaranteedNotToBeUndefOrPoison(StartV);
  // We can't insert freeze if the start value is the result of the
  // terminator (e.g. an invoke).
  if (StartNeedsFreeze && StartBB->getTerminator() == StartV)
    return nullptr;

  SmallPtrSet<Value *, 32> Visited;
  SmallVector<Instruction *> DropFlags;
  while (!Worklist.empty()) {
    Value *V = Worklist.pop_back_val();
    if (!Visited.insert(V).second)
      continue;

    if (Visited.size() > 32)
      return nullptr; // Limit the total number of values we inspect.

    // Assume that PN is non-poison, because it will be after the transform.
    if (V == PN || isGuaranteedNotToBeUndefOrPoison(V))
      continue;

    Instruction *I = dyn_cast<Instruction>(V);
    if (!I || canCreateUndefOrPoison(cast<Operator>(I),
                                     /*ConsiderFlagsAndMetadata*/ false))
      return nullptr;

    DropFlags.push_back(I);
    append_range(Worklist, I->operands());
  }

  for (Instruction *I : DropFlags)
    I->dropPoisonGeneratingAnnotations();

  if (StartNeedsFreeze) {
    Builder.SetInsertPoint(StartBB->getTerminator());
    Value *FrozenStartV = Builder.CreateFreeze(StartV,
                                               StartV->getName() + ".fr");
    replaceUse(*StartU, FrozenStartV);
  }
  return replaceInstUsesWith(FI, PN);
}

bool InstCombinerImpl::freezeOtherUses(FreezeInst &FI) {
  Value *Op = FI.getOperand(0);

  if (isa<Constant>(Op) || Op->hasOneUse())
    return false;

  // Move the freeze directly after the definition of its operand, so that
  // it dominates the maximum number of uses. Note that it may not dominate
  // *all* uses if the operand is an invoke/callbr and the use is in a phi on
  // the normal/default destination. This is why the domination check in the
  // replacement below is still necessary.
  BasicBlock::iterator MoveBefore;
  if (isa<Argument>(Op)) {
    MoveBefore =
        FI.getFunction()->getEntryBlock().getFirstNonPHIOrDbgOrAlloca();
  } else {
    auto MoveBeforeOpt = cast<Instruction>(Op)->getInsertionPointAfterDef();
    if (!MoveBeforeOpt)
      return false;
    MoveBefore = *MoveBeforeOpt;
  }

<<<<<<< HEAD
  // Don't move to the position of a debug intrinsic.
  if (isa<DbgInfoIntrinsic>(MoveBefore))
    MoveBefore = MoveBefore->getNextNode()->getIterator();
  // Re-point iterator to come after any debug-info records, if we're
  // running in "RemoveDIs" mode
=======
  // Re-point iterator to come after any debug-info records.
>>>>>>> 8226fbee
  MoveBefore.setHeadBit(false);

  bool Changed = false;
  if (&FI != &*MoveBefore) {
    FI.moveBefore(*MoveBefore->getParent(), MoveBefore);
    Changed = true;
  }

  Op->replaceUsesWithIf(&FI, [&](Use &U) -> bool {
    bool Dominates = DT.dominates(&FI, U);
    Changed |= Dominates;
    return Dominates;
  });

  return Changed;
}

// Check if any direct or bitcast user of this value is a shuffle instruction.
static bool isUsedWithinShuffleVector(Value *V) {
  for (auto *U : V->users()) {
    if (isa<ShuffleVectorInst>(U))
      return true;
    else if (match(U, m_BitCast(m_Specific(V))) && isUsedWithinShuffleVector(U))
      return true;
  }
  return false;
}

Instruction *InstCombinerImpl::visitFreeze(FreezeInst &I) {
  Value *Op0 = I.getOperand(0);

  if (Value *V = simplifyFreezeInst(Op0, SQ.getWithInstruction(&I)))
    return replaceInstUsesWith(I, V);

  // freeze (phi const, x) --> phi const, (freeze x)
  if (auto *PN = dyn_cast<PHINode>(Op0)) {
    if (Instruction *NV = foldOpIntoPhi(I, PN))
      return NV;
    if (Instruction *NV = foldFreezeIntoRecurrence(I, PN))
      return NV;
  }

  if (Value *NI = pushFreezeToPreventPoisonFromPropagating(I))
    return replaceInstUsesWith(I, NI);

  // If I is freeze(undef), check its uses and fold it to a fixed constant.
  // - or: pick -1
  // - select's condition: if the true value is constant, choose it by making
  //                       the condition true.
  // - default: pick 0
  //
  // Note that this transform is intentionally done here rather than
  // via an analysis in InstSimplify or at individual user sites. That is
  // because we must produce the same value for all uses of the freeze -
  // it's the reason "freeze" exists!
  //
  // TODO: This could use getBinopAbsorber() / getBinopIdentity() to avoid
  //       duplicating logic for binops at least.
  auto getUndefReplacement = [&](Type *Ty) {
    Value *BestValue = nullptr;
    Value *NullValue = Constant::getNullValue(Ty);
    for (const auto *U : I.users()) {
      Value *V = NullValue;
      if (match(U, m_Or(m_Value(), m_Value())))
        V = ConstantInt::getAllOnesValue(Ty);
      else if (match(U, m_Select(m_Specific(&I), m_Constant(), m_Value())))
        V = ConstantInt::getTrue(Ty);
      else if (match(U, m_c_Select(m_Specific(&I), m_Value(V)))) {
        if (!isGuaranteedNotToBeUndefOrPoison(V, &AC, &I, &DT))
          V = NullValue;
      }

      if (!BestValue)
        BestValue = V;
      else if (BestValue != V)
        BestValue = NullValue;
    }
    assert(BestValue && "Must have at least one use");
    return BestValue;
  };

  if (match(Op0, m_Undef())) {
    // Don't fold freeze(undef/poison) if it's used as a vector operand in
    // a shuffle. This may improve codegen for shuffles that allow
    // unspecified inputs.
    if (isUsedWithinShuffleVector(&I))
      return nullptr;
    return replaceInstUsesWith(I, getUndefReplacement(I.getType()));
  }

  auto getFreezeVectorReplacement = [](Constant *C) -> Constant * {
    Type *Ty = C->getType();
    auto *VTy = dyn_cast<FixedVectorType>(Ty);
    if (!VTy)
      return nullptr;
    unsigned NumElts = VTy->getNumElements();
    Constant *BestValue = Constant::getNullValue(VTy->getScalarType());
    for (unsigned i = 0; i != NumElts; ++i) {
      Constant *EltC = C->getAggregateElement(i);
      if (EltC && !match(EltC, m_Undef())) {
        BestValue = EltC;
        break;
      }
    }
    return Constant::replaceUndefsWith(C, BestValue);
  };

  Constant *C;
  if (match(Op0, m_Constant(C)) && C->containsUndefOrPoisonElement() &&
      !C->containsConstantExpression()) {
    if (Constant *Repl = getFreezeVectorReplacement(C))
      return replaceInstUsesWith(I, Repl);
  }

  // Replace uses of Op with freeze(Op).
  if (freezeOtherUses(I))
    return &I;

  return nullptr;
}

/// Check for case where the call writes to an otherwise dead alloca.  This
/// shows up for unused out-params in idiomatic C/C++ code.   Note that this
/// helper *only* analyzes the write; doesn't check any other legality aspect.
static bool SoleWriteToDeadLocal(Instruction *I, TargetLibraryInfo &TLI) {
  auto *CB = dyn_cast<CallBase>(I);
  if (!CB)
    // TODO: handle e.g. store to alloca here - only worth doing if we extend
    // to allow reload along used path as described below.  Otherwise, this
    // is simply a store to a dead allocation which will be removed.
    return false;
  std::optional<MemoryLocation> Dest = MemoryLocation::getForDest(CB, TLI);
  if (!Dest)
    return false;
  auto *AI = dyn_cast<AllocaInst>(getUnderlyingObject(Dest->Ptr));
  if (!AI)
    // TODO: allow malloc?
    return false;
  // TODO: allow memory access dominated by move point?  Note that since AI
  // could have a reference to itself captured by the call, we would need to
  // account for cycles in doing so.
  SmallVector<const User *> AllocaUsers;
  SmallPtrSet<const User *, 4> Visited;
  auto pushUsers = [&](const Instruction &I) {
    for (const User *U : I.users()) {
      if (Visited.insert(U).second)
        AllocaUsers.push_back(U);
    }
  };
  pushUsers(*AI);
  while (!AllocaUsers.empty()) {
    auto *UserI = cast<Instruction>(AllocaUsers.pop_back_val());
    if (isa<GetElementPtrInst>(UserI) || isa<AddrSpaceCastInst>(UserI)) {
      pushUsers(*UserI);
      continue;
    }
    if (UserI == CB)
      continue;
    // TODO: support lifetime.start/end here
    return false;
  }
  return true;
}

/// Try to move the specified instruction from its current block into the
/// beginning of DestBlock, which can only happen if it's safe to move the
/// instruction past all of the instructions between it and the end of its
/// block.
bool InstCombinerImpl::tryToSinkInstruction(Instruction *I,
                                            BasicBlock *DestBlock) {
  BasicBlock *SrcBlock = I->getParent();

  // Cannot move control-flow-involving, volatile loads, vaarg, etc.
  if (isa<PHINode>(I) || I->isEHPad() || I->mayThrow() || !I->willReturn() ||
      I->isTerminator())
    return false;

  // Do not sink static or dynamic alloca instructions. Static allocas must
  // remain in the entry block, and dynamic allocas must not be sunk in between
  // a stacksave / stackrestore pair, which would incorrectly shorten its
  // lifetime.
  if (isa<AllocaInst>(I))
    return false;

  // Do not sink into catchswitch blocks.
  if (isa<CatchSwitchInst>(DestBlock->getTerminator()))
    return false;

  // Do not sink convergent call instructions.
  if (auto *CI = dyn_cast<CallInst>(I)) {
    if (CI->isConvergent())
      return false;
  }

  // Unless we can prove that the memory write isn't visibile except on the
  // path we're sinking to, we must bail.
  if (I->mayWriteToMemory()) {
    if (!SoleWriteToDeadLocal(I, TLI))
      return false;
  }

  // We can only sink load instructions if there is nothing between the load and
  // the end of block that could change the value.
  if (I->mayReadFromMemory() &&
      !I->hasMetadata(LLVMContext::MD_invariant_load)) {
    // We don't want to do any sophisticated alias analysis, so we only check
    // the instructions after I in I's parent block if we try to sink to its
    // successor block.
    if (DestBlock->getUniquePredecessor() != I->getParent())
      return false;
    for (BasicBlock::iterator Scan = std::next(I->getIterator()),
                              E = I->getParent()->end();
         Scan != E; ++Scan)
      if (Scan->mayWriteToMemory())
        return false;
  }

  I->dropDroppableUses([&](const Use *U) {
    auto *I = dyn_cast<Instruction>(U->getUser());
    if (I && I->getParent() != DestBlock) {
      Worklist.add(I);
      return true;
    }
    return false;
  });
  /// FIXME: We could remove droppable uses that are not dominated by
  /// the new position.

  BasicBlock::iterator InsertPos = DestBlock->getFirstInsertionPt();
  I->moveBefore(*DestBlock, InsertPos);
  ++NumSunkInst;

  // Also sink all related debug uses from the source basic block. Otherwise we
  // get debug use before the def. Attempt to salvage debug uses first, to
  // maximise the range variables have location for. If we cannot salvage, then
  // mark the location undef: we know it was supposed to receive a new location
  // here, but that computation has been sunk.
  SmallVector<DbgVariableIntrinsic *, 2> DbgUsers;
  SmallVector<DbgVariableRecord *, 2> DbgVariableRecords;
  findDbgUsers(DbgUsers, I, &DbgVariableRecords);
  if (!DbgUsers.empty())
    tryToSinkInstructionDbgValues(I, InsertPos, SrcBlock, DestBlock, DbgUsers);
  if (!DbgVariableRecords.empty())
    tryToSinkInstructionDbgVariableRecords(I, InsertPos, SrcBlock, DestBlock,
                                           DbgVariableRecords);

  // PS: there are numerous flaws with this behaviour, not least that right now
  // assignments can be re-ordered past other assignments to the same variable
  // if they use different Values. Creating more undef assignements can never be
  // undone. And salvaging all users outside of this block can un-necessarily
  // alter the lifetime of the live-value that the variable refers to.
  // Some of these things can be resolved by tolerating debug use-before-defs in
  // LLVM-IR, however it depends on the instruction-referencing CodeGen backend
  // being used for more architectures.

  return true;
}

void InstCombinerImpl::tryToSinkInstructionDbgValues(
    Instruction *I, BasicBlock::iterator InsertPos, BasicBlock *SrcBlock,
    BasicBlock *DestBlock, SmallVectorImpl<DbgVariableIntrinsic *> &DbgUsers) {
  // For all debug values in the destination block, the sunk instruction
  // will still be available, so they do not need to be dropped.
  SmallVector<DbgVariableIntrinsic *, 2> DbgUsersToSalvage;
  for (auto &DbgUser : DbgUsers)
    if (DbgUser->getParent() != DestBlock)
      DbgUsersToSalvage.push_back(DbgUser);

  // Process the sinking DbgUsersToSalvage in reverse order, as we only want
  // to clone the last appearing debug intrinsic for each given variable.
  SmallVector<DbgVariableIntrinsic *, 2> DbgUsersToSink;
  for (DbgVariableIntrinsic *DVI : DbgUsersToSalvage)
    if (DVI->getParent() == SrcBlock)
      DbgUsersToSink.push_back(DVI);
  llvm::sort(DbgUsersToSink,
             [](auto *A, auto *B) { return B->comesBefore(A); });

  SmallVector<DbgVariableIntrinsic *, 2> DIIClones;
  SmallSet<DebugVariable, 4> SunkVariables;
  for (auto *User : DbgUsersToSink) {
    // A dbg.declare instruction should not be cloned, since there can only be
    // one per variable fragment. It should be left in the original place
    // because the sunk instruction is not an alloca (otherwise we could not be
    // here).
    if (isa<DbgDeclareInst>(User))
      continue;

    DebugVariable DbgUserVariable =
        DebugVariable(User->getVariable(), User->getExpression(),
                      User->getDebugLoc()->getInlinedAt());

    if (!SunkVariables.insert(DbgUserVariable).second)
      continue;

    // Leave dbg.assign intrinsics in their original positions and there should
    // be no need to insert a clone.
    if (isa<DbgAssignIntrinsic>(User))
      continue;

    DIIClones.emplace_back(cast<DbgVariableIntrinsic>(User->clone()));
    if (isa<DbgDeclareInst>(User) && isa<CastInst>(I))
      DIIClones.back()->replaceVariableLocationOp(I, I->getOperand(0));
    LLVM_DEBUG(dbgs() << "CLONE: " << *DIIClones.back() << '\n');
  }

  // Perform salvaging without the clones, then sink the clones.
  if (!DIIClones.empty()) {
    salvageDebugInfoForDbgValues(*I, DbgUsersToSalvage, {});
    // The clones are in reverse order of original appearance, reverse again to
    // maintain the original order.
    for (auto &DIIClone : llvm::reverse(DIIClones)) {
      DIIClone->insertBefore(InsertPos);
      LLVM_DEBUG(dbgs() << "SINK: " << *DIIClone << '\n');
    }
  }
}

void InstCombinerImpl::tryToSinkInstructionDbgVariableRecords(
    Instruction *I, BasicBlock::iterator InsertPos, BasicBlock *SrcBlock,
    BasicBlock *DestBlock,
    SmallVectorImpl<DbgVariableRecord *> &DbgVariableRecords) {
  // Implementation of tryToSinkInstructionDbgValues, but for the
  // DbgVariableRecord of variable assignments rather than dbg.values.

  // Fetch all DbgVariableRecords not already in the destination.
  SmallVector<DbgVariableRecord *, 2> DbgVariableRecordsToSalvage;
  for (auto &DVR : DbgVariableRecords)
    if (DVR->getParent() != DestBlock)
      DbgVariableRecordsToSalvage.push_back(DVR);

  // Fetch a second collection, of DbgVariableRecords in the source block that
  // we're going to sink.
  SmallVector<DbgVariableRecord *> DbgVariableRecordsToSink;
  for (DbgVariableRecord *DVR : DbgVariableRecordsToSalvage)
    if (DVR->getParent() == SrcBlock)
      DbgVariableRecordsToSink.push_back(DVR);

  // Sort DbgVariableRecords according to their position in the block. This is a
  // partial order: DbgVariableRecords attached to different instructions will
  // be ordered by the instruction order, but DbgVariableRecords attached to the
  // same instruction won't have an order.
  auto Order = [](DbgVariableRecord *A, DbgVariableRecord *B) -> bool {
    return B->getInstruction()->comesBefore(A->getInstruction());
  };
  llvm::stable_sort(DbgVariableRecordsToSink, Order);

  // If there are two assignments to the same variable attached to the same
  // instruction, the ordering between the two assignments is important. Scan
  // for this (rare) case and establish which is the last assignment.
  using InstVarPair = std::pair<const Instruction *, DebugVariable>;
  SmallDenseMap<InstVarPair, DbgVariableRecord *> FilterOutMap;
  if (DbgVariableRecordsToSink.size() > 1) {
    SmallDenseMap<InstVarPair, unsigned> CountMap;
    // Count how many assignments to each variable there is per instruction.
    for (DbgVariableRecord *DVR : DbgVariableRecordsToSink) {
      DebugVariable DbgUserVariable =
          DebugVariable(DVR->getVariable(), DVR->getExpression(),
                        DVR->getDebugLoc()->getInlinedAt());
      CountMap[std::make_pair(DVR->getInstruction(), DbgUserVariable)] += 1;
    }

    // If there are any instructions with two assignments, add them to the
    // FilterOutMap to record that they need extra filtering.
    SmallPtrSet<const Instruction *, 4> DupSet;
    for (auto It : CountMap) {
      if (It.second > 1) {
        FilterOutMap[It.first] = nullptr;
        DupSet.insert(It.first.first);
      }
    }

    // For all instruction/variable pairs needing extra filtering, find the
    // latest assignment.
    for (const Instruction *Inst : DupSet) {
      for (DbgVariableRecord &DVR :
           llvm::reverse(filterDbgVars(Inst->getDbgRecordRange()))) {
        DebugVariable DbgUserVariable =
            DebugVariable(DVR.getVariable(), DVR.getExpression(),
                          DVR.getDebugLoc()->getInlinedAt());
        auto FilterIt =
            FilterOutMap.find(std::make_pair(Inst, DbgUserVariable));
        if (FilterIt == FilterOutMap.end())
          continue;
        if (FilterIt->second != nullptr)
          continue;
        FilterIt->second = &DVR;
      }
    }
  }

  // Perform cloning of the DbgVariableRecords that we plan on sinking, filter
  // out any duplicate assignments identified above.
  SmallVector<DbgVariableRecord *, 2> DVRClones;
  SmallSet<DebugVariable, 4> SunkVariables;
  for (DbgVariableRecord *DVR : DbgVariableRecordsToSink) {
    if (DVR->Type == DbgVariableRecord::LocationType::Declare)
      continue;

    DebugVariable DbgUserVariable =
        DebugVariable(DVR->getVariable(), DVR->getExpression(),
                      DVR->getDebugLoc()->getInlinedAt());

    // For any variable where there were multiple assignments in the same place,
    // ignore all but the last assignment.
    if (!FilterOutMap.empty()) {
      InstVarPair IVP = std::make_pair(DVR->getInstruction(), DbgUserVariable);
      auto It = FilterOutMap.find(IVP);

      // Filter out.
      if (It != FilterOutMap.end() && It->second != DVR)
        continue;
    }

    if (!SunkVariables.insert(DbgUserVariable).second)
      continue;

    if (DVR->isDbgAssign())
      continue;

    DVRClones.emplace_back(DVR->clone());
    LLVM_DEBUG(dbgs() << "CLONE: " << *DVRClones.back() << '\n');
  }

  // Perform salvaging without the clones, then sink the clones.
  if (DVRClones.empty())
    return;

  salvageDebugInfoForDbgValues(*I, {}, DbgVariableRecordsToSalvage);

  // The clones are in reverse order of original appearance. Assert that the
  // head bit is set on the iterator as we _should_ have received it via
  // getFirstInsertionPt. Inserting like this will reverse the clone order as
  // we'll repeatedly insert at the head, such as:
  //   DVR-3 (third insertion goes here)
  //   DVR-2 (second insertion goes here)
  //   DVR-1 (first insertion goes here)
  //   Any-Prior-DVRs
  //   InsertPtInst
  assert(InsertPos.getHeadBit());
  for (DbgVariableRecord *DVRClone : DVRClones) {
    InsertPos->getParent()->insertDbgRecordBefore(DVRClone, InsertPos);
    LLVM_DEBUG(dbgs() << "SINK: " << *DVRClone << '\n');
  }
}

bool InstCombinerImpl::run() {
  while (!Worklist.isEmpty()) {
    // Walk deferred instructions in reverse order, and push them to the
    // worklist, which means they'll end up popped from the worklist in-order.
    while (Instruction *I = Worklist.popDeferred()) {
      // Check to see if we can DCE the instruction. We do this already here to
      // reduce the number of uses and thus allow other folds to trigger.
      // Note that eraseInstFromFunction() may push additional instructions on
      // the deferred worklist, so this will DCE whole instruction chains.
      if (isInstructionTriviallyDead(I, &TLI)) {
        eraseInstFromFunction(*I);
        ++NumDeadInst;
        continue;
      }

      Worklist.push(I);
    }

    Instruction *I = Worklist.removeOne();
    if (I == nullptr) continue;  // skip null values.

    // Check to see if we can DCE the instruction.
    if (isInstructionTriviallyDead(I, &TLI)) {
      eraseInstFromFunction(*I);
      ++NumDeadInst;
      continue;
    }

    if (!DebugCounter::shouldExecute(VisitCounter))
      continue;

    // See if we can trivially sink this instruction to its user if we can
    // prove that the successor is not executed more frequently than our block.
    // Return the UserBlock if successful.
    auto getOptionalSinkBlockForInst =
        [this](Instruction *I) -> std::optional<BasicBlock *> {
      if (!EnableCodeSinking)
        return std::nullopt;

      BasicBlock *BB = I->getParent();
      BasicBlock *UserParent = nullptr;
      unsigned NumUsers = 0;

      for (Use &U : I->uses()) {
        User *User = U.getUser();
        if (User->isDroppable())
          continue;
        if (NumUsers > MaxSinkNumUsers)
          return std::nullopt;

        Instruction *UserInst = cast<Instruction>(User);
        // Special handling for Phi nodes - get the block the use occurs in.
        BasicBlock *UserBB = UserInst->getParent();
        if (PHINode *PN = dyn_cast<PHINode>(UserInst))
          UserBB = PN->getIncomingBlock(U);
        // Bail out if we have uses in different blocks. We don't do any
        // sophisticated analysis (i.e finding NearestCommonDominator of these
        // use blocks).
        if (UserParent && UserParent != UserBB)
          return std::nullopt;
        UserParent = UserBB;

        // Make sure these checks are done only once, naturally we do the checks
        // the first time we get the userparent, this will save compile time.
        if (NumUsers == 0) {
          // Try sinking to another block. If that block is unreachable, then do
          // not bother. SimplifyCFG should handle it.
          if (UserParent == BB || !DT.isReachableFromEntry(UserParent))
            return std::nullopt;

          auto *Term = UserParent->getTerminator();
          // See if the user is one of our successors that has only one
          // predecessor, so that we don't have to split the critical edge.
          // Another option where we can sink is a block that ends with a
          // terminator that does not pass control to other block (such as
          // return or unreachable or resume). In this case:
          //   - I dominates the User (by SSA form);
          //   - the User will be executed at most once.
          // So sinking I down to User is always profitable or neutral.
          if (UserParent->getUniquePredecessor() != BB && !succ_empty(Term))
            return std::nullopt;

          assert(DT.dominates(BB, UserParent) && "Dominance relation broken?");
        }

        NumUsers++;
      }

      // No user or only has droppable users.
      if (!UserParent)
        return std::nullopt;

      return UserParent;
    };

    auto OptBB = getOptionalSinkBlockForInst(I);
    if (OptBB) {
      auto *UserParent = *OptBB;
      // Okay, the CFG is simple enough, try to sink this instruction.
      if (tryToSinkInstruction(I, UserParent)) {
        LLVM_DEBUG(dbgs() << "IC: Sink: " << *I << '\n');
        MadeIRChange = true;
        // We'll add uses of the sunk instruction below, but since
        // sinking can expose opportunities for it's *operands* add
        // them to the worklist
        for (Use &U : I->operands())
          if (Instruction *OpI = dyn_cast<Instruction>(U.get()))
            Worklist.push(OpI);
      }
    }

    // Now that we have an instruction, try combining it to simplify it.
    Builder.SetInsertPoint(I);
    Builder.CollectMetadataToCopy(
        I, {LLVMContext::MD_dbg, LLVMContext::MD_annotation});

#ifndef NDEBUG
    std::string OrigI;
#endif
    LLVM_DEBUG(raw_string_ostream SS(OrigI); I->print(SS););
    LLVM_DEBUG(dbgs() << "IC: Visiting: " << OrigI << '\n');

    if (Instruction *Result = visit(*I)) {
      ++NumCombined;
      // Should we replace the old instruction with a new one?
      if (Result != I) {
        LLVM_DEBUG(dbgs() << "IC: Old = " << *I << '\n'
                          << "    New = " << *Result << '\n');

        // We copy the old instruction's DebugLoc to the new instruction, unless
        // InstCombine already assigned a DebugLoc to it, in which case we
        // should trust the more specifically selected DebugLoc.
        Result->setDebugLoc(Result->getDebugLoc().orElse(I->getDebugLoc()));
        // We also copy annotation metadata to the new instruction.
        Result->copyMetadata(*I, LLVMContext::MD_annotation);
        // Everything uses the new instruction now.
        I->replaceAllUsesWith(Result);

        // Move the name to the new instruction first.
        Result->takeName(I);

        // Insert the new instruction into the basic block...
        BasicBlock *InstParent = I->getParent();
        BasicBlock::iterator InsertPos = I->getIterator();

        // Are we replace a PHI with something that isn't a PHI, or vice versa?
        if (isa<PHINode>(Result) != isa<PHINode>(I)) {
          // We need to fix up the insertion point.
          if (isa<PHINode>(I)) // PHI -> Non-PHI
            InsertPos = InstParent->getFirstInsertionPt();
          else // Non-PHI -> PHI
            InsertPos = InstParent->getFirstNonPHIIt();
        }

        Result->insertInto(InstParent, InsertPos);

        // Push the new instruction and any users onto the worklist.
        Worklist.pushUsersToWorkList(*Result);
        Worklist.push(Result);

        eraseInstFromFunction(*I);
      } else {
        LLVM_DEBUG(dbgs() << "IC: Mod = " << OrigI << '\n'
                          << "    New = " << *I << '\n');

        // If the instruction was modified, it's possible that it is now dead.
        // if so, remove it.
        if (isInstructionTriviallyDead(I, &TLI)) {
          eraseInstFromFunction(*I);
        } else {
          Worklist.pushUsersToWorkList(*I);
          Worklist.push(I);
        }
      }
      MadeIRChange = true;
    }
  }

  Worklist.zap();
  return MadeIRChange;
}

// Track the scopes used by !alias.scope and !noalias. In a function, a
// @llvm.experimental.noalias.scope.decl is only useful if that scope is used
// by both sets. If not, the declaration of the scope can be safely omitted.
// The MDNode of the scope can be omitted as well for the instructions that are
// part of this function. We do not do that at this point, as this might become
// too time consuming to do.
class AliasScopeTracker {
  SmallPtrSet<const MDNode *, 8> UsedAliasScopesAndLists;
  SmallPtrSet<const MDNode *, 8> UsedNoAliasScopesAndLists;

public:
  void analyse(Instruction *I) {
    // This seems to be faster than checking 'mayReadOrWriteMemory()'.
    if (!I->hasMetadataOtherThanDebugLoc())
      return;

    auto Track = [](Metadata *ScopeList, auto &Container) {
      const auto *MDScopeList = dyn_cast_or_null<MDNode>(ScopeList);
      if (!MDScopeList || !Container.insert(MDScopeList).second)
        return;
      for (const auto &MDOperand : MDScopeList->operands())
        if (auto *MDScope = dyn_cast<MDNode>(MDOperand))
          Container.insert(MDScope);
    };

    Track(I->getMetadata(LLVMContext::MD_alias_scope), UsedAliasScopesAndLists);
    Track(I->getMetadata(LLVMContext::MD_noalias), UsedNoAliasScopesAndLists);
  }

  bool isNoAliasScopeDeclDead(Instruction *Inst) {
    NoAliasScopeDeclInst *Decl = dyn_cast<NoAliasScopeDeclInst>(Inst);
    if (!Decl)
      return false;

    assert(Decl->use_empty() &&
           "llvm.experimental.noalias.scope.decl in use ?");
    const MDNode *MDSL = Decl->getScopeList();
    assert(MDSL->getNumOperands() == 1 &&
           "llvm.experimental.noalias.scope should refer to a single scope");
    auto &MDOperand = MDSL->getOperand(0);
    if (auto *MD = dyn_cast<MDNode>(MDOperand))
      return !UsedAliasScopesAndLists.contains(MD) ||
             !UsedNoAliasScopesAndLists.contains(MD);

    // Not an MDNode ? throw away.
    return true;
  }
};

/// Populate the IC worklist from a function, by walking it in reverse
/// post-order and adding all reachable code to the worklist.
///
/// This has a couple of tricks to make the code faster and more powerful.  In
/// particular, we constant fold and DCE instructions as we go, to avoid adding
/// them to the worklist (this significantly speeds up instcombine on code where
/// many instructions are dead or constant).  Additionally, if we find a branch
/// whose condition is a known constant, we only visit the reachable successors.
bool InstCombinerImpl::prepareWorklist(Function &F) {
  bool MadeIRChange = false;
  SmallPtrSet<BasicBlock *, 32> LiveBlocks;
  SmallVector<Instruction *, 128> InstrsForInstructionWorklist;
  DenseMap<Constant *, Constant *> FoldedConstants;
  AliasScopeTracker SeenAliasScopes;

  auto HandleOnlyLiveSuccessor = [&](BasicBlock *BB, BasicBlock *LiveSucc) {
    for (BasicBlock *Succ : successors(BB))
      if (Succ != LiveSucc && DeadEdges.insert({BB, Succ}).second)
        for (PHINode &PN : Succ->phis())
          for (Use &U : PN.incoming_values())
            if (PN.getIncomingBlock(U) == BB && !isa<PoisonValue>(U)) {
              U.set(PoisonValue::get(PN.getType()));
              MadeIRChange = true;
            }
  };

  for (BasicBlock *BB : RPOT) {
    if (!BB->isEntryBlock() && all_of(predecessors(BB), [&](BasicBlock *Pred) {
          return DeadEdges.contains({Pred, BB}) || DT.dominates(BB, Pred);
        })) {
      HandleOnlyLiveSuccessor(BB, nullptr);
      continue;
    }
    LiveBlocks.insert(BB);

    for (Instruction &Inst : llvm::make_early_inc_range(*BB)) {
      // ConstantProp instruction if trivially constant.
      if (!Inst.use_empty() &&
          (Inst.getNumOperands() == 0 || isa<Constant>(Inst.getOperand(0))))
        if (Constant *C = ConstantFoldInstruction(&Inst, DL, &TLI)) {
          LLVM_DEBUG(dbgs() << "IC: ConstFold to: " << *C << " from: " << Inst
                            << '\n');
          Inst.replaceAllUsesWith(C);
          ++NumConstProp;
          if (isInstructionTriviallyDead(&Inst, &TLI))
            Inst.eraseFromParent();
          MadeIRChange = true;
          continue;
        }

      // See if we can constant fold its operands.
      for (Use &U : Inst.operands()) {
        if (!isa<ConstantVector>(U) && !isa<ConstantExpr>(U))
          continue;

        auto *C = cast<Constant>(U);
        Constant *&FoldRes = FoldedConstants[C];
        if (!FoldRes)
          FoldRes = ConstantFoldConstant(C, DL, &TLI);

        if (FoldRes != C) {
          LLVM_DEBUG(dbgs() << "IC: ConstFold operand of: " << Inst
                            << "\n    Old = " << *C
                            << "\n    New = " << *FoldRes << '\n');
          U = FoldRes;
          MadeIRChange = true;
        }
      }

      // Skip processing debug and pseudo intrinsics in InstCombine. Processing
      // these call instructions consumes non-trivial amount of time and
      // provides no value for the optimization.
      if (!Inst.isDebugOrPseudoInst()) {
        InstrsForInstructionWorklist.push_back(&Inst);
        SeenAliasScopes.analyse(&Inst);
      }
    }

    // If this is a branch or switch on a constant, mark only the single
    // live successor. Otherwise assume all successors are live.
    Instruction *TI = BB->getTerminator();
    if (BranchInst *BI = dyn_cast<BranchInst>(TI); BI && BI->isConditional()) {
      if (isa<UndefValue>(BI->getCondition())) {
        // Branch on undef is UB.
        HandleOnlyLiveSuccessor(BB, nullptr);
        continue;
      }
      if (auto *Cond = dyn_cast<ConstantInt>(BI->getCondition())) {
        bool CondVal = Cond->getZExtValue();
        HandleOnlyLiveSuccessor(BB, BI->getSuccessor(!CondVal));
        continue;
      }
    } else if (SwitchInst *SI = dyn_cast<SwitchInst>(TI)) {
      if (isa<UndefValue>(SI->getCondition())) {
        // Switch on undef is UB.
        HandleOnlyLiveSuccessor(BB, nullptr);
        continue;
      }
      if (auto *Cond = dyn_cast<ConstantInt>(SI->getCondition())) {
        HandleOnlyLiveSuccessor(BB,
                                SI->findCaseValue(Cond)->getCaseSuccessor());
        continue;
      }
    }
  }

  // Remove instructions inside unreachable blocks. This prevents the
  // instcombine code from having to deal with some bad special cases, and
  // reduces use counts of instructions.
  for (BasicBlock &BB : F) {
    if (LiveBlocks.count(&BB))
      continue;

    unsigned NumDeadInstInBB;
    NumDeadInstInBB = removeAllNonTerminatorAndEHPadInstructions(&BB);

    MadeIRChange |= NumDeadInstInBB != 0;
    NumDeadInst += NumDeadInstInBB;
  }

  // Once we've found all of the instructions to add to instcombine's worklist,
  // add them in reverse order.  This way instcombine will visit from the top
  // of the function down.  This jives well with the way that it adds all uses
  // of instructions to the worklist after doing a transformation, thus avoiding
  // some N^2 behavior in pathological cases.
  Worklist.reserve(InstrsForInstructionWorklist.size());
  for (Instruction *Inst : reverse(InstrsForInstructionWorklist)) {
    // DCE instruction if trivially dead. As we iterate in reverse program
    // order here, we will clean up whole chains of dead instructions.
    if (isInstructionTriviallyDead(Inst, &TLI) ||
        SeenAliasScopes.isNoAliasScopeDeclDead(Inst)) {
      ++NumDeadInst;
      LLVM_DEBUG(dbgs() << "IC: DCE: " << *Inst << '\n');
      salvageDebugInfo(*Inst);
      Inst->eraseFromParent();
      MadeIRChange = true;
      continue;
    }

    Worklist.push(Inst);
  }

  return MadeIRChange;
}

void InstCombiner::computeBackEdges() {
  // Collect backedges.
  SmallPtrSet<BasicBlock *, 16> Visited;
  for (BasicBlock *BB : RPOT) {
    Visited.insert(BB);
    for (BasicBlock *Succ : successors(BB))
      if (Visited.contains(Succ))
        BackEdges.insert({BB, Succ});
  }
  ComputedBackEdges = true;
}

static bool combineInstructionsOverFunction(
    Function &F, InstructionWorklist &Worklist, AliasAnalysis *AA,
    AssumptionCache &AC, TargetLibraryInfo &TLI, TargetTransformInfo &TTI,
    DominatorTree &DT, OptimizationRemarkEmitter &ORE, BlockFrequencyInfo *BFI,
    BranchProbabilityInfo *BPI, ProfileSummaryInfo *PSI,
    const InstCombineOptions &Opts) {
  auto &DL = F.getDataLayout();
  bool VerifyFixpoint = Opts.VerifyFixpoint &&
                        !F.hasFnAttribute("instcombine-no-verify-fixpoint");

  /// Builder - This is an IRBuilder that automatically inserts new
  /// instructions into the worklist when they are created.
  IRBuilder<TargetFolder, IRBuilderCallbackInserter> Builder(
      F.getContext(), TargetFolder(DL),
      IRBuilderCallbackInserter([&Worklist, &AC](Instruction *I) {
        Worklist.add(I);
        if (auto *Assume = dyn_cast<AssumeInst>(I))
          AC.registerAssumption(Assume);
      }));

  ReversePostOrderTraversal<BasicBlock *> RPOT(&F.front());

  // Lower dbg.declare intrinsics otherwise their value may be clobbered
  // by instcombiner.
  bool MadeIRChange = false;
  if (ShouldLowerDbgDeclare)
    MadeIRChange = LowerDbgDeclare(F);

  // Iterate while there is work to do.
  unsigned Iteration = 0;
  while (true) {
    if (Iteration >= Opts.MaxIterations && !VerifyFixpoint) {
      LLVM_DEBUG(dbgs() << "\n\n[IC] Iteration limit #" << Opts.MaxIterations
                        << " on " << F.getName()
                        << " reached; stopping without verifying fixpoint\n");
      break;
    }

    ++Iteration;
    ++NumWorklistIterations;
    LLVM_DEBUG(dbgs() << "\n\nINSTCOMBINE ITERATION #" << Iteration << " on "
                      << F.getName() << "\n");

    InstCombinerImpl IC(Worklist, Builder, F.hasMinSize(), AA, AC, TLI, TTI, DT,
                        ORE, BFI, BPI, PSI, DL, RPOT);
    IC.MaxArraySizeForCombine = MaxArraySize;
    bool MadeChangeInThisIteration = IC.prepareWorklist(F);
    MadeChangeInThisIteration |= IC.run();
    if (!MadeChangeInThisIteration)
      break;

    MadeIRChange = true;
    if (Iteration > Opts.MaxIterations) {
      reportFatalUsageError(
          "Instruction Combining on " + Twine(F.getName()) +
          " did not reach a fixpoint after " + Twine(Opts.MaxIterations) +
          " iterations. " +
          "Use 'instcombine<no-verify-fixpoint>' or function attribute "
          "'instcombine-no-verify-fixpoint' to suppress this error.");
    }
  }

  if (Iteration == 1)
    ++NumOneIteration;
  else if (Iteration == 2)
    ++NumTwoIterations;
  else if (Iteration == 3)
    ++NumThreeIterations;
  else
    ++NumFourOrMoreIterations;

  return MadeIRChange;
}

InstCombinePass::InstCombinePass(InstCombineOptions Opts) : Options(Opts) {}

void InstCombinePass::printPipeline(
    raw_ostream &OS, function_ref<StringRef(StringRef)> MapClassName2PassName) {
  static_cast<PassInfoMixin<InstCombinePass> *>(this)->printPipeline(
      OS, MapClassName2PassName);
  OS << '<';
  OS << "max-iterations=" << Options.MaxIterations << ";";
  OS << (Options.VerifyFixpoint ? "" : "no-") << "verify-fixpoint";
  OS << '>';
}

char InstCombinePass::ID = 0;

PreservedAnalyses InstCombinePass::run(Function &F,
                                       FunctionAnalysisManager &AM) {
  auto &LRT = AM.getResult<LastRunTrackingAnalysis>(F);
  // No changes since last InstCombine pass, exit early.
  if (LRT.shouldSkip(&ID))
    return PreservedAnalyses::all();

  auto &AC = AM.getResult<AssumptionAnalysis>(F);
  auto &DT = AM.getResult<DominatorTreeAnalysis>(F);
  auto &TLI = AM.getResult<TargetLibraryAnalysis>(F);
  auto &ORE = AM.getResult<OptimizationRemarkEmitterAnalysis>(F);
  auto &TTI = AM.getResult<TargetIRAnalysis>(F);

  auto *AA = &AM.getResult<AAManager>(F);
  auto &MAMProxy = AM.getResult<ModuleAnalysisManagerFunctionProxy>(F);
  ProfileSummaryInfo *PSI =
      MAMProxy.getCachedResult<ProfileSummaryAnalysis>(*F.getParent());
  auto *BFI = (PSI && PSI->hasProfileSummary()) ?
      &AM.getResult<BlockFrequencyAnalysis>(F) : nullptr;
  auto *BPI = AM.getCachedResult<BranchProbabilityAnalysis>(F);

  if (!combineInstructionsOverFunction(F, Worklist, AA, AC, TLI, TTI, DT, ORE,
                                       BFI, BPI, PSI, Options)) {
    // No changes, all analyses are preserved.
    LRT.update(&ID, /*Changed=*/false);
    return PreservedAnalyses::all();
  }

  // Mark all the analyses that instcombine updates as preserved.
  PreservedAnalyses PA;
  LRT.update(&ID, /*Changed=*/true);
  PA.preserve<LastRunTrackingAnalysis>();
  PA.preserveSet<CFGAnalyses>();
  return PA;
}

void InstructionCombiningPass::getAnalysisUsage(AnalysisUsage &AU) const {
  AU.setPreservesCFG();
  AU.addRequired<AAResultsWrapperPass>();
  AU.addRequired<AssumptionCacheTracker>();
  AU.addRequired<TargetLibraryInfoWrapperPass>();
  AU.addRequired<TargetTransformInfoWrapperPass>();
  AU.addRequired<DominatorTreeWrapperPass>();
  AU.addRequired<OptimizationRemarkEmitterWrapperPass>();
  AU.addPreserved<DominatorTreeWrapperPass>();
  AU.addPreserved<AAResultsWrapperPass>();
  AU.addPreserved<BasicAAWrapperPass>();
  AU.addPreserved<GlobalsAAWrapperPass>();
  AU.addRequired<ProfileSummaryInfoWrapperPass>();
  LazyBlockFrequencyInfoPass::getLazyBFIAnalysisUsage(AU);
}

bool InstructionCombiningPass::runOnFunction(Function &F) {
  if (skipFunction(F))
    return false;

  // Required analyses.
  auto AA = &getAnalysis<AAResultsWrapperPass>().getAAResults();
  auto &AC = getAnalysis<AssumptionCacheTracker>().getAssumptionCache(F);
  auto &TLI = getAnalysis<TargetLibraryInfoWrapperPass>().getTLI(F);
  auto &TTI = getAnalysis<TargetTransformInfoWrapperPass>().getTTI(F);
  auto &DT = getAnalysis<DominatorTreeWrapperPass>().getDomTree();
  auto &ORE = getAnalysis<OptimizationRemarkEmitterWrapperPass>().getORE();

  // Optional analyses.
  ProfileSummaryInfo *PSI =
      &getAnalysis<ProfileSummaryInfoWrapperPass>().getPSI();
  BlockFrequencyInfo *BFI =
      (PSI && PSI->hasProfileSummary()) ?
      &getAnalysis<LazyBlockFrequencyInfoPass>().getBFI() :
      nullptr;
  BranchProbabilityInfo *BPI = nullptr;
  if (auto *WrapperPass =
          getAnalysisIfAvailable<BranchProbabilityInfoWrapperPass>())
    BPI = &WrapperPass->getBPI();

  return combineInstructionsOverFunction(F, Worklist, AA, AC, TLI, TTI, DT, ORE,
                                         BFI, BPI, PSI, InstCombineOptions());
}

char InstructionCombiningPass::ID = 0;

InstructionCombiningPass::InstructionCombiningPass() : FunctionPass(ID) {
  initializeInstructionCombiningPassPass(*PassRegistry::getPassRegistry());
}

INITIALIZE_PASS_BEGIN(InstructionCombiningPass, "instcombine",
                      "Combine redundant instructions", false, false)
INITIALIZE_PASS_DEPENDENCY(AssumptionCacheTracker)
INITIALIZE_PASS_DEPENDENCY(TargetLibraryInfoWrapperPass)
INITIALIZE_PASS_DEPENDENCY(TargetTransformInfoWrapperPass)
INITIALIZE_PASS_DEPENDENCY(DominatorTreeWrapperPass)
INITIALIZE_PASS_DEPENDENCY(AAResultsWrapperPass)
INITIALIZE_PASS_DEPENDENCY(GlobalsAAWrapperPass)
INITIALIZE_PASS_DEPENDENCY(OptimizationRemarkEmitterWrapperPass)
INITIALIZE_PASS_DEPENDENCY(LazyBlockFrequencyInfoPass)
INITIALIZE_PASS_DEPENDENCY(ProfileSummaryInfoWrapperPass)
INITIALIZE_PASS_END(InstructionCombiningPass, "instcombine",
                    "Combine redundant instructions", false, false)

// Initialization Routines
void llvm::initializeInstCombine(PassRegistry &Registry) {
  initializeInstructionCombiningPassPass(Registry);
}

FunctionPass *llvm::createInstructionCombiningPass() {
  return new InstructionCombiningPass();
}<|MERGE_RESOLUTION|>--- conflicted
+++ resolved
@@ -5014,15 +5014,7 @@
     MoveBefore = *MoveBeforeOpt;
   }
 
-<<<<<<< HEAD
-  // Don't move to the position of a debug intrinsic.
-  if (isa<DbgInfoIntrinsic>(MoveBefore))
-    MoveBefore = MoveBefore->getNextNode()->getIterator();
-  // Re-point iterator to come after any debug-info records, if we're
-  // running in "RemoveDIs" mode
-=======
   // Re-point iterator to come after any debug-info records.
->>>>>>> 8226fbee
   MoveBefore.setHeadBit(false);
 
   bool Changed = false;
