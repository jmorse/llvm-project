--- conflicted
+++ resolved
@@ -4130,11 +4130,7 @@
 static Value *freelyInvert(InstCombinerImpl &IC, Value *Op,
                            Instruction *IgnoredUser) {
   auto *I = cast<Instruction>(Op);
-<<<<<<< HEAD
-  IC.Builder.SetInsertPoint(&**I->getInsertionPointAfterDef());
-=======
   IC.Builder.SetInsertPoint(*I->getInsertionPointAfterDef());
->>>>>>> 1566380e
   Value *NotOp = IC.Builder.CreateNot(Op, Op->getName() + ".not");
   Op->replaceUsesWithIf(NotOp,
                         [NotOp](Use &U) { return U.getUser() != NotOp; });
