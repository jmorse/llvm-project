//===- Local.cpp - Functions to perform local transformations -------------===//
//
// Part of the LLVM Project, under the Apache License v2.0 with LLVM Exceptions.
// See https://llvm.org/LICENSE.txt for license information.
// SPDX-License-Identifier: Apache-2.0 WITH LLVM-exception
//
//===----------------------------------------------------------------------===//
//
// This family of functions perform various local transformations to the
// program.
//
//===----------------------------------------------------------------------===//

#include "llvm/Transforms/Utils/Local.h"
#include "llvm/ADT/APInt.h"
#include "llvm/ADT/DenseMap.h"
#include "llvm/ADT/DenseMapInfo.h"
#include "llvm/ADT/DenseSet.h"
#include "llvm/ADT/Hashing.h"
#include "llvm/ADT/STLExtras.h"
#include "llvm/ADT/SetVector.h"
#include "llvm/ADT/SmallPtrSet.h"
#include "llvm/ADT/SmallVector.h"
#include "llvm/ADT/Statistic.h"
#include "llvm/Analysis/AssumeBundleQueries.h"
#include "llvm/Analysis/ConstantFolding.h"
#include "llvm/Analysis/DomTreeUpdater.h"
#include "llvm/Analysis/InstructionSimplify.h"
#include "llvm/Analysis/MemoryBuiltins.h"
#include "llvm/Analysis/MemorySSAUpdater.h"
#include "llvm/Analysis/TargetLibraryInfo.h"
#include "llvm/Analysis/ValueTracking.h"
#include "llvm/Analysis/VectorUtils.h"
#include "llvm/BinaryFormat/Dwarf.h"
#include "llvm/IR/Argument.h"
#include "llvm/IR/Attributes.h"
#include "llvm/IR/BasicBlock.h"
#include "llvm/IR/CFG.h"
#include "llvm/IR/Constant.h"
#include "llvm/IR/ConstantRange.h"
#include "llvm/IR/Constants.h"
#include "llvm/IR/DIBuilder.h"
#include "llvm/IR/DataLayout.h"
#include "llvm/IR/DebugInfo.h"
#include "llvm/IR/DebugInfoMetadata.h"
#include "llvm/IR/DebugLoc.h"
#include "llvm/IR/DerivedTypes.h"
#include "llvm/IR/Dominators.h"
#include "llvm/IR/EHPersonalities.h"
#include "llvm/IR/Function.h"
#include "llvm/IR/GetElementPtrTypeIterator.h"
#include "llvm/IR/IRBuilder.h"
#include "llvm/IR/InstrTypes.h"
#include "llvm/IR/Instruction.h"
#include "llvm/IR/Instructions.h"
#include "llvm/IR/IntrinsicInst.h"
#include "llvm/IR/Intrinsics.h"
#include "llvm/IR/IntrinsicsWebAssembly.h"
#include "llvm/IR/LLVMContext.h"
#include "llvm/IR/MDBuilder.h"
#include "llvm/IR/MemoryModelRelaxationAnnotations.h"
#include "llvm/IR/Metadata.h"
#include "llvm/IR/Module.h"
#include "llvm/IR/PatternMatch.h"
#include "llvm/IR/ProfDataUtils.h"
#include "llvm/IR/Type.h"
#include "llvm/IR/Use.h"
#include "llvm/IR/User.h"
#include "llvm/IR/Value.h"
#include "llvm/IR/ValueHandle.h"
#include "llvm/Support/Casting.h"
#include "llvm/Support/CommandLine.h"
#include "llvm/Support/Compiler.h"
#include "llvm/Support/Debug.h"
#include "llvm/Support/ErrorHandling.h"
#include "llvm/Support/KnownBits.h"
#include "llvm/Support/raw_ostream.h"
#include "llvm/Transforms/Utils/BasicBlockUtils.h"
#include "llvm/Transforms/Utils/ValueMapper.h"
#include <algorithm>
#include <cassert>
#include <cstdint>
#include <iterator>
#include <map>
#include <optional>
#include <utility>

using namespace llvm;
using namespace llvm::PatternMatch;

#define DEBUG_TYPE "local"

STATISTIC(NumRemoved, "Number of unreachable basic blocks removed");
STATISTIC(NumPHICSEs, "Number of PHI's that got CSE'd");

static cl::opt<bool> PHICSEDebugHash(
    "phicse-debug-hash",
#ifdef EXPENSIVE_CHECKS
    cl::init(true),
#else
    cl::init(false),
#endif
    cl::Hidden,
    cl::desc("Perform extra assertion checking to verify that PHINodes's hash "
             "function is well-behaved w.r.t. its isEqual predicate"));

static cl::opt<unsigned> PHICSENumPHISmallSize(
    "phicse-num-phi-smallsize", cl::init(32), cl::Hidden,
    cl::desc(
        "When the basic block contains not more than this number of PHI nodes, "
        "perform a (faster!) exhaustive search instead of set-driven one."));

static cl::opt<unsigned> MaxPhiEntriesIncreaseAfterRemovingEmptyBlock(
    "max-phi-entries-increase-after-removing-empty-block", cl::init(1000),
    cl::Hidden,
    cl::desc("Stop removing an empty block if removing it will introduce more "
             "than this number of phi entries in its successor"));

// Max recursion depth for collectBitParts used when detecting bswap and
// bitreverse idioms.
static const unsigned BitPartRecursionMaxDepth = 48;

//===----------------------------------------------------------------------===//
//  Local constant propagation.
//

/// ConstantFoldTerminator - If a terminator instruction is predicated on a
/// constant value, convert it into an unconditional branch to the constant
/// destination.  This is a nontrivial operation because the successors of this
/// basic block must have their PHI nodes updated.
/// Also calls RecursivelyDeleteTriviallyDeadInstructions() on any branch/switch
/// conditions and indirectbr addresses this might make dead if
/// DeleteDeadConditions is true.
bool llvm::ConstantFoldTerminator(BasicBlock *BB, bool DeleteDeadConditions,
                                  const TargetLibraryInfo *TLI,
                                  DomTreeUpdater *DTU) {
  Instruction *T = BB->getTerminator();
  IRBuilder<> Builder(T);

  // Branch - See if we are conditional jumping on constant
  if (auto *BI = dyn_cast<BranchInst>(T)) {
    if (BI->isUnconditional()) return false;  // Can't optimize uncond branch

    BasicBlock *Dest1 = BI->getSuccessor(0);
    BasicBlock *Dest2 = BI->getSuccessor(1);

    if (Dest2 == Dest1) {       // Conditional branch to same location?
      // This branch matches something like this:
      //     br bool %cond, label %Dest, label %Dest
      // and changes it into:  br label %Dest

      // Let the basic block know that we are letting go of one copy of it.
      assert(BI->getParent() && "Terminator not inserted in block!");
      Dest1->removePredecessor(BI->getParent());

      // Replace the conditional branch with an unconditional one.
      BranchInst *NewBI = Builder.CreateBr(Dest1);

      // Transfer the metadata to the new branch instruction.
      NewBI->copyMetadata(*BI, {LLVMContext::MD_loop, LLVMContext::MD_dbg,
                                LLVMContext::MD_annotation});

      Value *Cond = BI->getCondition();
      BI->eraseFromParent();
      if (DeleteDeadConditions)
        RecursivelyDeleteTriviallyDeadInstructions(Cond, TLI);
      return true;
    }

    if (auto *Cond = dyn_cast<ConstantInt>(BI->getCondition())) {
      // Are we branching on constant?
      // YES.  Change to unconditional branch...
      BasicBlock *Destination = Cond->getZExtValue() ? Dest1 : Dest2;
      BasicBlock *OldDest = Cond->getZExtValue() ? Dest2 : Dest1;

      // Let the basic block know that we are letting go of it.  Based on this,
      // it will adjust it's PHI nodes.
      OldDest->removePredecessor(BB);

      // Replace the conditional branch with an unconditional one.
      BranchInst *NewBI = Builder.CreateBr(Destination);

      // Transfer the metadata to the new branch instruction.
      NewBI->copyMetadata(*BI, {LLVMContext::MD_loop, LLVMContext::MD_dbg,
                                LLVMContext::MD_annotation});

      BI->eraseFromParent();
      if (DTU)
        DTU->applyUpdates({{DominatorTree::Delete, BB, OldDest}});
      return true;
    }

    return false;
  }

  if (auto *SI = dyn_cast<SwitchInst>(T)) {
    // If we are switching on a constant, we can convert the switch to an
    // unconditional branch.
    auto *CI = dyn_cast<ConstantInt>(SI->getCondition());
    BasicBlock *DefaultDest = SI->getDefaultDest();
    BasicBlock *TheOnlyDest = DefaultDest;

    // If the default is unreachable, ignore it when searching for TheOnlyDest.
    if (SI->defaultDestUnreachable() && SI->getNumCases() > 0)
      TheOnlyDest = SI->case_begin()->getCaseSuccessor();

    bool Changed = false;

    // Figure out which case it goes to.
    for (auto It = SI->case_begin(), End = SI->case_end(); It != End;) {
      // Found case matching a constant operand?
      if (It->getCaseValue() == CI) {
        TheOnlyDest = It->getCaseSuccessor();
        break;
      }

      // Check to see if this branch is going to the same place as the default
      // dest.  If so, eliminate it as an explicit compare.
      if (It->getCaseSuccessor() == DefaultDest) {
        MDNode *MD = getValidBranchWeightMDNode(*SI);
        unsigned NCases = SI->getNumCases();
        // Fold the case metadata into the default if there will be any branches
        // left, unless the metadata doesn't match the switch.
        if (NCases > 1 && MD) {
          // Collect branch weights into a vector.
          SmallVector<uint32_t, 8> Weights;
          extractBranchWeights(MD, Weights);

          // Merge weight of this case to the default weight.
          unsigned Idx = It->getCaseIndex();
          // TODO: Add overflow check.
          Weights[0] += Weights[Idx + 1];
          // Remove weight for this case.
          std::swap(Weights[Idx + 1], Weights.back());
          Weights.pop_back();
          setBranchWeights(*SI, Weights, hasBranchWeightOrigin(MD));
        }
        // Remove this entry.
        BasicBlock *ParentBB = SI->getParent();
        DefaultDest->removePredecessor(ParentBB);
        It = SI->removeCase(It);
        End = SI->case_end();

        // Removing this case may have made the condition constant. In that
        // case, update CI and restart iteration through the cases.
        if (auto *NewCI = dyn_cast<ConstantInt>(SI->getCondition())) {
          CI = NewCI;
          It = SI->case_begin();
        }

        Changed = true;
        continue;
      }

      // Otherwise, check to see if the switch only branches to one destination.
      // We do this by reseting "TheOnlyDest" to null when we find two non-equal
      // destinations.
      if (It->getCaseSuccessor() != TheOnlyDest)
        TheOnlyDest = nullptr;

      // Increment this iterator as we haven't removed the case.
      ++It;
    }

    if (CI && !TheOnlyDest) {
      // Branching on a constant, but not any of the cases, go to the default
      // successor.
      TheOnlyDest = SI->getDefaultDest();
    }

    // If we found a single destination that we can fold the switch into, do so
    // now.
    if (TheOnlyDest) {
      // Insert the new branch.
      Builder.CreateBr(TheOnlyDest);
      BasicBlock *BB = SI->getParent();

      SmallSet<BasicBlock *, 8> RemovedSuccessors;

      // Remove entries from PHI nodes which we no longer branch to...
      BasicBlock *SuccToKeep = TheOnlyDest;
      for (BasicBlock *Succ : successors(SI)) {
        if (DTU && Succ != TheOnlyDest)
          RemovedSuccessors.insert(Succ);
        // Found case matching a constant operand?
        if (Succ == SuccToKeep) {
          SuccToKeep = nullptr; // Don't modify the first branch to TheOnlyDest
        } else {
          Succ->removePredecessor(BB);
        }
      }

      // Delete the old switch.
      Value *Cond = SI->getCondition();
      SI->eraseFromParent();
      if (DeleteDeadConditions)
        RecursivelyDeleteTriviallyDeadInstructions(Cond, TLI);
      if (DTU) {
        std::vector<DominatorTree::UpdateType> Updates;
        Updates.reserve(RemovedSuccessors.size());
        for (auto *RemovedSuccessor : RemovedSuccessors)
          Updates.push_back({DominatorTree::Delete, BB, RemovedSuccessor});
        DTU->applyUpdates(Updates);
      }
      return true;
    }

    if (SI->getNumCases() == 1) {
      // Otherwise, we can fold this switch into a conditional branch
      // instruction if it has only one non-default destination.
      auto FirstCase = *SI->case_begin();
      Value *Cond = Builder.CreateICmpEQ(SI->getCondition(),
          FirstCase.getCaseValue(), "cond");

      // Insert the new branch.
      BranchInst *NewBr = Builder.CreateCondBr(Cond,
                                               FirstCase.getCaseSuccessor(),
                                               SI->getDefaultDest());
      SmallVector<uint32_t> Weights;
      if (extractBranchWeights(*SI, Weights) && Weights.size() == 2) {
        uint32_t DefWeight = Weights[0];
        uint32_t CaseWeight = Weights[1];
        // The TrueWeight should be the weight for the single case of SI.
        NewBr->setMetadata(LLVMContext::MD_prof,
                           MDBuilder(BB->getContext())
                               .createBranchWeights(CaseWeight, DefWeight));
      }

      // Update make.implicit metadata to the newly-created conditional branch.
      MDNode *MakeImplicitMD = SI->getMetadata(LLVMContext::MD_make_implicit);
      if (MakeImplicitMD)
        NewBr->setMetadata(LLVMContext::MD_make_implicit, MakeImplicitMD);

      // Delete the old switch.
      SI->eraseFromParent();
      return true;
    }
    return Changed;
  }

  if (auto *IBI = dyn_cast<IndirectBrInst>(T)) {
    // indirectbr blockaddress(@F, @BB) -> br label @BB
    if (auto *BA =
          dyn_cast<BlockAddress>(IBI->getAddress()->stripPointerCasts())) {
      BasicBlock *TheOnlyDest = BA->getBasicBlock();
      SmallSet<BasicBlock *, 8> RemovedSuccessors;

      // Insert the new branch.
      Builder.CreateBr(TheOnlyDest);

      BasicBlock *SuccToKeep = TheOnlyDest;
      for (unsigned i = 0, e = IBI->getNumDestinations(); i != e; ++i) {
        BasicBlock *DestBB = IBI->getDestination(i);
        if (DTU && DestBB != TheOnlyDest)
          RemovedSuccessors.insert(DestBB);
        if (IBI->getDestination(i) == SuccToKeep) {
          SuccToKeep = nullptr;
        } else {
          DestBB->removePredecessor(BB);
        }
      }
      Value *Address = IBI->getAddress();
      IBI->eraseFromParent();
      if (DeleteDeadConditions)
        // Delete pointer cast instructions.
        RecursivelyDeleteTriviallyDeadInstructions(Address, TLI);

      // Also zap the blockaddress constant if there are no users remaining,
      // otherwise the destination is still marked as having its address taken.
      if (BA->use_empty())
        BA->destroyConstant();

      // If we didn't find our destination in the IBI successor list, then we
      // have undefined behavior.  Replace the unconditional branch with an
      // 'unreachable' instruction.
      if (SuccToKeep) {
        BB->getTerminator()->eraseFromParent();
        new UnreachableInst(BB->getContext(), BB);
      }

      if (DTU) {
        std::vector<DominatorTree::UpdateType> Updates;
        Updates.reserve(RemovedSuccessors.size());
        for (auto *RemovedSuccessor : RemovedSuccessors)
          Updates.push_back({DominatorTree::Delete, BB, RemovedSuccessor});
        DTU->applyUpdates(Updates);
      }
      return true;
    }
  }

  return false;
}

//===----------------------------------------------------------------------===//
//  Local dead code elimination.
//

/// isInstructionTriviallyDead - Return true if the result produced by the
/// instruction is not used, and the instruction has no side effects.
///
bool llvm::isInstructionTriviallyDead(Instruction *I,
                                      const TargetLibraryInfo *TLI) {
  if (!I->use_empty())
    return false;
  return wouldInstructionBeTriviallyDead(I, TLI);
}

bool llvm::wouldInstructionBeTriviallyDeadOnUnusedPaths(
    Instruction *I, const TargetLibraryInfo *TLI) {
  // Instructions that are "markers" and have implied meaning on code around
  // them (without explicit uses), are not dead on unused paths.
  if (IntrinsicInst *II = dyn_cast<IntrinsicInst>(I))
    if (II->getIntrinsicID() == Intrinsic::stacksave ||
        II->getIntrinsicID() == Intrinsic::launder_invariant_group ||
        II->isLifetimeStartOrEnd())
      return false;
  return wouldInstructionBeTriviallyDead(I, TLI);
}

bool llvm::wouldInstructionBeTriviallyDead(const Instruction *I,
                                           const TargetLibraryInfo *TLI) {
  if (I->isTerminator())
    return false;

  // We don't want the landingpad-like instructions removed by anything this
  // general.
  if (I->isEHPad())
    return false;

  if (const DbgLabelInst *DLI = dyn_cast<DbgLabelInst>(I)) {
    if (DLI->getLabel())
      return false;
    return true;
  }

  if (auto *CB = dyn_cast<CallBase>(I))
    if (isRemovableAlloc(CB, TLI))
      return true;

  if (!I->willReturn()) {
    auto *II = dyn_cast<IntrinsicInst>(I);
    if (!II)
      return false;

    switch (II->getIntrinsicID()) {
    case Intrinsic::experimental_guard: {
      // Guards on true are operationally no-ops.  In the future we can
      // consider more sophisticated tradeoffs for guards considering potential
      // for check widening, but for now we keep things simple.
      auto *Cond = dyn_cast<ConstantInt>(II->getArgOperand(0));
      return Cond && Cond->isOne();
    }
    // TODO: These intrinsics are not safe to remove, because this may remove
    // a well-defined trap.
    case Intrinsic::wasm_trunc_signed:
    case Intrinsic::wasm_trunc_unsigned:
    case Intrinsic::ptrauth_auth:
    case Intrinsic::ptrauth_resign:
      return true;
    default:
      return false;
    }
  }

  if (!I->mayHaveSideEffects())
    return true;

  // Special case intrinsics that "may have side effects" but can be deleted
  // when dead.
  if (const IntrinsicInst *II = dyn_cast<IntrinsicInst>(I)) {
    // Safe to delete llvm.stacksave and launder.invariant.group if dead.
    if (II->getIntrinsicID() == Intrinsic::stacksave ||
        II->getIntrinsicID() == Intrinsic::launder_invariant_group)
      return true;

    // Intrinsics declare sideeffects to prevent them from moving, but they are
    // nops without users.
    if (II->getIntrinsicID() == Intrinsic::allow_runtime_check ||
        II->getIntrinsicID() == Intrinsic::allow_ubsan_check)
      return true;

    if (II->isLifetimeStartOrEnd()) {
      auto *Arg = II->getArgOperand(1);
      // Lifetime intrinsics are dead when their right-hand is undef.
      if (isa<UndefValue>(Arg))
        return true;
      // If the right-hand is an alloc, global, or argument and the only uses
      // are lifetime intrinsics then the intrinsics are dead.
      if (isa<AllocaInst>(Arg) || isa<GlobalValue>(Arg) || isa<Argument>(Arg))
        return llvm::all_of(Arg->uses(), [](Use &Use) {
          return isa<LifetimeIntrinsic>(Use.getUser());
        });
      return false;
    }

    // Assumptions are dead if their condition is trivially true.
    if (II->getIntrinsicID() == Intrinsic::assume &&
        isAssumeWithEmptyBundle(cast<AssumeInst>(*II))) {
      if (ConstantInt *Cond = dyn_cast<ConstantInt>(II->getArgOperand(0)))
        return !Cond->isZero();

      return false;
    }

    if (auto *FPI = dyn_cast<ConstrainedFPIntrinsic>(I)) {
      std::optional<fp::ExceptionBehavior> ExBehavior =
          FPI->getExceptionBehavior();
      return *ExBehavior != fp::ebStrict;
    }
  }

  if (auto *Call = dyn_cast<CallBase>(I)) {
    if (Value *FreedOp = getFreedOperand(Call, TLI))
      if (Constant *C = dyn_cast<Constant>(FreedOp))
        return C->isNullValue() || isa<UndefValue>(C);
    if (isMathLibCallNoop(Call, TLI))
      return true;
  }

  // Non-volatile atomic loads from constants can be removed.
  if (auto *LI = dyn_cast<LoadInst>(I))
    if (auto *GV = dyn_cast<GlobalVariable>(
            LI->getPointerOperand()->stripPointerCasts()))
      if (!LI->isVolatile() && GV->isConstant())
        return true;

  return false;
}

/// RecursivelyDeleteTriviallyDeadInstructions - If the specified value is a
/// trivially dead instruction, delete it.  If that makes any of its operands
/// trivially dead, delete them too, recursively.  Return true if any
/// instructions were deleted.
bool llvm::RecursivelyDeleteTriviallyDeadInstructions(
    Value *V, const TargetLibraryInfo *TLI, MemorySSAUpdater *MSSAU,
    std::function<void(Value *)> AboutToDeleteCallback) {
  Instruction *I = dyn_cast<Instruction>(V);
  if (!I || !isInstructionTriviallyDead(I, TLI))
    return false;

  SmallVector<WeakTrackingVH, 16> DeadInsts;
  DeadInsts.push_back(I);
  RecursivelyDeleteTriviallyDeadInstructions(DeadInsts, TLI, MSSAU,
                                             AboutToDeleteCallback);

  return true;
}

bool llvm::RecursivelyDeleteTriviallyDeadInstructionsPermissive(
    SmallVectorImpl<WeakTrackingVH> &DeadInsts, const TargetLibraryInfo *TLI,
    MemorySSAUpdater *MSSAU,
    std::function<void(Value *)> AboutToDeleteCallback) {
  unsigned S = 0, E = DeadInsts.size(), Alive = 0;
  for (; S != E; ++S) {
    auto *I = dyn_cast_or_null<Instruction>(DeadInsts[S]);
    if (!I || !isInstructionTriviallyDead(I)) {
      DeadInsts[S] = nullptr;
      ++Alive;
    }
  }
  if (Alive == E)
    return false;
  RecursivelyDeleteTriviallyDeadInstructions(DeadInsts, TLI, MSSAU,
                                             AboutToDeleteCallback);
  return true;
}

void llvm::RecursivelyDeleteTriviallyDeadInstructions(
    SmallVectorImpl<WeakTrackingVH> &DeadInsts, const TargetLibraryInfo *TLI,
    MemorySSAUpdater *MSSAU,
    std::function<void(Value *)> AboutToDeleteCallback) {
  // Process the dead instruction list until empty.
  while (!DeadInsts.empty()) {
    Value *V = DeadInsts.pop_back_val();
    Instruction *I = cast_or_null<Instruction>(V);
    if (!I)
      continue;
    assert(isInstructionTriviallyDead(I, TLI) &&
           "Live instruction found in dead worklist!");
    assert(I->use_empty() && "Instructions with uses are not dead.");

    // Don't lose the debug info while deleting the instructions.
    salvageDebugInfo(*I);

    if (AboutToDeleteCallback)
      AboutToDeleteCallback(I);

    // Null out all of the instruction's operands to see if any operand becomes
    // dead as we go.
    for (Use &OpU : I->operands()) {
      Value *OpV = OpU.get();
      OpU.set(nullptr);

      if (!OpV->use_empty())
        continue;

      // If the operand is an instruction that became dead as we nulled out the
      // operand, and if it is 'trivially' dead, delete it in a future loop
      // iteration.
      if (Instruction *OpI = dyn_cast<Instruction>(OpV))
        if (isInstructionTriviallyDead(OpI, TLI))
          DeadInsts.push_back(OpI);
    }
    if (MSSAU)
      MSSAU->removeMemoryAccess(I);

    I->eraseFromParent();
  }
}

bool llvm::replaceDbgUsesWithUndef(Instruction *I) {
  SmallVector<DbgVariableIntrinsic *, 1> DbgUsers;
  SmallVector<DbgVariableRecord *, 1> DPUsers;
  findDbgUsers(DbgUsers, I, &DPUsers);
  for (auto *DII : DbgUsers)
    DII->setKillLocation();
  for (auto *DVR : DPUsers)
    DVR->setKillLocation();
  return !DbgUsers.empty() || !DPUsers.empty();
}

/// areAllUsesEqual - Check whether the uses of a value are all the same.
/// This is similar to Instruction::hasOneUse() except this will also return
/// true when there are no uses or multiple uses that all refer to the same
/// value.
static bool areAllUsesEqual(Instruction *I) {
  Value::user_iterator UI = I->user_begin();
  Value::user_iterator UE = I->user_end();
  if (UI == UE)
    return true;

  User *TheUse = *UI;
  for (++UI; UI != UE; ++UI) {
    if (*UI != TheUse)
      return false;
  }
  return true;
}

/// RecursivelyDeleteDeadPHINode - If the specified value is an effectively
/// dead PHI node, due to being a def-use chain of single-use nodes that
/// either forms a cycle or is terminated by a trivially dead instruction,
/// delete it.  If that makes any of its operands trivially dead, delete them
/// too, recursively.  Return true if a change was made.
bool llvm::RecursivelyDeleteDeadPHINode(PHINode *PN,
                                        const TargetLibraryInfo *TLI,
                                        llvm::MemorySSAUpdater *MSSAU) {
  SmallPtrSet<Instruction*, 4> Visited;
  for (Instruction *I = PN; areAllUsesEqual(I) && !I->mayHaveSideEffects();
       I = cast<Instruction>(*I->user_begin())) {
    if (I->use_empty())
      return RecursivelyDeleteTriviallyDeadInstructions(I, TLI, MSSAU);

    // If we find an instruction more than once, we're on a cycle that
    // won't prove fruitful.
    if (!Visited.insert(I).second) {
      // Break the cycle and delete the instruction and its operands.
      I->replaceAllUsesWith(PoisonValue::get(I->getType()));
      (void)RecursivelyDeleteTriviallyDeadInstructions(I, TLI, MSSAU);
      return true;
    }
  }
  return false;
}

static bool
simplifyAndDCEInstruction(Instruction *I,
                          SmallSetVector<Instruction *, 16> &WorkList,
                          const DataLayout &DL,
                          const TargetLibraryInfo *TLI) {
  if (isInstructionTriviallyDead(I, TLI)) {
    salvageDebugInfo(*I);

    // Null out all of the instruction's operands to see if any operand becomes
    // dead as we go.
    for (unsigned i = 0, e = I->getNumOperands(); i != e; ++i) {
      Value *OpV = I->getOperand(i);
      I->setOperand(i, nullptr);

      if (!OpV->use_empty() || I == OpV)
        continue;

      // If the operand is an instruction that became dead as we nulled out the
      // operand, and if it is 'trivially' dead, delete it in a future loop
      // iteration.
      if (Instruction *OpI = dyn_cast<Instruction>(OpV))
        if (isInstructionTriviallyDead(OpI, TLI))
          WorkList.insert(OpI);
    }

    I->eraseFromParent();

    return true;
  }

  if (Value *SimpleV = simplifyInstruction(I, DL)) {
    // Add the users to the worklist. CAREFUL: an instruction can use itself,
    // in the case of a phi node.
    for (User *U : I->users()) {
      if (U != I) {
        WorkList.insert(cast<Instruction>(U));
      }
    }

    // Replace the instruction with its simplified value.
    bool Changed = false;
    if (!I->use_empty()) {
      I->replaceAllUsesWith(SimpleV);
      Changed = true;
    }
    if (isInstructionTriviallyDead(I, TLI)) {
      I->eraseFromParent();
      Changed = true;
    }
    return Changed;
  }
  return false;
}

/// SimplifyInstructionsInBlock - Scan the specified basic block and try to
/// simplify any instructions in it and recursively delete dead instructions.
///
/// This returns true if it changed the code, note that it can delete
/// instructions in other blocks as well in this block.
bool llvm::SimplifyInstructionsInBlock(BasicBlock *BB,
                                       const TargetLibraryInfo *TLI) {
  bool MadeChange = false;
  const DataLayout &DL = BB->getDataLayout();

#ifndef NDEBUG
  // In debug builds, ensure that the terminator of the block is never replaced
  // or deleted by these simplifications. The idea of simplification is that it
  // cannot introduce new instructions, and there is no way to replace the
  // terminator of a block without introducing a new instruction.
  AssertingVH<Instruction> TerminatorVH(&BB->back());
#endif

  SmallSetVector<Instruction *, 16> WorkList;
  // Iterate over the original function, only adding insts to the worklist
  // if they actually need to be revisited. This avoids having to pre-init
  // the worklist with the entire function's worth of instructions.
  for (BasicBlock::iterator BI = BB->begin(), E = std::prev(BB->end());
       BI != E;) {
    assert(!BI->isTerminator());
    Instruction *I = &*BI;
    ++BI;

    // We're visiting this instruction now, so make sure it's not in the
    // worklist from an earlier visit.
    if (!WorkList.count(I))
      MadeChange |= simplifyAndDCEInstruction(I, WorkList, DL, TLI);
  }

  while (!WorkList.empty()) {
    Instruction *I = WorkList.pop_back_val();
    MadeChange |= simplifyAndDCEInstruction(I, WorkList, DL, TLI);
  }
  return MadeChange;
}

//===----------------------------------------------------------------------===//
//  Control Flow Graph Restructuring.
//

void llvm::MergeBasicBlockIntoOnlyPred(BasicBlock *DestBB,
                                       DomTreeUpdater *DTU) {

  // If BB has single-entry PHI nodes, fold them.
  while (PHINode *PN = dyn_cast<PHINode>(DestBB->begin())) {
    Value *NewVal = PN->getIncomingValue(0);
    // Replace self referencing PHI with poison, it must be dead.
    if (NewVal == PN) NewVal = PoisonValue::get(PN->getType());
    PN->replaceAllUsesWith(NewVal);
    PN->eraseFromParent();
  }

  BasicBlock *PredBB = DestBB->getSinglePredecessor();
  assert(PredBB && "Block doesn't have a single predecessor!");

  bool ReplaceEntryBB = PredBB->isEntryBlock();

  // DTU updates: Collect all the edges that enter
  // PredBB. These dominator edges will be redirected to DestBB.
  SmallVector<DominatorTree::UpdateType, 32> Updates;

  if (DTU) {
    // To avoid processing the same predecessor more than once.
    SmallPtrSet<BasicBlock *, 2> SeenPreds;
    Updates.reserve(Updates.size() + 2 * pred_size(PredBB) + 1);
    for (BasicBlock *PredOfPredBB : predecessors(PredBB))
      // This predecessor of PredBB may already have DestBB as a successor.
      if (PredOfPredBB != PredBB)
        if (SeenPreds.insert(PredOfPredBB).second)
          Updates.push_back({DominatorTree::Insert, PredOfPredBB, DestBB});
    SeenPreds.clear();
    for (BasicBlock *PredOfPredBB : predecessors(PredBB))
      if (SeenPreds.insert(PredOfPredBB).second)
        Updates.push_back({DominatorTree::Delete, PredOfPredBB, PredBB});
    Updates.push_back({DominatorTree::Delete, PredBB, DestBB});
  }

  // Zap anything that took the address of DestBB.  Not doing this will give the
  // address an invalid value.
  if (DestBB->hasAddressTaken()) {
    BlockAddress *BA = BlockAddress::get(DestBB);
    Constant *Replacement =
      ConstantInt::get(Type::getInt32Ty(BA->getContext()), 1);
    BA->replaceAllUsesWith(ConstantExpr::getIntToPtr(Replacement,
                                                     BA->getType()));
    BA->destroyConstant();
  }

  // Anything that branched to PredBB now branches to DestBB.
  PredBB->replaceAllUsesWith(DestBB);

  // Splice all the instructions from PredBB to DestBB.
  PredBB->getTerminator()->eraseFromParent();
  DestBB->splice(DestBB->begin(), PredBB);
  new UnreachableInst(PredBB->getContext(), PredBB);

  // If the PredBB is the entry block of the function, move DestBB up to
  // become the entry block after we erase PredBB.
  if (ReplaceEntryBB)
    DestBB->moveAfter(PredBB);

  if (DTU) {
    assert(PredBB->size() == 1 &&
           isa<UnreachableInst>(PredBB->getTerminator()) &&
           "The successor list of PredBB isn't empty before "
           "applying corresponding DTU updates.");
    DTU->applyUpdatesPermissive(Updates);
    DTU->deleteBB(PredBB);
    // Recalculation of DomTree is needed when updating a forward DomTree and
    // the Entry BB is replaced.
    if (ReplaceEntryBB && DTU->hasDomTree()) {
      // The entry block was removed and there is no external interface for
      // the dominator tree to be notified of this change. In this corner-case
      // we recalculate the entire tree.
      DTU->recalculate(*(DestBB->getParent()));
    }
  }

  else {
    PredBB->eraseFromParent(); // Nuke BB if DTU is nullptr.
  }
}

/// Return true if we can choose one of these values to use in place of the
/// other. Note that we will always choose the non-undef value to keep.
static bool CanMergeValues(Value *First, Value *Second) {
  return First == Second || isa<UndefValue>(First) || isa<UndefValue>(Second);
}

/// Return true if we can fold BB, an almost-empty BB ending in an unconditional
/// branch to Succ, into Succ.
///
/// Assumption: Succ is the single successor for BB.
static bool
CanPropagatePredecessorsForPHIs(BasicBlock *BB, BasicBlock *Succ,
                                const SmallPtrSetImpl<BasicBlock *> &BBPreds) {
  assert(*succ_begin(BB) == Succ && "Succ is not successor of BB!");

  LLVM_DEBUG(dbgs() << "Looking to fold " << BB->getName() << " into "
                    << Succ->getName() << "\n");
  // Shortcut, if there is only a single predecessor it must be BB and merging
  // is always safe
  if (Succ->getSinglePredecessor())
    return true;

  // Look at all the phi nodes in Succ, to see if they present a conflict when
  // merging these blocks
  for (BasicBlock::iterator I = Succ->begin(); isa<PHINode>(I); ++I) {
    PHINode *PN = cast<PHINode>(I);

    // If the incoming value from BB is again a PHINode in
    // BB which has the same incoming value for *PI as PN does, we can
    // merge the phi nodes and then the blocks can still be merged
    PHINode *BBPN = dyn_cast<PHINode>(PN->getIncomingValueForBlock(BB));
    if (BBPN && BBPN->getParent() == BB) {
      for (unsigned PI = 0, PE = PN->getNumIncomingValues(); PI != PE; ++PI) {
        BasicBlock *IBB = PN->getIncomingBlock(PI);
        if (BBPreds.count(IBB) &&
            !CanMergeValues(BBPN->getIncomingValueForBlock(IBB),
                            PN->getIncomingValue(PI))) {
          LLVM_DEBUG(dbgs()
                     << "Can't fold, phi node " << PN->getName() << " in "
                     << Succ->getName() << " is conflicting with "
                     << BBPN->getName() << " with regard to common predecessor "
                     << IBB->getName() << "\n");
          return false;
        }
      }
    } else {
      Value* Val = PN->getIncomingValueForBlock(BB);
      for (unsigned PI = 0, PE = PN->getNumIncomingValues(); PI != PE; ++PI) {
        // See if the incoming value for the common predecessor is equal to the
        // one for BB, in which case this phi node will not prevent the merging
        // of the block.
        BasicBlock *IBB = PN->getIncomingBlock(PI);
        if (BBPreds.count(IBB) &&
            !CanMergeValues(Val, PN->getIncomingValue(PI))) {
          LLVM_DEBUG(dbgs() << "Can't fold, phi node " << PN->getName()
                            << " in " << Succ->getName()
                            << " is conflicting with regard to common "
                            << "predecessor " << IBB->getName() << "\n");
          return false;
        }
      }
    }
  }

  return true;
}

using PredBlockVector = SmallVector<BasicBlock *, 16>;
using IncomingValueMap = SmallDenseMap<BasicBlock *, Value *, 16>;

/// Determines the value to use as the phi node input for a block.
///
/// Select between \p OldVal any value that we know flows from \p BB
/// to a particular phi on the basis of which one (if either) is not
/// undef. Update IncomingValues based on the selected value.
///
/// \param OldVal The value we are considering selecting.
/// \param BB The block that the value flows in from.
/// \param IncomingValues A map from block-to-value for other phi inputs
/// that we have examined.
///
/// \returns the selected value.
static Value *selectIncomingValueForBlock(Value *OldVal, BasicBlock *BB,
                                          IncomingValueMap &IncomingValues) {
  if (!isa<UndefValue>(OldVal)) {
    assert((!IncomingValues.count(BB) ||
            IncomingValues.find(BB)->second == OldVal) &&
           "Expected OldVal to match incoming value from BB!");

    IncomingValues.insert(std::make_pair(BB, OldVal));
    return OldVal;
  }

  IncomingValueMap::const_iterator It = IncomingValues.find(BB);
  if (It != IncomingValues.end()) return It->second;

  return OldVal;
}

/// Create a map from block to value for the operands of a
/// given phi.
///
/// Create a map from block to value for each non-undef value flowing
/// into \p PN.
///
/// \param PN The phi we are collecting the map for.
/// \param IncomingValues [out] The map from block to value for this phi.
static void gatherIncomingValuesToPhi(PHINode *PN,
                                      IncomingValueMap &IncomingValues) {
  for (unsigned i = 0, e = PN->getNumIncomingValues(); i != e; ++i) {
    BasicBlock *BB = PN->getIncomingBlock(i);
    Value *V = PN->getIncomingValue(i);

    if (!isa<UndefValue>(V))
      IncomingValues.insert(std::make_pair(BB, V));
  }
}

/// Replace the incoming undef values to a phi with the values
/// from a block-to-value map.
///
/// \param PN The phi we are replacing the undefs in.
/// \param IncomingValues A map from block to value.
static void replaceUndefValuesInPhi(PHINode *PN,
                                    const IncomingValueMap &IncomingValues) {
  SmallVector<unsigned> TrueUndefOps;
  for (unsigned i = 0, e = PN->getNumIncomingValues(); i != e; ++i) {
    Value *V = PN->getIncomingValue(i);

    if (!isa<UndefValue>(V)) continue;

    BasicBlock *BB = PN->getIncomingBlock(i);
    IncomingValueMap::const_iterator It = IncomingValues.find(BB);

    // Keep track of undef/poison incoming values. Those must match, so we fix
    // them up below if needed.
    // Note: this is conservatively correct, but we could try harder and group
    // the undef values per incoming basic block.
    if (It == IncomingValues.end()) {
      TrueUndefOps.push_back(i);
      continue;
    }

    // There is a defined value for this incoming block, so map this undef
    // incoming value to the defined value.
    PN->setIncomingValue(i, It->second);
  }

  // If there are both undef and poison values incoming, then convert those
  // values to undef. It is invalid to have different values for the same
  // incoming block.
  unsigned PoisonCount = count_if(TrueUndefOps, [&](unsigned i) {
    return isa<PoisonValue>(PN->getIncomingValue(i));
  });
  if (PoisonCount != 0 && PoisonCount != TrueUndefOps.size()) {
    for (unsigned i : TrueUndefOps)
      PN->setIncomingValue(i, UndefValue::get(PN->getType()));
  }
}

// Only when they shares a single common predecessor, return true.
// Only handles cases when BB can't be merged while its predecessors can be
// redirected.
static bool
CanRedirectPredsOfEmptyBBToSucc(BasicBlock *BB, BasicBlock *Succ,
                                const SmallPtrSetImpl<BasicBlock *> &BBPreds,
                                BasicBlock *&CommonPred) {

  // There must be phis in BB, otherwise BB will be merged into Succ directly
  if (BB->phis().empty() || Succ->phis().empty())
    return false;

  // BB must have predecessors not shared that can be redirected to Succ
  if (!BB->hasNPredecessorsOrMore(2))
    return false;

  if (any_of(BBPreds, [](const BasicBlock *Pred) {
        return isa<IndirectBrInst>(Pred->getTerminator());
      }))
    return false;

  // Get the single common predecessor of both BB and Succ. Return false
  // when there are more than one common predecessors.
  for (BasicBlock *SuccPred : predecessors(Succ)) {
    if (BBPreds.count(SuccPred)) {
      if (CommonPred)
        return false;
      CommonPred = SuccPred;
    }
  }

  return true;
}

/// Check whether removing \p BB will make the phis in its \p Succ have too
/// many incoming entries. This function does not check whether \p BB is
/// foldable or not.
static bool introduceTooManyPhiEntries(BasicBlock *BB, BasicBlock *Succ) {
  // If BB only has one predecessor, then removing it will not introduce more
  // incoming edges for phis.
  if (BB->hasNPredecessors(1))
    return false;
  unsigned NumPreds = pred_size(BB);
  unsigned NumChangedPhi = 0;
  for (auto &Phi : Succ->phis()) {
    // If the incoming value is a phi and the phi is defined in BB,
    // then removing BB will not increase the total phi entries of the ir.
    if (auto *IncomingPhi = dyn_cast<PHINode>(Phi.getIncomingValueForBlock(BB)))
      if (IncomingPhi->getParent() == BB)
        continue;
    // Otherwise, we need to add entries to the phi
    NumChangedPhi++;
  }
  // For every phi that needs to be changed, (NumPreds - 1) new entries will be
  // added. If the total increase in phi entries exceeds
  // MaxPhiEntriesIncreaseAfterRemovingEmptyBlock, it will be considered as
  // introducing too many new phi entries.
  return (NumPreds - 1) * NumChangedPhi >
         MaxPhiEntriesIncreaseAfterRemovingEmptyBlock;
}

/// Replace a value flowing from a block to a phi with
/// potentially multiple instances of that value flowing from the
/// block's predecessors to the phi.
///
/// \param BB The block with the value flowing into the phi.
/// \param BBPreds The predecessors of BB.
/// \param PN The phi that we are updating.
/// \param CommonPred The common predecessor of BB and PN's BasicBlock
static void redirectValuesFromPredecessorsToPhi(BasicBlock *BB,
                                                const PredBlockVector &BBPreds,
                                                PHINode *PN,
                                                BasicBlock *CommonPred) {
  Value *OldVal = PN->removeIncomingValue(BB, false);
  assert(OldVal && "No entry in PHI for Pred BB!");

  IncomingValueMap IncomingValues;

  // We are merging two blocks - BB, and the block containing PN - and
  // as a result we need to redirect edges from the predecessors of BB
  // to go to the block containing PN, and update PN
  // accordingly. Since we allow merging blocks in the case where the
  // predecessor and successor blocks both share some predecessors,
  // and where some of those common predecessors might have undef
  // values flowing into PN, we want to rewrite those values to be
  // consistent with the non-undef values.

  gatherIncomingValuesToPhi(PN, IncomingValues);

  // If this incoming value is one of the PHI nodes in BB, the new entries
  // in the PHI node are the entries from the old PHI.
  if (isa<PHINode>(OldVal) && cast<PHINode>(OldVal)->getParent() == BB) {
    PHINode *OldValPN = cast<PHINode>(OldVal);
    for (unsigned i = 0, e = OldValPN->getNumIncomingValues(); i != e; ++i) {
      // Note that, since we are merging phi nodes and BB and Succ might
      // have common predecessors, we could end up with a phi node with
      // identical incoming branches. This will be cleaned up later (and
      // will trigger asserts if we try to clean it up now, without also
      // simplifying the corresponding conditional branch).
      BasicBlock *PredBB = OldValPN->getIncomingBlock(i);

      if (PredBB == CommonPred)
        continue;

      Value *PredVal = OldValPN->getIncomingValue(i);
      Value *Selected =
          selectIncomingValueForBlock(PredVal, PredBB, IncomingValues);

      // And add a new incoming value for this predecessor for the
      // newly retargeted branch.
      PN->addIncoming(Selected, PredBB);
    }
    if (CommonPred)
      PN->addIncoming(OldValPN->getIncomingValueForBlock(CommonPred), BB);

  } else {
    for (BasicBlock *PredBB : BBPreds) {
      // Update existing incoming values in PN for this
      // predecessor of BB.
      if (PredBB == CommonPred)
        continue;

      Value *Selected =
          selectIncomingValueForBlock(OldVal, PredBB, IncomingValues);

      // And add a new incoming value for this predecessor for the
      // newly retargeted branch.
      PN->addIncoming(Selected, PredBB);
    }
    if (CommonPred)
      PN->addIncoming(OldVal, BB);
  }

  replaceUndefValuesInPhi(PN, IncomingValues);
}

bool llvm::TryToSimplifyUncondBranchFromEmptyBlock(BasicBlock *BB,
                                                   DomTreeUpdater *DTU) {
  assert(BB != &BB->getParent()->getEntryBlock() &&
         "TryToSimplifyUncondBranchFromEmptyBlock called on entry block!");

  // We can't simplify infinite loops.
  BasicBlock *Succ = cast<BranchInst>(BB->getTerminator())->getSuccessor(0);
  if (BB == Succ)
    return false;

  SmallPtrSet<BasicBlock *, 16> BBPreds(llvm::from_range, predecessors(BB));

  // The single common predecessor of BB and Succ when BB cannot be killed
  BasicBlock *CommonPred = nullptr;

  bool BBKillable = CanPropagatePredecessorsForPHIs(BB, Succ, BBPreds);

  // Even if we can not fold BB into Succ, we may be able to redirect the
  // predecessors of BB to Succ.
  bool BBPhisMergeable = BBKillable || CanRedirectPredsOfEmptyBBToSucc(
                                           BB, Succ, BBPreds, CommonPred);

  if ((!BBKillable && !BBPhisMergeable) || introduceTooManyPhiEntries(BB, Succ))
    return false;

  // Check to see if merging these blocks/phis would cause conflicts for any of
  // the phi nodes in BB or Succ. If not, we can safely merge.

  // Check for cases where Succ has multiple predecessors and a PHI node in BB
  // has uses which will not disappear when the PHI nodes are merged.  It is
  // possible to handle such cases, but difficult: it requires checking whether
  // BB dominates Succ, which is non-trivial to calculate in the case where
  // Succ has multiple predecessors.  Also, it requires checking whether
  // constructing the necessary self-referential PHI node doesn't introduce any
  // conflicts; this isn't too difficult, but the previous code for doing this
  // was incorrect.
  //
  // Note that if this check finds a live use, BB dominates Succ, so BB is
  // something like a loop pre-header (or rarely, a part of an irreducible CFG);
  // folding the branch isn't profitable in that case anyway.
  if (!Succ->getSinglePredecessor()) {
    BasicBlock::iterator BBI = BB->begin();
    while (isa<PHINode>(*BBI)) {
      for (Use &U : BBI->uses()) {
        if (PHINode* PN = dyn_cast<PHINode>(U.getUser())) {
          if (PN->getIncomingBlock(U) != BB)
            return false;
        } else {
          return false;
        }
      }
      ++BBI;
    }
  }

  if (BBPhisMergeable && CommonPred)
    LLVM_DEBUG(dbgs() << "Found Common Predecessor between: " << BB->getName()
                      << " and " << Succ->getName() << " : "
                      << CommonPred->getName() << "\n");

  // 'BB' and 'BB->Pred' are loop latches, bail out to presrve inner loop
  // metadata.
  //
  // FIXME: This is a stop-gap solution to preserve inner-loop metadata given
  // current status (that loop metadata is implemented as metadata attached to
  // the branch instruction in the loop latch block). To quote from review
  // comments, "the current representation of loop metadata (using a loop latch
  // terminator attachment) is known to be fundamentally broken. Loop latches
  // are not uniquely associated with loops (both in that a latch can be part of
  // multiple loops and a loop may have multiple latches). Loop headers are. The
  // solution to this problem is also known: Add support for basic block
  // metadata, and attach loop metadata to the loop header."
  //
  // Why bail out:
  // In this case, we expect 'BB' is the latch for outer-loop and 'BB->Pred' is
  // the latch for inner-loop (see reason below), so bail out to prerserve
  // inner-loop metadata rather than eliminating 'BB' and attaching its metadata
  // to this inner-loop.
  // - The reason we believe 'BB' and 'BB->Pred' have different inner-most
  // loops: assuming 'BB' and 'BB->Pred' are from the same inner-most loop L,
  // then 'BB' is the header and latch of 'L' and thereby 'L' must consist of
  // one self-looping basic block, which is contradictory with the assumption.
  //
  // To illustrate how inner-loop metadata is dropped:
  //
  // CFG Before
  //
  // BB is while.cond.exit, attached with loop metdata md2.
  // BB->Pred is for.body, attached with loop metadata md1.
  //
  //      entry
  //        |
  //        v
  // ---> while.cond   ------------->  while.end
  // |       |
  // |       v
  // |   while.body
  // |       |
  // |       v
  // |    for.body <---- (md1)
  // |       |  |______|
  // |       v
  // |    while.cond.exit (md2)
  // |       |
  // |_______|
  //
  // CFG After
  //
  // while.cond1 is the merge of while.cond.exit and while.cond above.
  // for.body is attached with md2, and md1 is dropped.
  // If LoopSimplify runs later (as a part of loop pass), it could create
  // dedicated exits for inner-loop (essentially adding `while.cond.exit`
  // back), but won't it won't see 'md1' nor restore it for the inner-loop.
  //
  //       entry
  //         |
  //         v
  // ---> while.cond1  ------------->  while.end
  // |       |
  // |       v
  // |   while.body
  // |       |
  // |       v
  // |    for.body <---- (md2)
  // |_______|  |______|
  if (Instruction *TI = BB->getTerminator())
    if (TI->hasNonDebugLocLoopMetadata())
      for (BasicBlock *Pred : predecessors(BB))
        if (Instruction *PredTI = Pred->getTerminator())
          if (PredTI->hasNonDebugLocLoopMetadata())
            return false;

  if (BBKillable)
    LLVM_DEBUG(dbgs() << "Killing Trivial BB: \n" << *BB);
  else if (BBPhisMergeable)
    LLVM_DEBUG(dbgs() << "Merge Phis in Trivial BB: \n" << *BB);

  SmallVector<DominatorTree::UpdateType, 32> Updates;

  if (DTU) {
    // To avoid processing the same predecessor more than once.
    SmallPtrSet<BasicBlock *, 8> SeenPreds;
    // All predecessors of BB (except the common predecessor) will be moved to
    // Succ.
    Updates.reserve(Updates.size() + 2 * pred_size(BB) + 1);
    SmallPtrSet<BasicBlock *, 16> SuccPreds(llvm::from_range,
                                            predecessors(Succ));
    for (auto *PredOfBB : predecessors(BB)) {
      // Do not modify those common predecessors of BB and Succ
      if (!SuccPreds.contains(PredOfBB))
        if (SeenPreds.insert(PredOfBB).second)
          Updates.push_back({DominatorTree::Insert, PredOfBB, Succ});
    }

    SeenPreds.clear();

    for (auto *PredOfBB : predecessors(BB))
      // When BB cannot be killed, do not remove the edge between BB and
      // CommonPred.
      if (SeenPreds.insert(PredOfBB).second && PredOfBB != CommonPred)
        Updates.push_back({DominatorTree::Delete, PredOfBB, BB});

    if (BBKillable)
      Updates.push_back({DominatorTree::Delete, BB, Succ});
  }

  if (isa<PHINode>(Succ->begin())) {
    // If there is more than one pred of succ, and there are PHI nodes in
    // the successor, then we need to add incoming edges for the PHI nodes
    //
    const PredBlockVector BBPreds(predecessors(BB));

    // Loop over all of the PHI nodes in the successor of BB.
    for (BasicBlock::iterator I = Succ->begin(); isa<PHINode>(I); ++I) {
      PHINode *PN = cast<PHINode>(I);
      redirectValuesFromPredecessorsToPhi(BB, BBPreds, PN, CommonPred);
    }
  }

  if (Succ->getSinglePredecessor()) {
    // BB is the only predecessor of Succ, so Succ will end up with exactly
    // the same predecessors BB had.
    // Copy over any phi, debug or lifetime instruction.
    BB->getTerminator()->eraseFromParent();
    Succ->splice(Succ->getFirstNonPHIIt(), BB);
  } else {
    while (PHINode *PN = dyn_cast<PHINode>(&BB->front())) {
      // We explicitly check for such uses for merging phis.
      assert(PN->use_empty() && "There shouldn't be any uses here!");
      PN->eraseFromParent();
    }
  }

  // If the unconditional branch we replaced contains non-debug llvm.loop
  // metadata, we add the metadata to the branch instructions in the
  // predecessors.
  if (Instruction *TI = BB->getTerminator())
    if (TI->hasNonDebugLocLoopMetadata()) {
      MDNode *LoopMD = TI->getMetadata(LLVMContext::MD_loop);
      for (BasicBlock *Pred : predecessors(BB))
        Pred->getTerminator()->setMetadata(LLVMContext::MD_loop, LoopMD);
    }

  if (BBKillable) {
    // Everything that jumped to BB now goes to Succ.
    BB->replaceAllUsesWith(Succ);

    if (!Succ->hasName())
      Succ->takeName(BB);

    // Clear the successor list of BB to match updates applying to DTU later.
    if (BB->getTerminator())
      BB->back().eraseFromParent();

    new UnreachableInst(BB->getContext(), BB);
    assert(succ_empty(BB) && "The successor list of BB isn't empty before "
                             "applying corresponding DTU updates.");
  } else if (BBPhisMergeable) {
    //  Everything except CommonPred that jumped to BB now goes to Succ.
    BB->replaceUsesWithIf(Succ, [BBPreds, CommonPred](Use &U) -> bool {
      if (Instruction *UseInst = dyn_cast<Instruction>(U.getUser()))
        return UseInst->getParent() != CommonPred &&
               BBPreds.contains(UseInst->getParent());
      return false;
    });
  }

  if (DTU)
    DTU->applyUpdates(Updates);

  if (BBKillable)
    DeleteDeadBlock(BB, DTU);

  return true;
}

static bool
EliminateDuplicatePHINodesNaiveImpl(BasicBlock *BB,
                                    SmallPtrSetImpl<PHINode *> &ToRemove) {
  // This implementation doesn't currently consider undef operands
  // specially. Theoretically, two phis which are identical except for
  // one having an undef where the other doesn't could be collapsed.

  bool Changed = false;

  // Examine each PHI.
  // Note that increment of I must *NOT* be in the iteration_expression, since
  // we don't want to immediately advance when we restart from the beginning.
  for (auto I = BB->begin(); PHINode *PN = dyn_cast<PHINode>(I);) {
    ++I;
    // Is there an identical PHI node in this basic block?
    // Note that we only look in the upper square's triangle,
    // we already checked that the lower triangle PHI's aren't identical.
    for (auto J = I; PHINode *DuplicatePN = dyn_cast<PHINode>(J); ++J) {
      if (ToRemove.contains(DuplicatePN))
        continue;
      if (!DuplicatePN->isIdenticalToWhenDefined(PN))
        continue;
      // A duplicate. Replace this PHI with the base PHI.
      ++NumPHICSEs;
      DuplicatePN->replaceAllUsesWith(PN);
      ToRemove.insert(DuplicatePN);
      Changed = true;

      // The RAUW can change PHIs that we already visited.
      I = BB->begin();
      break; // Start over from the beginning.
    }
  }
  return Changed;
}

static bool
EliminateDuplicatePHINodesSetBasedImpl(BasicBlock *BB,
                                       SmallPtrSetImpl<PHINode *> &ToRemove) {
  // This implementation doesn't currently consider undef operands
  // specially. Theoretically, two phis which are identical except for
  // one having an undef where the other doesn't could be collapsed.

  struct PHIDenseMapInfo {
    static PHINode *getEmptyKey() {
      return DenseMapInfo<PHINode *>::getEmptyKey();
    }

    static PHINode *getTombstoneKey() {
      return DenseMapInfo<PHINode *>::getTombstoneKey();
    }

    static bool isSentinel(PHINode *PN) {
      return PN == getEmptyKey() || PN == getTombstoneKey();
    }

    // WARNING: this logic must be kept in sync with
    //          Instruction::isIdenticalToWhenDefined()!
    static unsigned getHashValueImpl(PHINode *PN) {
      // Compute a hash value on the operands. Instcombine will likely have
      // sorted them, which helps expose duplicates, but we have to check all
      // the operands to be safe in case instcombine hasn't run.
      return static_cast<unsigned>(
          hash_combine(hash_combine_range(PN->operand_values()),
                       hash_combine_range(PN->blocks())));
    }

    static unsigned getHashValue(PHINode *PN) {
#ifndef NDEBUG
      // If -phicse-debug-hash was specified, return a constant -- this
      // will force all hashing to collide, so we'll exhaustively search
      // the table for a match, and the assertion in isEqual will fire if
      // there's a bug causing equal keys to hash differently.
      if (PHICSEDebugHash)
        return 0;
#endif
      return getHashValueImpl(PN);
    }

    static bool isEqualImpl(PHINode *LHS, PHINode *RHS) {
      if (isSentinel(LHS) || isSentinel(RHS))
        return LHS == RHS;
      return LHS->isIdenticalTo(RHS);
    }

    static bool isEqual(PHINode *LHS, PHINode *RHS) {
      // These comparisons are nontrivial, so assert that equality implies
      // hash equality (DenseMap demands this as an invariant).
      bool Result = isEqualImpl(LHS, RHS);
      assert(!Result || (isSentinel(LHS) && LHS == RHS) ||
             getHashValueImpl(LHS) == getHashValueImpl(RHS));
      return Result;
    }
  };

  // Set of unique PHINodes.
  DenseSet<PHINode *, PHIDenseMapInfo> PHISet;
  PHISet.reserve(4 * PHICSENumPHISmallSize);

  // Examine each PHI.
  bool Changed = false;
  for (auto I = BB->begin(); PHINode *PN = dyn_cast<PHINode>(I++);) {
    if (ToRemove.contains(PN))
      continue;
    auto Inserted = PHISet.insert(PN);
    if (!Inserted.second) {
      // A duplicate. Replace this PHI with its duplicate.
      ++NumPHICSEs;
      PN->replaceAllUsesWith(*Inserted.first);
      ToRemove.insert(PN);
      Changed = true;

      // The RAUW can change PHIs that we already visited. Start over from the
      // beginning.
      PHISet.clear();
      I = BB->begin();
    }
  }

  return Changed;
}

bool llvm::EliminateDuplicatePHINodes(BasicBlock *BB,
                                      SmallPtrSetImpl<PHINode *> &ToRemove) {
  if (
#ifndef NDEBUG
      !PHICSEDebugHash &&
#endif
      hasNItemsOrLess(BB->phis(), PHICSENumPHISmallSize))
    return EliminateDuplicatePHINodesNaiveImpl(BB, ToRemove);
  return EliminateDuplicatePHINodesSetBasedImpl(BB, ToRemove);
}

bool llvm::EliminateDuplicatePHINodes(BasicBlock *BB) {
  SmallPtrSet<PHINode *, 8> ToRemove;
  bool Changed = EliminateDuplicatePHINodes(BB, ToRemove);
  for (PHINode *PN : ToRemove)
    PN->eraseFromParent();
  return Changed;
}

Align llvm::tryEnforceAlignment(Value *V, Align PrefAlign,
                                const DataLayout &DL) {
  V = V->stripPointerCasts();

  if (AllocaInst *AI = dyn_cast<AllocaInst>(V)) {
    // TODO: Ideally, this function would not be called if PrefAlign is smaller
    // than the current alignment, as the known bits calculation should have
    // already taken it into account. However, this is not always the case,
    // as computeKnownBits() has a depth limit, while stripPointerCasts()
    // doesn't.
    Align CurrentAlign = AI->getAlign();
    if (PrefAlign <= CurrentAlign)
      return CurrentAlign;

    // If the preferred alignment is greater than the natural stack alignment
    // then don't round up. This avoids dynamic stack realignment.
    MaybeAlign StackAlign = DL.getStackAlignment();
    if (StackAlign && PrefAlign > *StackAlign)
      return CurrentAlign;
    AI->setAlignment(PrefAlign);
    return PrefAlign;
  }

  if (auto *GV = dyn_cast<GlobalVariable>(V)) {
    // TODO: as above, this shouldn't be necessary.
    Align CurrentAlign = GV->getPointerAlignment(DL);
    if (PrefAlign <= CurrentAlign)
      return CurrentAlign;

    // If there is a large requested alignment and we can, bump up the alignment
    // of the global.  If the memory we set aside for the global may not be the
    // memory used by the final program then it is impossible for us to reliably
    // enforce the preferred alignment.
    if (!GV->canIncreaseAlignment())
      return CurrentAlign;

    if (GV->isThreadLocal()) {
      unsigned MaxTLSAlign = GV->getParent()->getMaxTLSAlignment() / CHAR_BIT;
      if (MaxTLSAlign && PrefAlign > Align(MaxTLSAlign))
        PrefAlign = Align(MaxTLSAlign);
    }

    GV->setAlignment(PrefAlign);
    return PrefAlign;
  }

  return Align(1);
}

Align llvm::getOrEnforceKnownAlignment(Value *V, MaybeAlign PrefAlign,
                                       const DataLayout &DL,
                                       const Instruction *CxtI,
                                       AssumptionCache *AC,
                                       const DominatorTree *DT) {
  assert(V->getType()->isPointerTy() &&
         "getOrEnforceKnownAlignment expects a pointer!");

  KnownBits Known = computeKnownBits(V, DL, AC, CxtI, DT);
  unsigned TrailZ = Known.countMinTrailingZeros();

  // Avoid trouble with ridiculously large TrailZ values, such as
  // those computed from a null pointer.
  // LLVM doesn't support alignments larger than (1 << MaxAlignmentExponent).
  TrailZ = std::min(TrailZ, +Value::MaxAlignmentExponent);

  Align Alignment = Align(1ull << std::min(Known.getBitWidth() - 1, TrailZ));

  if (PrefAlign && *PrefAlign > Alignment)
    Alignment = std::max(Alignment, tryEnforceAlignment(V, *PrefAlign, DL));

  // We don't need to make any adjustment.
  return Alignment;
}

///===---------------------------------------------------------------------===//
///  Dbg Intrinsic utilities
///

/// See if there is a dbg.value intrinsic for DIVar for the PHI node.
static bool PhiHasDebugValue(DILocalVariable *DIVar,
                             DIExpression *DIExpr,
                             PHINode *APN) {
  // Since we can't guarantee that the original dbg.declare intrinsic
  // is removed by LowerDbgDeclare(), we need to make sure that we are
  // not inserting the same dbg.value intrinsic over and over.
  SmallVector<DbgValueInst *, 1> DbgValues;
  SmallVector<DbgVariableRecord *, 1> DbgVariableRecords;
  findDbgValues(DbgValues, APN, &DbgVariableRecords);
  for (auto *DVI : DbgValues) {
    assert(is_contained(DVI->getValues(), APN));
    if ((DVI->getVariable() == DIVar) && (DVI->getExpression() == DIExpr))
      return true;
  }
  for (auto *DVR : DbgVariableRecords) {
    assert(is_contained(DVR->location_ops(), APN));
    if ((DVR->getVariable() == DIVar) && (DVR->getExpression() == DIExpr))
      return true;
  }
  return false;
}

/// Check if the alloc size of \p ValTy is large enough to cover the variable
/// (or fragment of the variable) described by \p DII.
///
/// This is primarily intended as a helper for the different
/// ConvertDebugDeclareToDebugValue functions. The dbg.declare that is converted
/// describes an alloca'd variable, so we need to use the alloc size of the
/// value when doing the comparison. E.g. an i1 value will be identified as
/// covering an n-bit fragment, if the store size of i1 is at least n bits.
static bool valueCoversEntireFragment(Type *ValTy, DbgVariableRecord *DVR) {
  const DataLayout &DL = DVR->getModule()->getDataLayout();
  TypeSize ValueSize = DL.getTypeAllocSizeInBits(ValTy);
  if (std::optional<uint64_t> FragmentSize =
          DVR->getExpression()->getActiveBits(DVR->getVariable()))
    return TypeSize::isKnownGE(ValueSize, TypeSize::getFixed(*FragmentSize));

  // We can't always calculate the size of the DI variable (e.g. if it is a
  // VLA). Try to use the size of the alloca that the dbg intrinsic describes
  // instead.
  if (DVR->isAddressOfVariable()) {
    // DVR should have exactly 1 location when it is an address.
    assert(DVR->getNumVariableLocationOps() == 1 &&
           "address of variable must have exactly 1 location operand.");
    if (auto *AI =
            dyn_cast_or_null<AllocaInst>(DVR->getVariableLocationOp(0))) {
      if (std::optional<TypeSize> FragmentSize = AI->getAllocationSizeInBits(DL)) {
        return TypeSize::isKnownGE(ValueSize, *FragmentSize);
      }
    }
  }
  // Could not determine size of variable. Conservatively return false.
  return false;
}

static void insertDbgValueOrDbgVariableRecord(DIBuilder &Builder, Value *DV,
                                              DILocalVariable *DIVar,
                                              DIExpression *DIExpr,
                                              const DebugLoc &NewLoc,
                                              BasicBlock::iterator Instr) {
  ValueAsMetadata *DVAM = ValueAsMetadata::get(DV);
  DbgVariableRecord *DVRec =
      new DbgVariableRecord(DVAM, DIVar, DIExpr, NewLoc.get());
  Instr->getParent()->insertDbgRecordBefore(DVRec, Instr);
}

static void insertDbgValueOrDbgVariableRecordAfter(
    DIBuilder &Builder, Value *DV, DILocalVariable *DIVar, DIExpression *DIExpr,
    const DebugLoc &NewLoc, Instruction *Instr) {
  BasicBlock::iterator NextIt = std::next(Instr->getIterator());
  NextIt.setHeadBit(true);
  insertDbgValueOrDbgVariableRecord(Builder, DV, DIVar, DIExpr, NewLoc, NextIt);
}

static DIExpression *dropInitialDeref(const DIExpression *DIExpr) {
  int NumEltDropped = DIExpr->getElements()[0] == dwarf::DW_OP_LLVM_arg ? 3 : 1;
  return DIExpression::get(DIExpr->getContext(),
                           DIExpr->getElements().drop_front(NumEltDropped));
}

void llvm::ConvertDebugDeclareToDebugValue(DbgVariableRecord *DVR,
                                           StoreInst *SI, DIBuilder &Builder) {
  assert(DVR->isAddressOfVariable() || DVR->isDbgAssign());
  auto *DIVar = DVR->getVariable();
  assert(DIVar && "Missing variable");
  auto *DIExpr = DVR->getExpression();
  Value *DV = SI->getValueOperand();

  DebugLoc NewLoc = getDebugValueLoc(DVR);

  // If the alloca describes the variable itself, i.e. the expression in the
  // dbg.declare doesn't start with a dereference, we can perform the
  // conversion if the value covers the entire fragment of DII.
  // If the alloca describes the *address* of DIVar, i.e. DIExpr is
  // *just* a DW_OP_deref, we use DV as is for the dbg.value.
  // We conservatively ignore other dereferences, because the following two are
  // not equivalent:
  //     dbg.declare(alloca, ..., !Expr(deref, plus_uconstant, 2))
  //     dbg.value(DV, ..., !Expr(deref, plus_uconstant, 2))
  // The former is adding 2 to the address of the variable, whereas the latter
  // is adding 2 to the value of the variable. As such, we insist on just a
  // deref expression.
  bool CanConvert =
      DIExpr->isDeref() || (!DIExpr->startsWithDeref() &&
                            valueCoversEntireFragment(DV->getType(), DVR));
  if (CanConvert) {
    insertDbgValueOrDbgVariableRecord(Builder, DV, DIVar, DIExpr, NewLoc,
                                      SI->getIterator());
    return;
  }

  // FIXME: If storing to a part of the variable described by the dbg.declare,
  // then we want to insert a dbg.value for the corresponding fragment.
  LLVM_DEBUG(dbgs() << "Failed to convert dbg.declare to dbg.value: " << *DVR
                    << '\n');

  // For now, when there is a store to parts of the variable (but we do not
  // know which part) we insert an dbg.value intrinsic to indicate that we
  // know nothing about the variable's content.
  DV = PoisonValue::get(DV->getType());
  ValueAsMetadata *DVAM = ValueAsMetadata::get(DV);
  DbgVariableRecord *NewDVR =
      new DbgVariableRecord(DVAM, DIVar, DIExpr, NewLoc.get());
  SI->getParent()->insertDbgRecordBefore(NewDVR, SI->getIterator());
}

void llvm::InsertDebugValueAtStoreLoc(DbgVariableRecord *DVR, StoreInst *SI,
                                      DIBuilder &Builder) {
  auto *DIVar = DVR->getVariable();
  assert(DIVar && "Missing variable");
  auto *DIExpr = DVR->getExpression();
  DIExpr = dropInitialDeref(DIExpr);
  Value *DV = SI->getValueOperand();

  DebugLoc NewLoc = getDebugValueLoc(DVR);

  insertDbgValueOrDbgVariableRecord(Builder, DV, DIVar, DIExpr, NewLoc,
                                    SI->getIterator());
}

void llvm::ConvertDebugDeclareToDebugValue(DbgVariableRecord *DVR, LoadInst *LI,
                                           DIBuilder &Builder) {
  auto *DIVar = DVR->getVariable();
  auto *DIExpr = DVR->getExpression();
  assert(DIVar && "Missing variable");

  if (!valueCoversEntireFragment(LI->getType(), DVR)) {
    // FIXME: If only referring to a part of the variable described by the
    // dbg.declare, then we want to insert a DbgVariableRecord for the
    // corresponding fragment.
    LLVM_DEBUG(dbgs() << "Failed to convert dbg.declare to DbgVariableRecord: "
                      << *DVR << '\n');
    return;
  }

  DebugLoc NewLoc = getDebugValueLoc(DVR);

  // We are now tracking the loaded value instead of the address. In the
  // future if multi-location support is added to the IR, it might be
  // preferable to keep tracking both the loaded value and the original
  // address in case the alloca can not be elided.

  // Create a DbgVariableRecord directly and insert.
  ValueAsMetadata *LIVAM = ValueAsMetadata::get(LI);
  DbgVariableRecord *DV =
      new DbgVariableRecord(LIVAM, DIVar, DIExpr, NewLoc.get());
  LI->getParent()->insertDbgRecordAfter(DV, LI);
}

/// Determine whether this alloca is either a VLA or an array.
static bool isArray(AllocaInst *AI) {
  return AI->isArrayAllocation() ||
         (AI->getAllocatedType() && AI->getAllocatedType()->isArrayTy());
}

/// Determine whether this alloca is a structure.
static bool isStructure(AllocaInst *AI) {
  return AI->getAllocatedType() && AI->getAllocatedType()->isStructTy();
}
void llvm::ConvertDebugDeclareToDebugValue(DbgVariableRecord *DVR, PHINode *APN,
                                           DIBuilder &Builder) {
  auto *DIVar = DVR->getVariable();
  auto *DIExpr = DVR->getExpression();
  assert(DIVar && "Missing variable");

  if (PhiHasDebugValue(DIVar, DIExpr, APN))
    return;

  if (!valueCoversEntireFragment(APN->getType(), DVR)) {
    // FIXME: If only referring to a part of the variable described by the
    // dbg.declare, then we want to insert a DbgVariableRecord for the
    // corresponding fragment.
    LLVM_DEBUG(dbgs() << "Failed to convert dbg.declare to DbgVariableRecord: "
                      << *DVR << '\n');
    return;
  }

  BasicBlock *BB = APN->getParent();
  auto InsertionPt = BB->getFirstInsertionPt();

  DebugLoc NewLoc = getDebugValueLoc(DVR);

  // The block may be a catchswitch block, which does not have a valid
  // insertion point.
  // FIXME: Insert DbgVariableRecord markers in the successors when appropriate.
  if (InsertionPt != BB->end()) {
    insertDbgValueOrDbgVariableRecord(Builder, APN, DIVar, DIExpr, NewLoc,
                                      InsertionPt);
  }
}

/// LowerDbgDeclare - Lowers llvm.dbg.declare intrinsics into appropriate set
/// of llvm.dbg.value intrinsics.
bool llvm::LowerDbgDeclare(Function &F) {
  bool Changed = false;
  DIBuilder DIB(*F.getParent(), /*AllowUnresolved*/ false);
  SmallVector<DbgDeclareInst *, 4> Dbgs;
  SmallVector<DbgVariableRecord *> DVRs;
  for (auto &FI : F) {
    for (Instruction &BI : FI) {
      if (auto *DDI = dyn_cast<DbgDeclareInst>(&BI))
        Dbgs.push_back(DDI);
      for (DbgVariableRecord &DVR : filterDbgVars(BI.getDbgRecordRange())) {
        if (DVR.getType() == DbgVariableRecord::LocationType::Declare)
          DVRs.push_back(&DVR);
      }
    }
  }

  if (Dbgs.empty() && DVRs.empty())
    return Changed;

  auto LowerOne = [&](DbgVariableRecord *DDI) {
    AllocaInst *AI =
        dyn_cast_or_null<AllocaInst>(DDI->getVariableLocationOp(0));
    // If this is an alloca for a scalar variable, insert a dbg.value
    // at each load and store to the alloca and erase the dbg.declare.
    // The dbg.values allow tracking a variable even if it is not
    // stored on the stack, while the dbg.declare can only describe
    // the stack slot (and at a lexical-scope granularity). Later
    // passes will attempt to elide the stack slot.
    if (!AI || isArray(AI) || isStructure(AI))
      return;

    // A volatile load/store means that the alloca can't be elided anyway.
    if (llvm::any_of(AI->users(), [](User *U) -> bool {
          if (LoadInst *LI = dyn_cast<LoadInst>(U))
            return LI->isVolatile();
          if (StoreInst *SI = dyn_cast<StoreInst>(U))
            return SI->isVolatile();
          return false;
        }))
      return;

    SmallVector<const Value *, 8> WorkList;
    WorkList.push_back(AI);
    while (!WorkList.empty()) {
      const Value *V = WorkList.pop_back_val();
      for (const auto &AIUse : V->uses()) {
        User *U = AIUse.getUser();
        if (StoreInst *SI = dyn_cast<StoreInst>(U)) {
          if (AIUse.getOperandNo() == 1)
            ConvertDebugDeclareToDebugValue(DDI, SI, DIB);
        } else if (LoadInst *LI = dyn_cast<LoadInst>(U)) {
          ConvertDebugDeclareToDebugValue(DDI, LI, DIB);
        } else if (CallInst *CI = dyn_cast<CallInst>(U)) {
          // This is a call by-value or some other instruction that takes a
          // pointer to the variable. Insert a *value* intrinsic that describes
          // the variable by dereferencing the alloca.
          if (!CI->isLifetimeStartOrEnd()) {
            DebugLoc NewLoc = getDebugValueLoc(DDI);
            auto *DerefExpr =
                DIExpression::append(DDI->getExpression(), dwarf::DW_OP_deref);
            insertDbgValueOrDbgVariableRecord(DIB, AI, DDI->getVariable(),
                                              DerefExpr, NewLoc,
                                              CI->getIterator());
          }
        } else if (BitCastInst *BI = dyn_cast<BitCastInst>(U)) {
          if (BI->getType()->isPointerTy())
            WorkList.push_back(BI);
        }
      }
    }
    DDI->eraseFromParent();
    Changed = true;
  };

  for_each(DVRs, LowerOne);

  if (Changed)
    for (BasicBlock &BB : F)
      RemoveRedundantDbgInstrs(&BB);

  return Changed;
}

/// Propagate dbg.value records through the newly inserted PHIs.
void llvm::insertDebugValuesForPHIs(BasicBlock *BB,
                                    SmallVectorImpl<PHINode *> &InsertedPHIs) {
  assert(BB && "No BasicBlock to clone DbgVariableRecord(s) from.");
  if (InsertedPHIs.size() == 0)
    return;

  // Map existing PHI nodes to their DbgVariableRecords.
  DenseMap<Value *, DbgVariableRecord *> DbgValueMap;
  for (auto &I : *BB) {
    for (DbgVariableRecord &DVR : filterDbgVars(I.getDbgRecordRange())) {
      for (Value *V : DVR.location_ops())
        if (auto *Loc = dyn_cast_or_null<PHINode>(V))
          DbgValueMap.insert({Loc, &DVR});
    }
  }
  if (DbgValueMap.size() == 0)
    return;

  // Map a pair of the destination BB and old DbgVariableRecord to the new
  // DbgVariableRecord, so that if a DbgVariableRecord is being rewritten to use
  // more than one of the inserted PHIs in the same destination BB, we can
  // update the same DbgVariableRecord with all the new PHIs instead of creating
  // one copy for each.
  MapVector<std::pair<BasicBlock *, DbgVariableRecord *>, DbgVariableRecord *>
      NewDbgValueMap;
  // Then iterate through the new PHIs and look to see if they use one of the
  // previously mapped PHIs. If so, create a new DbgVariableRecord that will
  // propagate the info through the new PHI. If we use more than one new PHI in
  // a single destination BB with the same old dbg.value, merge the updates so
  // that we get a single new DbgVariableRecord with all the new PHIs.
  for (auto PHI : InsertedPHIs) {
    BasicBlock *Parent = PHI->getParent();
    // Avoid inserting a debug-info record into an EH block.
    if (Parent->getFirstNonPHIIt()->isEHPad())
      continue;
    for (auto VI : PHI->operand_values()) {
      auto V = DbgValueMap.find(VI);
      if (V != DbgValueMap.end()) {
        DbgVariableRecord *DbgII = cast<DbgVariableRecord>(V->second);
        auto NewDI = NewDbgValueMap.find({Parent, DbgII});
        if (NewDI == NewDbgValueMap.end()) {
          DbgVariableRecord *NewDbgII = DbgII->clone();
          NewDI = NewDbgValueMap.insert({{Parent, DbgII}, NewDbgII}).first;
        }
        DbgVariableRecord *NewDbgII = NewDI->second;
        // If PHI contains VI as an operand more than once, we may
        // replaced it in NewDbgII; confirm that it is present.
        if (is_contained(NewDbgII->location_ops(), VI))
          NewDbgII->replaceVariableLocationOp(VI, PHI);
      }
    }
  }
  // Insert the new DbgVariableRecords into their destination blocks.
  for (auto DI : NewDbgValueMap) {
    BasicBlock *Parent = DI.first.first;
    DbgVariableRecord *NewDbgII = DI.second;
    auto InsertionPt = Parent->getFirstInsertionPt();
    assert(InsertionPt != Parent->end() && "Ill-formed basic block");

    Parent->insertDbgRecordBefore(NewDbgII, InsertionPt);
  }
}

bool llvm::replaceDbgDeclare(Value *Address, Value *NewAddress,
                             DIBuilder &Builder, uint8_t DIExprFlags,
                             int Offset) {
  TinyPtrVector<DbgVariableRecord *> DVRDeclares = findDVRDeclares(Address);

  auto ReplaceOne = [&](DbgVariableRecord *DII) {
    assert(DII->getVariable() && "Missing variable");
    auto *DIExpr = DII->getExpression();
    DIExpr = DIExpression::prepend(DIExpr, DIExprFlags, Offset);
    DII->setExpression(DIExpr);
    DII->replaceVariableLocationOp(Address, NewAddress);
  };

  for_each(DVRDeclares, ReplaceOne);

  return !DVRDeclares.empty();
}

static void updateOneDbgValueForAlloca(const DebugLoc &Loc,
                                       DILocalVariable *DIVar,
                                       DIExpression *DIExpr, Value *NewAddress,
                                       DbgValueInst *DVI,
                                       DbgVariableRecord *DVR,
                                       DIBuilder &Builder, int Offset) {
  assert(DIVar && "Missing variable");

  // This is an alloca-based dbg.value/DbgVariableRecord. The first thing it
  // should do with the alloca pointer is dereference it. Otherwise we don't
  // know how to handle it and give up.
  if (!DIExpr || DIExpr->getNumElements() < 1 ||
      DIExpr->getElement(0) != dwarf::DW_OP_deref)
    return;

  // Insert the offset before the first deref.
  if (Offset)
    DIExpr = DIExpression::prepend(DIExpr, 0, Offset);

  if (DVI) {
    DVI->setExpression(DIExpr);
    DVI->replaceVariableLocationOp(0u, NewAddress);
  } else {
    assert(DVR);
    DVR->setExpression(DIExpr);
    DVR->replaceVariableLocationOp(0u, NewAddress);
  }
}

void llvm::replaceDbgValueForAlloca(AllocaInst *AI, Value *NewAllocaAddress,
                                    DIBuilder &Builder, int Offset) {
  SmallVector<DbgValueInst *, 1> DbgUsers;
  SmallVector<DbgVariableRecord *, 1> DPUsers;
  findDbgValues(DbgUsers, AI, &DPUsers);

  // Attempt to replace dbg.values that use this alloca.
  for (auto *DVI : DbgUsers)
    updateOneDbgValueForAlloca(DVI->getDebugLoc(), DVI->getVariable(),
                               DVI->getExpression(), NewAllocaAddress, DVI,
                               nullptr, Builder, Offset);

  // Replace any DbgVariableRecords that use this alloca.
  for (DbgVariableRecord *DVR : DPUsers)
    updateOneDbgValueForAlloca(DVR->getDebugLoc(), DVR->getVariable(),
                               DVR->getExpression(), NewAllocaAddress, nullptr,
                               DVR, Builder, Offset);
}

/// Where possible to salvage debug information for \p I do so.
/// If not possible mark undef.
void llvm::salvageDebugInfo(Instruction &I) {
  SmallVector<DbgVariableIntrinsic *, 1> DbgUsers;
  SmallVector<DbgVariableRecord *, 1> DPUsers;
  findDbgUsers(DbgUsers, &I, &DPUsers);
  salvageDebugInfoForDbgValues(I, DbgUsers, DPUsers);
}

template <typename T> static void salvageDbgAssignAddress(T *Assign) {
  Instruction *I = dyn_cast<Instruction>(Assign->getAddress());
  // Only instructions can be salvaged at the moment.
  if (!I)
    return;

  assert(!Assign->getAddressExpression()->getFragmentInfo().has_value() &&
         "address-expression shouldn't have fragment info");

  // The address component of a dbg.assign cannot be variadic.
  uint64_t CurrentLocOps = 0;
  SmallVector<Value *, 4> AdditionalValues;
  SmallVector<uint64_t, 16> Ops;
  Value *NewV = salvageDebugInfoImpl(*I, CurrentLocOps, Ops, AdditionalValues);

  // Check if the salvage failed.
  if (!NewV)
    return;

  DIExpression *SalvagedExpr = DIExpression::appendOpsToArg(
      Assign->getAddressExpression(), Ops, 0, /*StackValue=*/false);
  assert(!SalvagedExpr->getFragmentInfo().has_value() &&
         "address-expression shouldn't have fragment info");

  SalvagedExpr = SalvagedExpr->foldConstantMath();

  // Salvage succeeds if no additional values are required.
  if (AdditionalValues.empty()) {
    Assign->setAddress(NewV);
    Assign->setAddressExpression(SalvagedExpr);
  } else {
    Assign->setKillAddress();
  }
}

void llvm::salvageDebugInfoForDbgValues(
    Instruction &I, ArrayRef<DbgVariableIntrinsic *> DbgUsers,
    ArrayRef<DbgVariableRecord *> DPUsers) {
  // These are arbitrary chosen limits on the maximum number of values and the
  // maximum size of a debug expression we can salvage up to, used for
  // performance reasons.
  const unsigned MaxDebugArgs = 16;
  const unsigned MaxExpressionSize = 128;
  bool Salvaged = false;

  for (auto *DII : DbgUsers) {
    if (auto *DAI = dyn_cast<DbgAssignIntrinsic>(DII)) {
      if (DAI->getAddress() == &I) {
        salvageDbgAssignAddress(DAI);
        Salvaged = true;
      }
      if (DAI->getValue() != &I)
        continue;
    }

    // Do not add DW_OP_stack_value for DbgDeclare, because they are implicitly
    // pointing out the value as a DWARF memory location description.
    bool StackValue = isa<DbgValueInst>(DII);
    auto DIILocation = DII->location_ops();
    assert(
        is_contained(DIILocation, &I) &&
        "DbgVariableIntrinsic must use salvaged instruction as its location");
    SmallVector<Value *, 4> AdditionalValues;
    // `I` may appear more than once in DII's location ops, and each use of `I`
    // must be updated in the DIExpression and potentially have additional
    // values added; thus we call salvageDebugInfoImpl for each `I` instance in
    // DIILocation.
    Value *Op0 = nullptr;
    DIExpression *SalvagedExpr = DII->getExpression();
    auto LocItr = find(DIILocation, &I);
    while (SalvagedExpr && LocItr != DIILocation.end()) {
      SmallVector<uint64_t, 16> Ops;
      unsigned LocNo = std::distance(DIILocation.begin(), LocItr);
      uint64_t CurrentLocOps = SalvagedExpr->getNumLocationOperands();
      Op0 = salvageDebugInfoImpl(I, CurrentLocOps, Ops, AdditionalValues);
      if (!Op0)
        break;
      SalvagedExpr =
          DIExpression::appendOpsToArg(SalvagedExpr, Ops, LocNo, StackValue);
      LocItr = std::find(++LocItr, DIILocation.end(), &I);
    }
    // salvageDebugInfoImpl should fail on examining the first element of
    // DbgUsers, or none of them.
    if (!Op0)
      break;

    SalvagedExpr = SalvagedExpr->foldConstantMath();
    DII->replaceVariableLocationOp(&I, Op0);
    bool IsValidSalvageExpr = SalvagedExpr->getNumElements() <= MaxExpressionSize;
    if (AdditionalValues.empty() && IsValidSalvageExpr) {
      DII->setExpression(SalvagedExpr);
    } else if (isa<DbgValueInst>(DII) && IsValidSalvageExpr &&
               DII->getNumVariableLocationOps() + AdditionalValues.size() <=
                   MaxDebugArgs) {
      DII->addVariableLocationOps(AdditionalValues, SalvagedExpr);
    } else {
      // Do not salvage using DIArgList for dbg.declare, as it is not currently
      // supported in those instructions. Also do not salvage if the resulting
      // DIArgList would contain an unreasonably large number of values.
      DII->setKillLocation();
    }
    LLVM_DEBUG(dbgs() << "SALVAGE: " << *DII << '\n');
    Salvaged = true;
  }
  // Duplicate of above block for DbgVariableRecords.
  for (auto *DVR : DPUsers) {
    if (DVR->isDbgAssign()) {
      if (DVR->getAddress() == &I) {
        salvageDbgAssignAddress(DVR);
        Salvaged = true;
      }
      if (DVR->getValue() != &I)
        continue;
    }

    // Do not add DW_OP_stack_value for DbgDeclare and DbgAddr, because they
    // are implicitly pointing out the value as a DWARF memory location
    // description.
    bool StackValue =
        DVR->getType() != DbgVariableRecord::LocationType::Declare;
    auto DVRLocation = DVR->location_ops();
    assert(
        is_contained(DVRLocation, &I) &&
        "DbgVariableIntrinsic must use salvaged instruction as its location");
    SmallVector<Value *, 4> AdditionalValues;
    // 'I' may appear more than once in DVR's location ops, and each use of 'I'
    // must be updated in the DIExpression and potentially have additional
    // values added; thus we call salvageDebugInfoImpl for each 'I' instance in
    // DVRLocation.
    Value *Op0 = nullptr;
    DIExpression *SalvagedExpr = DVR->getExpression();
    auto LocItr = find(DVRLocation, &I);
    while (SalvagedExpr && LocItr != DVRLocation.end()) {
      SmallVector<uint64_t, 16> Ops;
      unsigned LocNo = std::distance(DVRLocation.begin(), LocItr);
      uint64_t CurrentLocOps = SalvagedExpr->getNumLocationOperands();
      Op0 = salvageDebugInfoImpl(I, CurrentLocOps, Ops, AdditionalValues);
      if (!Op0)
        break;
      SalvagedExpr =
          DIExpression::appendOpsToArg(SalvagedExpr, Ops, LocNo, StackValue);
      LocItr = std::find(++LocItr, DVRLocation.end(), &I);
    }
    // salvageDebugInfoImpl should fail on examining the first element of
    // DbgUsers, or none of them.
    if (!Op0)
      break;

    SalvagedExpr = SalvagedExpr->foldConstantMath();
    DVR->replaceVariableLocationOp(&I, Op0);
    bool IsValidSalvageExpr =
        SalvagedExpr->getNumElements() <= MaxExpressionSize;
    if (AdditionalValues.empty() && IsValidSalvageExpr) {
      DVR->setExpression(SalvagedExpr);
    } else if (DVR->getType() != DbgVariableRecord::LocationType::Declare &&
               IsValidSalvageExpr &&
               DVR->getNumVariableLocationOps() + AdditionalValues.size() <=
                   MaxDebugArgs) {
      DVR->addVariableLocationOps(AdditionalValues, SalvagedExpr);
    } else {
      // Do not salvage using DIArgList for dbg.addr/dbg.declare, as it is
      // currently only valid for stack value expressions.
      // Also do not salvage if the resulting DIArgList would contain an
      // unreasonably large number of values.
      DVR->setKillLocation();
    }
    LLVM_DEBUG(dbgs() << "SALVAGE: " << DVR << '\n');
    Salvaged = true;
  }

  if (Salvaged)
    return;

  for (auto *DII : DbgUsers)
    DII->setKillLocation();

  for (auto *DVR : DPUsers)
    DVR->setKillLocation();
}

Value *getSalvageOpsForGEP(GetElementPtrInst *GEP, const DataLayout &DL,
                           uint64_t CurrentLocOps,
                           SmallVectorImpl<uint64_t> &Opcodes,
                           SmallVectorImpl<Value *> &AdditionalValues) {
  unsigned BitWidth = DL.getIndexSizeInBits(GEP->getPointerAddressSpace());
  // Rewrite a GEP into a DIExpression.
  SmallMapVector<Value *, APInt, 4> VariableOffsets;
  APInt ConstantOffset(BitWidth, 0);
  if (!GEP->collectOffset(DL, BitWidth, VariableOffsets, ConstantOffset))
    return nullptr;
  if (!VariableOffsets.empty() && !CurrentLocOps) {
    Opcodes.insert(Opcodes.begin(), {dwarf::DW_OP_LLVM_arg, 0});
    CurrentLocOps = 1;
  }
  for (const auto &Offset : VariableOffsets) {
    AdditionalValues.push_back(Offset.first);
    assert(Offset.second.isStrictlyPositive() &&
           "Expected strictly positive multiplier for offset.");
    Opcodes.append({dwarf::DW_OP_LLVM_arg, CurrentLocOps++, dwarf::DW_OP_constu,
                    Offset.second.getZExtValue(), dwarf::DW_OP_mul,
                    dwarf::DW_OP_plus});
  }
  DIExpression::appendOffset(Opcodes, ConstantOffset.getSExtValue());
  return GEP->getOperand(0);
}

uint64_t getDwarfOpForBinOp(Instruction::BinaryOps Opcode) {
  switch (Opcode) {
  case Instruction::Add:
    return dwarf::DW_OP_plus;
  case Instruction::Sub:
    return dwarf::DW_OP_minus;
  case Instruction::Mul:
    return dwarf::DW_OP_mul;
  case Instruction::SDiv:
    return dwarf::DW_OP_div;
  case Instruction::SRem:
    return dwarf::DW_OP_mod;
  case Instruction::Or:
    return dwarf::DW_OP_or;
  case Instruction::And:
    return dwarf::DW_OP_and;
  case Instruction::Xor:
    return dwarf::DW_OP_xor;
  case Instruction::Shl:
    return dwarf::DW_OP_shl;
  case Instruction::LShr:
    return dwarf::DW_OP_shr;
  case Instruction::AShr:
    return dwarf::DW_OP_shra;
  default:
    // TODO: Salvage from each kind of binop we know about.
    return 0;
  }
}

static void handleSSAValueOperands(uint64_t CurrentLocOps,
                                   SmallVectorImpl<uint64_t> &Opcodes,
                                   SmallVectorImpl<Value *> &AdditionalValues,
                                   Instruction *I) {
  if (!CurrentLocOps) {
    Opcodes.append({dwarf::DW_OP_LLVM_arg, 0});
    CurrentLocOps = 1;
  }
  Opcodes.append({dwarf::DW_OP_LLVM_arg, CurrentLocOps});
  AdditionalValues.push_back(I->getOperand(1));
}

Value *getSalvageOpsForBinOp(BinaryOperator *BI, uint64_t CurrentLocOps,
                             SmallVectorImpl<uint64_t> &Opcodes,
                             SmallVectorImpl<Value *> &AdditionalValues) {
  // Handle binary operations with constant integer operands as a special case.
  auto *ConstInt = dyn_cast<ConstantInt>(BI->getOperand(1));
  // Values wider than 64 bits cannot be represented within a DIExpression.
  if (ConstInt && ConstInt->getBitWidth() > 64)
    return nullptr;

  Instruction::BinaryOps BinOpcode = BI->getOpcode();
  // Push any Constant Int operand onto the expression stack.
  if (ConstInt) {
    uint64_t Val = ConstInt->getSExtValue();
    // Add or Sub Instructions with a constant operand can potentially be
    // simplified.
    if (BinOpcode == Instruction::Add || BinOpcode == Instruction::Sub) {
      uint64_t Offset = BinOpcode == Instruction::Add ? Val : -int64_t(Val);
      DIExpression::appendOffset(Opcodes, Offset);
      return BI->getOperand(0);
    }
    Opcodes.append({dwarf::DW_OP_constu, Val});
  } else {
    handleSSAValueOperands(CurrentLocOps, Opcodes, AdditionalValues, BI);
  }

  // Add salvaged binary operator to expression stack, if it has a valid
  // representation in a DIExpression.
  uint64_t DwarfBinOp = getDwarfOpForBinOp(BinOpcode);
  if (!DwarfBinOp)
    return nullptr;
  Opcodes.push_back(DwarfBinOp);
  return BI->getOperand(0);
}

uint64_t getDwarfOpForIcmpPred(CmpInst::Predicate Pred) {
  // The signedness of the operation is implicit in the typed stack, signed and
  // unsigned instructions map to the same DWARF opcode.
  switch (Pred) {
  case CmpInst::ICMP_EQ:
    return dwarf::DW_OP_eq;
  case CmpInst::ICMP_NE:
    return dwarf::DW_OP_ne;
  case CmpInst::ICMP_UGT:
  case CmpInst::ICMP_SGT:
    return dwarf::DW_OP_gt;
  case CmpInst::ICMP_UGE:
  case CmpInst::ICMP_SGE:
    return dwarf::DW_OP_ge;
  case CmpInst::ICMP_ULT:
  case CmpInst::ICMP_SLT:
    return dwarf::DW_OP_lt;
  case CmpInst::ICMP_ULE:
  case CmpInst::ICMP_SLE:
    return dwarf::DW_OP_le;
  default:
    return 0;
  }
}

Value *getSalvageOpsForIcmpOp(ICmpInst *Icmp, uint64_t CurrentLocOps,
                              SmallVectorImpl<uint64_t> &Opcodes,
                              SmallVectorImpl<Value *> &AdditionalValues) {
  // Handle icmp operations with constant integer operands as a special case.
  auto *ConstInt = dyn_cast<ConstantInt>(Icmp->getOperand(1));
  // Values wider than 64 bits cannot be represented within a DIExpression.
  if (ConstInt && ConstInt->getBitWidth() > 64)
    return nullptr;
  // Push any Constant Int operand onto the expression stack.
  if (ConstInt) {
    if (Icmp->isSigned())
      Opcodes.push_back(dwarf::DW_OP_consts);
    else
      Opcodes.push_back(dwarf::DW_OP_constu);
    uint64_t Val = ConstInt->getSExtValue();
    Opcodes.push_back(Val);
  } else {
    handleSSAValueOperands(CurrentLocOps, Opcodes, AdditionalValues, Icmp);
  }

  // Add salvaged binary operator to expression stack, if it has a valid
  // representation in a DIExpression.
  uint64_t DwarfIcmpOp = getDwarfOpForIcmpPred(Icmp->getPredicate());
  if (!DwarfIcmpOp)
    return nullptr;
  Opcodes.push_back(DwarfIcmpOp);
  return Icmp->getOperand(0);
}

Value *llvm::salvageDebugInfoImpl(Instruction &I, uint64_t CurrentLocOps,
                                  SmallVectorImpl<uint64_t> &Ops,
                                  SmallVectorImpl<Value *> &AdditionalValues) {
  auto &M = *I.getModule();
  auto &DL = M.getDataLayout();

  if (auto *CI = dyn_cast<CastInst>(&I)) {
    Value *FromValue = CI->getOperand(0);
    // No-op casts are irrelevant for debug info.
    if (CI->isNoopCast(DL)) {
      return FromValue;
    }

    Type *Type = CI->getType();
    if (Type->isPointerTy())
      Type = DL.getIntPtrType(Type);
    // Casts other than Trunc, SExt, or ZExt to scalar types cannot be salvaged.
    if (Type->isVectorTy() ||
        !(isa<TruncInst>(&I) || isa<SExtInst>(&I) || isa<ZExtInst>(&I) ||
          isa<IntToPtrInst>(&I) || isa<PtrToIntInst>(&I)))
      return nullptr;

    llvm::Type *FromType = FromValue->getType();
    if (FromType->isPointerTy())
      FromType = DL.getIntPtrType(FromType);

    unsigned FromTypeBitSize = FromType->getScalarSizeInBits();
    unsigned ToTypeBitSize = Type->getScalarSizeInBits();

    auto ExtOps = DIExpression::getExtOps(FromTypeBitSize, ToTypeBitSize,
                                          isa<SExtInst>(&I));
    Ops.append(ExtOps.begin(), ExtOps.end());
    return FromValue;
  }

  if (auto *GEP = dyn_cast<GetElementPtrInst>(&I))
    return getSalvageOpsForGEP(GEP, DL, CurrentLocOps, Ops, AdditionalValues);
  if (auto *BI = dyn_cast<BinaryOperator>(&I))
    return getSalvageOpsForBinOp(BI, CurrentLocOps, Ops, AdditionalValues);
  if (auto *IC = dyn_cast<ICmpInst>(&I))
    return getSalvageOpsForIcmpOp(IC, CurrentLocOps, Ops, AdditionalValues);

  // *Not* to do: we should not attempt to salvage load instructions,
  // because the validity and lifetime of a dbg.value containing
  // DW_OP_deref becomes difficult to analyze. See PR40628 for examples.
  return nullptr;
}

/// A replacement for a dbg.value expression.
using DbgValReplacement = std::optional<DIExpression *>;

/// Point debug users of \p From to \p To using exprs given by \p RewriteExpr,
/// possibly moving/undefing users to prevent use-before-def. Returns true if
/// changes are made.
static bool rewriteDebugUsers(
    Instruction &From, Value &To, Instruction &DomPoint, DominatorTree &DT,
    function_ref<DbgValReplacement(DbgVariableRecord &DVR)> RewriteDVRExpr) {
  // Find debug users of From.
  SmallVector<DbgVariableIntrinsic *, 1> Users;
  SmallVector<DbgVariableRecord *, 1> DPUsers;
  findDbgUsers(Users, &From, &DPUsers);
  if (Users.empty() && DPUsers.empty())
    return false;

  // Ignore intrinsic-users: they are no longer supported and should never
  // appear.
  assert(Users.empty());

  // Prevent use-before-def of To.
  bool Changed = false;

  SmallPtrSet<DbgVariableRecord *, 1> UndefOrSalvageDVR;
  if (isa<Instruction>(&To)) {
    bool DomPointAfterFrom = From.getNextNode() == &DomPoint;

<<<<<<< HEAD
=======
    for (auto *DII : Users) {
      // It's common to see a debug user between From and DomPoint. Move it
      // after DomPoint to preserve the variable update without any reordering.
      if (DomPointAfterFrom && DII->getNextNode() == &DomPoint) {
        LLVM_DEBUG(dbgs() << "MOVE:  " << *DII << '\n');
        DII->moveAfter(&DomPoint);
        Changed = true;

      // Users which otherwise aren't dominated by the replacement value must
      // be salvaged or deleted.
      } else if (!DT.dominates(&DomPoint, DII)) {
        UndefOrSalvage.insert(DII);
      }
    }

>>>>>>> e333d601
    // DbgVariableRecord implementation of the above.
    for (auto *DVR : DPUsers) {
      Instruction *MarkedInstr = DVR->getMarker()->MarkedInstr;
      Instruction *NextNonDebug = MarkedInstr;
<<<<<<< HEAD
=======
      // The next instruction might still be a dbg.declare, skip over it.
      if (isa<DbgVariableIntrinsic>(NextNonDebug))
        NextNonDebug = NextNonDebug->getNextNode();
>>>>>>> e333d601

      // It's common to see a debug user between From and DomPoint. Move it
      // after DomPoint to preserve the variable update without any reordering.
      if (DomPointAfterFrom && NextNonDebug == &DomPoint) {
        LLVM_DEBUG(dbgs() << "MOVE:  " << *DVR << '\n');
        DVR->removeFromParent();
        DomPoint.getParent()->insertDbgRecordAfter(DVR, &DomPoint);
        Changed = true;

      // Users which otherwise aren't dominated by the replacement value must
      // be salvaged or deleted.
      } else if (!DT.dominates(&DomPoint, MarkedInstr)) {
        UndefOrSalvageDVR.insert(DVR);
      }
    }
  }

  // Update debug users without use-before-def risk.
  for (auto *DVR : DPUsers) {
    if (UndefOrSalvageDVR.count(DVR))
      continue;

    DbgValReplacement DVRepl = RewriteDVRExpr(*DVR);
    if (!DVRepl)
      continue;

    DVR->replaceVariableLocationOp(&From, &To);
    DVR->setExpression(*DVRepl);
    LLVM_DEBUG(dbgs() << "REWRITE:  " << DVR << '\n');
    Changed = true;
  }

  if (!UndefOrSalvageDVR.empty()) {
    // Try to salvage the remaining debug users.
    salvageDebugInfo(From);
    Changed = true;
  }

  return Changed;
}

/// Check if a bitcast between a value of type \p FromTy to type \p ToTy would
/// losslessly preserve the bits and semantics of the value. This predicate is
/// symmetric, i.e swapping \p FromTy and \p ToTy should give the same result.
///
/// Note that Type::canLosslesslyBitCastTo is not suitable here because it
/// allows semantically unequivalent bitcasts, such as <2 x i64> -> <4 x i32>,
/// and also does not allow lossless pointer <-> integer conversions.
static bool isBitCastSemanticsPreserving(const DataLayout &DL, Type *FromTy,
                                         Type *ToTy) {
  // Trivially compatible types.
  if (FromTy == ToTy)
    return true;

  // Handle compatible pointer <-> integer conversions.
  if (FromTy->isIntOrPtrTy() && ToTy->isIntOrPtrTy()) {
    bool SameSize = DL.getTypeSizeInBits(FromTy) == DL.getTypeSizeInBits(ToTy);
    bool LosslessConversion = !DL.isNonIntegralPointerType(FromTy) &&
                              !DL.isNonIntegralPointerType(ToTy);
    return SameSize && LosslessConversion;
  }

  // TODO: This is not exhaustive.
  return false;
}

bool llvm::replaceAllDbgUsesWith(Instruction &From, Value &To,
                                 Instruction &DomPoint, DominatorTree &DT) {
  // Exit early if From has no debug users.
  if (!From.isUsedByMetadata())
    return false;

  assert(&From != &To && "Can't replace something with itself");

  Type *FromTy = From.getType();
  Type *ToTy = To.getType();

  auto IdentityDVR = [&](DbgVariableRecord &DVR) -> DbgValReplacement {
    return DVR.getExpression();
  };

  // Handle no-op conversions.
  Module &M = *From.getModule();
  const DataLayout &DL = M.getDataLayout();
  if (isBitCastSemanticsPreserving(DL, FromTy, ToTy))
    return rewriteDebugUsers(From, To, DomPoint, DT, IdentityDVR);

  // Handle integer-to-integer widening and narrowing.
  // FIXME: Use DW_OP_convert when it's available everywhere.
  if (FromTy->isIntegerTy() && ToTy->isIntegerTy()) {
    uint64_t FromBits = FromTy->getPrimitiveSizeInBits();
    uint64_t ToBits = ToTy->getPrimitiveSizeInBits();
    assert(FromBits != ToBits && "Unexpected no-op conversion");

    // When the width of the result grows, assume that a debugger will only
    // access the low `FromBits` bits when inspecting the source variable.
    if (FromBits < ToBits)
      return rewriteDebugUsers(From, To, DomPoint, DT, IdentityDVR);

    // The width of the result has shrunk. Use sign/zero extension to describe
    // the source variable's high bits.
    auto SignOrZeroExtDVR = [&](DbgVariableRecord &DVR) -> DbgValReplacement {
      DILocalVariable *Var = DVR.getVariable();

      // Without knowing signedness, sign/zero extension isn't possible.
      auto Signedness = Var->getSignedness();
      if (!Signedness)
        return std::nullopt;

      bool Signed = *Signedness == DIBasicType::Signedness::Signed;
      return DIExpression::appendExt(DVR.getExpression(), ToBits, FromBits,
                                     Signed);
    };
    return rewriteDebugUsers(From, To, DomPoint, DT, SignOrZeroExtDVR);
  }

  // TODO: Floating-point conversions, vectors.
  return false;
}

bool llvm::handleUnreachableTerminator(
    Instruction *I, SmallVectorImpl<Value *> &PoisonedValues) {
  bool Changed = false;
  // RemoveDIs: erase debug-info on this instruction manually.
  I->dropDbgRecords();
  for (Use &U : I->operands()) {
    Value *Op = U.get();
    if (isa<Instruction>(Op) && !Op->getType()->isTokenTy()) {
      U.set(PoisonValue::get(Op->getType()));
      PoisonedValues.push_back(Op);
      Changed = true;
    }
  }

  return Changed;
}

unsigned llvm::removeAllNonTerminatorAndEHPadInstructions(BasicBlock *BB) {
  unsigned NumDeadInst = 0;
  // Delete the instructions backwards, as it has a reduced likelihood of
  // having to update as many def-use and use-def chains.
  Instruction *EndInst = BB->getTerminator(); // Last not to be deleted.
  SmallVector<Value *> Uses;
  handleUnreachableTerminator(EndInst, Uses);

  while (EndInst != &BB->front()) {
    // Delete the next to last instruction.
    Instruction *Inst = &*--EndInst->getIterator();
    if (!Inst->use_empty() && !Inst->getType()->isTokenTy())
      Inst->replaceAllUsesWith(PoisonValue::get(Inst->getType()));
    if (Inst->isEHPad() || Inst->getType()->isTokenTy()) {
      // EHPads can't have DbgVariableRecords attached to them, but it might be
      // possible for things with token type.
      Inst->dropDbgRecords();
      EndInst = Inst;
      continue;
    }
    ++NumDeadInst;
    // RemoveDIs: erasing debug-info must be done manually.
    Inst->dropDbgRecords();
    Inst->eraseFromParent();
  }
  return NumDeadInst;
}

unsigned llvm::changeToUnreachable(Instruction *I, bool PreserveLCSSA,
                                   DomTreeUpdater *DTU,
                                   MemorySSAUpdater *MSSAU) {
  BasicBlock *BB = I->getParent();

  if (MSSAU)
    MSSAU->changeToUnreachable(I);

  SmallSet<BasicBlock *, 8> UniqueSuccessors;

  // Loop over all of the successors, removing BB's entry from any PHI
  // nodes.
  for (BasicBlock *Successor : successors(BB)) {
    Successor->removePredecessor(BB, PreserveLCSSA);
    if (DTU)
      UniqueSuccessors.insert(Successor);
  }
  auto *UI = new UnreachableInst(I->getContext(), I->getIterator());
  UI->setDebugLoc(I->getDebugLoc());

  // All instructions after this are dead.
  unsigned NumInstrsRemoved = 0;
  BasicBlock::iterator BBI = I->getIterator(), BBE = BB->end();
  while (BBI != BBE) {
    if (!BBI->use_empty())
      BBI->replaceAllUsesWith(PoisonValue::get(BBI->getType()));
    BBI++->eraseFromParent();
    ++NumInstrsRemoved;
  }
  if (DTU) {
    SmallVector<DominatorTree::UpdateType, 8> Updates;
    Updates.reserve(UniqueSuccessors.size());
    for (BasicBlock *UniqueSuccessor : UniqueSuccessors)
      Updates.push_back({DominatorTree::Delete, BB, UniqueSuccessor});
    DTU->applyUpdates(Updates);
  }
  BB->flushTerminatorDbgRecords();
  return NumInstrsRemoved;
}

CallInst *llvm::createCallMatchingInvoke(InvokeInst *II) {
  SmallVector<Value *, 8> Args(II->args());
  SmallVector<OperandBundleDef, 1> OpBundles;
  II->getOperandBundlesAsDefs(OpBundles);
  CallInst *NewCall = CallInst::Create(II->getFunctionType(),
                                       II->getCalledOperand(), Args, OpBundles);
  NewCall->setCallingConv(II->getCallingConv());
  NewCall->setAttributes(II->getAttributes());
  NewCall->setDebugLoc(II->getDebugLoc());
  NewCall->copyMetadata(*II);

  // If the invoke had profile metadata, try converting them for CallInst.
  uint64_t TotalWeight;
  if (NewCall->extractProfTotalWeight(TotalWeight)) {
    // Set the total weight if it fits into i32, otherwise reset.
    MDBuilder MDB(NewCall->getContext());
    auto NewWeights = uint32_t(TotalWeight) != TotalWeight
                          ? nullptr
                          : MDB.createBranchWeights({uint32_t(TotalWeight)});
    NewCall->setMetadata(LLVMContext::MD_prof, NewWeights);
  }

  return NewCall;
}

// changeToCall - Convert the specified invoke into a normal call.
CallInst *llvm::changeToCall(InvokeInst *II, DomTreeUpdater *DTU) {
  CallInst *NewCall = createCallMatchingInvoke(II);
  NewCall->takeName(II);
  NewCall->insertBefore(II->getIterator());
  II->replaceAllUsesWith(NewCall);

  // Follow the call by a branch to the normal destination.
  BasicBlock *NormalDestBB = II->getNormalDest();
  auto *BI = BranchInst::Create(NormalDestBB, II->getIterator());
  // Although it takes place after the call itself, the new branch is still
  // performing part of the control-flow functionality of the invoke, so we use
  // II's DebugLoc.
  BI->setDebugLoc(II->getDebugLoc());

  // Update PHI nodes in the unwind destination
  BasicBlock *BB = II->getParent();
  BasicBlock *UnwindDestBB = II->getUnwindDest();
  UnwindDestBB->removePredecessor(BB);
  II->eraseFromParent();
  if (DTU)
    DTU->applyUpdates({{DominatorTree::Delete, BB, UnwindDestBB}});
  return NewCall;
}

BasicBlock *llvm::changeToInvokeAndSplitBasicBlock(CallInst *CI,
                                                   BasicBlock *UnwindEdge,
                                                   DomTreeUpdater *DTU) {
  BasicBlock *BB = CI->getParent();

  // Convert this function call into an invoke instruction.  First, split the
  // basic block.
  BasicBlock *Split = SplitBlock(BB, CI, DTU, /*LI=*/nullptr, /*MSSAU*/ nullptr,
                                 CI->getName() + ".noexc");

  // Delete the unconditional branch inserted by SplitBlock
  BB->back().eraseFromParent();

  // Create the new invoke instruction.
  SmallVector<Value *, 8> InvokeArgs(CI->args());
  SmallVector<OperandBundleDef, 1> OpBundles;

  CI->getOperandBundlesAsDefs(OpBundles);

  // Note: we're round tripping operand bundles through memory here, and that
  // can potentially be avoided with a cleverer API design that we do not have
  // as of this time.

  InvokeInst *II =
      InvokeInst::Create(CI->getFunctionType(), CI->getCalledOperand(), Split,
                         UnwindEdge, InvokeArgs, OpBundles, CI->getName(), BB);
  II->setDebugLoc(CI->getDebugLoc());
  II->setCallingConv(CI->getCallingConv());
  II->setAttributes(CI->getAttributes());
  II->setMetadata(LLVMContext::MD_prof, CI->getMetadata(LLVMContext::MD_prof));

  if (DTU)
    DTU->applyUpdates({{DominatorTree::Insert, BB, UnwindEdge}});

  // Make sure that anything using the call now uses the invoke!  This also
  // updates the CallGraph if present, because it uses a WeakTrackingVH.
  CI->replaceAllUsesWith(II);

  // Delete the original call
  Split->front().eraseFromParent();
  return Split;
}

static bool markAliveBlocks(Function &F,
                            SmallPtrSetImpl<BasicBlock *> &Reachable,
                            DomTreeUpdater *DTU = nullptr) {
  SmallVector<BasicBlock*, 128> Worklist;
  BasicBlock *BB = &F.front();
  Worklist.push_back(BB);
  Reachable.insert(BB);
  bool Changed = false;
  do {
    BB = Worklist.pop_back_val();

    // Do a quick scan of the basic block, turning any obviously unreachable
    // instructions into LLVM unreachable insts.  The instruction combining pass
    // canonicalizes unreachable insts into stores to null or undef.
    for (Instruction &I : *BB) {
      if (auto *CI = dyn_cast<CallInst>(&I)) {
        Value *Callee = CI->getCalledOperand();
        // Handle intrinsic calls.
        if (Function *F = dyn_cast<Function>(Callee)) {
          auto IntrinsicID = F->getIntrinsicID();
          // Assumptions that are known to be false are equivalent to
          // unreachable. Also, if the condition is undefined, then we make the
          // choice most beneficial to the optimizer, and choose that to also be
          // unreachable.
          if (IntrinsicID == Intrinsic::assume) {
            if (match(CI->getArgOperand(0), m_CombineOr(m_Zero(), m_Undef()))) {
              // Don't insert a call to llvm.trap right before the unreachable.
              changeToUnreachable(CI, false, DTU);
              Changed = true;
              break;
            }
          } else if (IntrinsicID == Intrinsic::experimental_guard) {
            // A call to the guard intrinsic bails out of the current
            // compilation unit if the predicate passed to it is false. If the
            // predicate is a constant false, then we know the guard will bail
            // out of the current compile unconditionally, so all code following
            // it is dead.
            //
            // Note: unlike in llvm.assume, it is not "obviously profitable" for
            // guards to treat `undef` as `false` since a guard on `undef` can
            // still be useful for widening.
            if (match(CI->getArgOperand(0), m_Zero()))
              if (!isa<UnreachableInst>(CI->getNextNode())) {
                changeToUnreachable(CI->getNextNode(), false, DTU);
                Changed = true;
                break;
              }
          }
        } else if ((isa<ConstantPointerNull>(Callee) &&
                    !NullPointerIsDefined(CI->getFunction(),
                                          cast<PointerType>(Callee->getType())
                                              ->getAddressSpace())) ||
                   isa<UndefValue>(Callee)) {
          changeToUnreachable(CI, false, DTU);
          Changed = true;
          break;
        }
        if (CI->doesNotReturn() && !CI->isMustTailCall()) {
          // If we found a call to a no-return function, insert an unreachable
          // instruction after it.  Make sure there isn't *already* one there
          // though.
          if (!isa<UnreachableInst>(CI->getNextNode())) {
            // Don't insert a call to llvm.trap right before the unreachable.
            changeToUnreachable(CI->getNextNode(), false, DTU);
            Changed = true;
          }
          break;
        }
      } else if (auto *SI = dyn_cast<StoreInst>(&I)) {
        // Store to undef and store to null are undefined and used to signal
        // that they should be changed to unreachable by passes that can't
        // modify the CFG.

        // Don't touch volatile stores.
        if (SI->isVolatile()) continue;

        Value *Ptr = SI->getOperand(1);

        if (isa<UndefValue>(Ptr) ||
            (isa<ConstantPointerNull>(Ptr) &&
             !NullPointerIsDefined(SI->getFunction(),
                                   SI->getPointerAddressSpace()))) {
          changeToUnreachable(SI, false, DTU);
          Changed = true;
          break;
        }
      }
    }

    Instruction *Terminator = BB->getTerminator();
    if (auto *II = dyn_cast<InvokeInst>(Terminator)) {
      // Turn invokes that call 'nounwind' functions into ordinary calls.
      Value *Callee = II->getCalledOperand();
      if ((isa<ConstantPointerNull>(Callee) &&
           !NullPointerIsDefined(BB->getParent())) ||
          isa<UndefValue>(Callee)) {
        changeToUnreachable(II, false, DTU);
        Changed = true;
      } else {
        if (II->doesNotReturn() &&
            !isa<UnreachableInst>(II->getNormalDest()->front())) {
          // If we found an invoke of a no-return function,
          // create a new empty basic block with an `unreachable` terminator,
          // and set it as the normal destination for the invoke,
          // unless that is already the case.
          // Note that the original normal destination could have other uses.
          BasicBlock *OrigNormalDest = II->getNormalDest();
          OrigNormalDest->removePredecessor(II->getParent());
          LLVMContext &Ctx = II->getContext();
          BasicBlock *UnreachableNormalDest = BasicBlock::Create(
              Ctx, OrigNormalDest->getName() + ".unreachable",
              II->getFunction(), OrigNormalDest);
          auto *UI = new UnreachableInst(Ctx, UnreachableNormalDest);
          UI->setDebugLoc(DebugLoc::getTemporary());
          II->setNormalDest(UnreachableNormalDest);
          if (DTU)
            DTU->applyUpdates(
                {{DominatorTree::Delete, BB, OrigNormalDest},
                 {DominatorTree::Insert, BB, UnreachableNormalDest}});
          Changed = true;
        }
        if (II->doesNotThrow() && canSimplifyInvokeNoUnwind(&F)) {
          if (II->use_empty() && !II->mayHaveSideEffects()) {
            // jump to the normal destination branch.
            BasicBlock *NormalDestBB = II->getNormalDest();
            BasicBlock *UnwindDestBB = II->getUnwindDest();
            BranchInst::Create(NormalDestBB, II->getIterator());
            UnwindDestBB->removePredecessor(II->getParent());
            II->eraseFromParent();
            if (DTU)
              DTU->applyUpdates({{DominatorTree::Delete, BB, UnwindDestBB}});
          } else
            changeToCall(II, DTU);
          Changed = true;
        }
      }
    } else if (auto *CatchSwitch = dyn_cast<CatchSwitchInst>(Terminator)) {
      // Remove catchpads which cannot be reached.
      struct CatchPadDenseMapInfo {
        static CatchPadInst *getEmptyKey() {
          return DenseMapInfo<CatchPadInst *>::getEmptyKey();
        }

        static CatchPadInst *getTombstoneKey() {
          return DenseMapInfo<CatchPadInst *>::getTombstoneKey();
        }

        static unsigned getHashValue(CatchPadInst *CatchPad) {
          return static_cast<unsigned>(hash_combine_range(
              CatchPad->value_op_begin(), CatchPad->value_op_end()));
        }

        static bool isEqual(CatchPadInst *LHS, CatchPadInst *RHS) {
          if (LHS == getEmptyKey() || LHS == getTombstoneKey() ||
              RHS == getEmptyKey() || RHS == getTombstoneKey())
            return LHS == RHS;
          return LHS->isIdenticalTo(RHS);
        }
      };

      SmallDenseMap<BasicBlock *, int, 8> NumPerSuccessorCases;
      // Set of unique CatchPads.
      SmallDenseMap<CatchPadInst *, detail::DenseSetEmpty, 4,
                    CatchPadDenseMapInfo, detail::DenseSetPair<CatchPadInst *>>
          HandlerSet;
      detail::DenseSetEmpty Empty;
      for (CatchSwitchInst::handler_iterator I = CatchSwitch->handler_begin(),
                                             E = CatchSwitch->handler_end();
           I != E; ++I) {
        BasicBlock *HandlerBB = *I;
        if (DTU)
          ++NumPerSuccessorCases[HandlerBB];
        auto *CatchPad = cast<CatchPadInst>(HandlerBB->getFirstNonPHIIt());
        if (!HandlerSet.insert({CatchPad, Empty}).second) {
          if (DTU)
            --NumPerSuccessorCases[HandlerBB];
          CatchSwitch->removeHandler(I);
          --I;
          --E;
          Changed = true;
        }
      }
      if (DTU) {
        std::vector<DominatorTree::UpdateType> Updates;
        for (const std::pair<BasicBlock *, int> &I : NumPerSuccessorCases)
          if (I.second == 0)
            Updates.push_back({DominatorTree::Delete, BB, I.first});
        DTU->applyUpdates(Updates);
      }
    }

    Changed |= ConstantFoldTerminator(BB, true, nullptr, DTU);
    for (BasicBlock *Successor : successors(BB))
      if (Reachable.insert(Successor).second)
        Worklist.push_back(Successor);
  } while (!Worklist.empty());
  return Changed;
}

Instruction *llvm::removeUnwindEdge(BasicBlock *BB, DomTreeUpdater *DTU) {
  Instruction *TI = BB->getTerminator();

  if (auto *II = dyn_cast<InvokeInst>(TI))
    return changeToCall(II, DTU);

  Instruction *NewTI;
  BasicBlock *UnwindDest;

  if (auto *CRI = dyn_cast<CleanupReturnInst>(TI)) {
    NewTI = CleanupReturnInst::Create(CRI->getCleanupPad(), nullptr, CRI->getIterator());
    UnwindDest = CRI->getUnwindDest();
  } else if (auto *CatchSwitch = dyn_cast<CatchSwitchInst>(TI)) {
    auto *NewCatchSwitch = CatchSwitchInst::Create(
        CatchSwitch->getParentPad(), nullptr, CatchSwitch->getNumHandlers(),
        CatchSwitch->getName(), CatchSwitch->getIterator());
    for (BasicBlock *PadBB : CatchSwitch->handlers())
      NewCatchSwitch->addHandler(PadBB);

    NewTI = NewCatchSwitch;
    UnwindDest = CatchSwitch->getUnwindDest();
  } else {
    llvm_unreachable("Could not find unwind successor");
  }

  NewTI->takeName(TI);
  NewTI->setDebugLoc(TI->getDebugLoc());
  UnwindDest->removePredecessor(BB);
  TI->replaceAllUsesWith(NewTI);
  TI->eraseFromParent();
  if (DTU)
    DTU->applyUpdates({{DominatorTree::Delete, BB, UnwindDest}});
  return NewTI;
}

/// removeUnreachableBlocks - Remove blocks that are not reachable, even
/// if they are in a dead cycle.  Return true if a change was made, false
/// otherwise.
bool llvm::removeUnreachableBlocks(Function &F, DomTreeUpdater *DTU,
                                   MemorySSAUpdater *MSSAU) {
  SmallPtrSet<BasicBlock *, 16> Reachable;
  bool Changed = markAliveBlocks(F, Reachable, DTU);

  // If there are unreachable blocks in the CFG...
  if (Reachable.size() == F.size())
    return Changed;

  assert(Reachable.size() < F.size());

  // Are there any blocks left to actually delete?
  SmallSetVector<BasicBlock *, 8> BlocksToRemove;
  for (BasicBlock &BB : F) {
    // Skip reachable basic blocks
    if (Reachable.count(&BB))
      continue;
    // Skip already-deleted blocks
    if (DTU && DTU->isBBPendingDeletion(&BB))
      continue;
    BlocksToRemove.insert(&BB);
  }

  if (BlocksToRemove.empty())
    return Changed;

  Changed = true;
  NumRemoved += BlocksToRemove.size();

  if (MSSAU)
    MSSAU->removeBlocks(BlocksToRemove);

  DeleteDeadBlocks(BlocksToRemove.takeVector(), DTU);

  return Changed;
}

/// If AAOnly is set, only intersect alias analysis metadata and preserve other
/// known metadata. Unknown metadata is always dropped.
static void combineMetadata(Instruction *K, const Instruction *J,
                            bool DoesKMove, bool AAOnly = false) {
  SmallVector<std::pair<unsigned, MDNode *>, 4> Metadata;
  K->getAllMetadataOtherThanDebugLoc(Metadata);
  for (const auto &MD : Metadata) {
    unsigned Kind = MD.first;
    MDNode *JMD = J->getMetadata(Kind);
    MDNode *KMD = MD.second;

    // TODO: Assert that this switch is exhaustive for fixed MD kinds.
    switch (Kind) {
      default:
        K->setMetadata(Kind, nullptr); // Remove unknown metadata
        break;
      case LLVMContext::MD_dbg:
        llvm_unreachable("getAllMetadataOtherThanDebugLoc returned a MD_dbg");
      case LLVMContext::MD_DIAssignID:
        if (!AAOnly)
          K->mergeDIAssignID(J);
        break;
      case LLVMContext::MD_tbaa:
        if (DoesKMove)
          K->setMetadata(Kind, MDNode::getMostGenericTBAA(JMD, KMD));
        break;
      case LLVMContext::MD_alias_scope:
        if (DoesKMove)
          K->setMetadata(Kind, MDNode::getMostGenericAliasScope(JMD, KMD));
        break;
      case LLVMContext::MD_noalias:
      case LLVMContext::MD_mem_parallel_loop_access:
        if (DoesKMove)
          K->setMetadata(Kind, MDNode::intersect(JMD, KMD));
        break;
      case LLVMContext::MD_access_group:
        if (DoesKMove)
          K->setMetadata(LLVMContext::MD_access_group,
                         intersectAccessGroups(K, J));
        break;
      case LLVMContext::MD_range:
        if (!AAOnly && (DoesKMove || !K->hasMetadata(LLVMContext::MD_noundef)))
          K->setMetadata(Kind, MDNode::getMostGenericRange(JMD, KMD));
        break;
      case LLVMContext::MD_fpmath:
        if (!AAOnly)
          K->setMetadata(Kind, MDNode::getMostGenericFPMath(JMD, KMD));
        break;
      case LLVMContext::MD_invariant_load:
        // If K moves, only set the !invariant.load if it is present in both
        // instructions.
        if (DoesKMove)
          K->setMetadata(Kind, JMD);
        break;
      case LLVMContext::MD_nonnull:
        if (!AAOnly && (DoesKMove || !K->hasMetadata(LLVMContext::MD_noundef)))
          K->setMetadata(Kind, JMD);
        break;
      case LLVMContext::MD_invariant_group:
        // Preserve !invariant.group in K.
        break;
      // Keep empty cases for prof, mmra, memprof, and callsite to prevent them
      // from being removed as unknown metadata. The actual merging is handled
      // separately below.
      case LLVMContext::MD_prof:
      case LLVMContext::MD_mmra:
      case LLVMContext::MD_memprof:
      case LLVMContext::MD_callsite:
        break;
      case LLVMContext::MD_align:
        if (!AAOnly && (DoesKMove || !K->hasMetadata(LLVMContext::MD_noundef)))
          K->setMetadata(
              Kind, MDNode::getMostGenericAlignmentOrDereferenceable(JMD, KMD));
        break;
      case LLVMContext::MD_dereferenceable:
      case LLVMContext::MD_dereferenceable_or_null:
        if (!AAOnly && DoesKMove)
          K->setMetadata(Kind,
            MDNode::getMostGenericAlignmentOrDereferenceable(JMD, KMD));
        break;
      case LLVMContext::MD_preserve_access_index:
        // Preserve !preserve.access.index in K.
        break;
      case LLVMContext::MD_noundef:
        // If K does move, keep noundef if it is present in both instructions.
        if (!AAOnly && DoesKMove)
          K->setMetadata(Kind, JMD);
        break;
      case LLVMContext::MD_nontemporal:
        // Preserve !nontemporal if it is present on both instructions.
        if (!AAOnly)
          K->setMetadata(Kind, JMD);
        break;
      case LLVMContext::MD_noalias_addrspace:
        if (DoesKMove)
          K->setMetadata(Kind,
                         MDNode::getMostGenericNoaliasAddrspace(JMD, KMD));
        break;
      case LLVMContext::MD_nosanitize:
        // Preserve !nosanitize if both K and J have it.
        K->setMetadata(Kind, JMD);
        break;
      }
  }
  // Set !invariant.group from J if J has it. If both instructions have it
  // then we will just pick it from J - even when they are different.
  // Also make sure that K is load or store - f.e. combining bitcast with load
  // could produce bitcast with invariant.group metadata, which is invalid.
  // FIXME: we should try to preserve both invariant.group md if they are
  // different, but right now instruction can only have one invariant.group.
  if (auto *JMD = J->getMetadata(LLVMContext::MD_invariant_group))
    if (isa<LoadInst>(K) || isa<StoreInst>(K))
      K->setMetadata(LLVMContext::MD_invariant_group, JMD);

  // Merge MMRAs.
  // This is handled separately because we also want to handle cases where K
  // doesn't have tags but J does.
  auto JMMRA = J->getMetadata(LLVMContext::MD_mmra);
  auto KMMRA = K->getMetadata(LLVMContext::MD_mmra);
  if (JMMRA || KMMRA) {
    K->setMetadata(LLVMContext::MD_mmra,
                   MMRAMetadata::combine(K->getContext(), JMMRA, KMMRA));
  }

  // Merge memprof metadata.
  // Handle separately to support cases where only one instruction has the
  // metadata.
  auto *JMemProf = J->getMetadata(LLVMContext::MD_memprof);
  auto *KMemProf = K->getMetadata(LLVMContext::MD_memprof);
  if (!AAOnly && (JMemProf || KMemProf)) {
    K->setMetadata(LLVMContext::MD_memprof,
                   MDNode::getMergedMemProfMetadata(KMemProf, JMemProf));
  }

  // Merge callsite metadata.
  // Handle separately to support cases where only one instruction has the
  // metadata.
  auto *JCallSite = J->getMetadata(LLVMContext::MD_callsite);
  auto *KCallSite = K->getMetadata(LLVMContext::MD_callsite);
  if (!AAOnly && (JCallSite || KCallSite)) {
    K->setMetadata(LLVMContext::MD_callsite,
                   MDNode::getMergedCallsiteMetadata(KCallSite, JCallSite));
  }

  // Merge prof metadata.
  // Handle separately to support cases where only one instruction has the
  // metadata.
  auto *JProf = J->getMetadata(LLVMContext::MD_prof);
  auto *KProf = K->getMetadata(LLVMContext::MD_prof);
  if (!AAOnly && (JProf || KProf)) {
    K->setMetadata(LLVMContext::MD_prof,
                   MDNode::getMergedProfMetadata(KProf, JProf, K, J));
  }
}

void llvm::combineMetadataForCSE(Instruction *K, const Instruction *J,
                                 bool DoesKMove) {
  combineMetadata(K, J, DoesKMove);
}

void llvm::combineAAMetadata(Instruction *K, const Instruction *J) {
  combineMetadata(K, J, /*DoesKMove=*/true, /*AAOnly=*/true);
}

void llvm::copyMetadataForLoad(LoadInst &Dest, const LoadInst &Source) {
  SmallVector<std::pair<unsigned, MDNode *>, 8> MD;
  Source.getAllMetadata(MD);
  MDBuilder MDB(Dest.getContext());
  Type *NewType = Dest.getType();
  const DataLayout &DL = Source.getDataLayout();
  for (const auto &MDPair : MD) {
    unsigned ID = MDPair.first;
    MDNode *N = MDPair.second;
    // Note, essentially every kind of metadata should be preserved here! This
    // routine is supposed to clone a load instruction changing *only its type*.
    // The only metadata it makes sense to drop is metadata which is invalidated
    // when the pointer type changes. This should essentially never be the case
    // in LLVM, but we explicitly switch over only known metadata to be
    // conservatively correct. If you are adding metadata to LLVM which pertains
    // to loads, you almost certainly want to add it here.
    switch (ID) {
    case LLVMContext::MD_dbg:
    case LLVMContext::MD_tbaa:
    case LLVMContext::MD_prof:
    case LLVMContext::MD_fpmath:
    case LLVMContext::MD_tbaa_struct:
    case LLVMContext::MD_invariant_load:
    case LLVMContext::MD_alias_scope:
    case LLVMContext::MD_noalias:
    case LLVMContext::MD_nontemporal:
    case LLVMContext::MD_mem_parallel_loop_access:
    case LLVMContext::MD_access_group:
    case LLVMContext::MD_noundef:
    case LLVMContext::MD_noalias_addrspace:
      // All of these directly apply.
      Dest.setMetadata(ID, N);
      break;

    case LLVMContext::MD_nonnull:
      copyNonnullMetadata(Source, N, Dest);
      break;

    case LLVMContext::MD_align:
    case LLVMContext::MD_dereferenceable:
    case LLVMContext::MD_dereferenceable_or_null:
      // These only directly apply if the new type is also a pointer.
      if (NewType->isPointerTy())
        Dest.setMetadata(ID, N);
      break;

    case LLVMContext::MD_range:
      copyRangeMetadata(DL, Source, N, Dest);
      break;
    }
  }
}

void llvm::patchReplacementInstruction(Instruction *I, Value *Repl) {
  auto *ReplInst = dyn_cast<Instruction>(Repl);
  if (!ReplInst)
    return;

  // Patch the replacement so that it is not more restrictive than the value
  // being replaced.
  WithOverflowInst *UnusedWO;
  // When replacing the result of a llvm.*.with.overflow intrinsic with a
  // overflowing binary operator, nuw/nsw flags may no longer hold.
  if (isa<OverflowingBinaryOperator>(ReplInst) &&
      match(I, m_ExtractValue<0>(m_WithOverflowInst(UnusedWO))))
    ReplInst->dropPoisonGeneratingFlags();
  // Note that if 'I' is a load being replaced by some operation,
  // for example, by an arithmetic operation, then andIRFlags()
  // would just erase all math flags from the original arithmetic
  // operation, which is clearly not wanted and not needed.
  else if (!isa<LoadInst>(I))
    ReplInst->andIRFlags(I);

  // Handle attributes.
  if (auto *CB1 = dyn_cast<CallBase>(ReplInst)) {
    if (auto *CB2 = dyn_cast<CallBase>(I)) {
      bool Success = CB1->tryIntersectAttributes(CB2);
      assert(Success && "We should not be trying to sink callbases "
                        "with non-intersectable attributes");
      // For NDEBUG Compile.
      (void)Success;
    }
  }

  // FIXME: If both the original and replacement value are part of the
  // same control-flow region (meaning that the execution of one
  // guarantees the execution of the other), then we can combine the
  // noalias scopes here and do better than the general conservative
  // answer used in combineMetadata().

  // In general, GVN unifies expressions over different control-flow
  // regions, and so we need a conservative combination of the noalias
  // scopes.
  combineMetadataForCSE(ReplInst, I, false);
}

template <typename RootType, typename ShouldReplaceFn>
static unsigned replaceDominatedUsesWith(Value *From, Value *To,
                                         const RootType &Root,
                                         const ShouldReplaceFn &ShouldReplace) {
  assert(From->getType() == To->getType());

  unsigned Count = 0;
  for (Use &U : llvm::make_early_inc_range(From->uses())) {
    auto *II = dyn_cast<IntrinsicInst>(U.getUser());
    if (II && II->getIntrinsicID() == Intrinsic::fake_use)
      continue;
    if (!ShouldReplace(Root, U))
      continue;
    LLVM_DEBUG(dbgs() << "Replace dominated use of '";
               From->printAsOperand(dbgs());
               dbgs() << "' with " << *To << " in " << *U.getUser() << "\n");
    U.set(To);
    ++Count;
  }
  return Count;
}

unsigned llvm::replaceNonLocalUsesWith(Instruction *From, Value *To) {
   assert(From->getType() == To->getType());
   auto *BB = From->getParent();
   unsigned Count = 0;

   for (Use &U : llvm::make_early_inc_range(From->uses())) {
    auto *I = cast<Instruction>(U.getUser());
    if (I->getParent() == BB)
      continue;
    U.set(To);
    ++Count;
  }
  return Count;
}

unsigned llvm::replaceDominatedUsesWith(Value *From, Value *To,
                                        DominatorTree &DT,
                                        const BasicBlockEdge &Root) {
  auto Dominates = [&DT](const BasicBlockEdge &Root, const Use &U) {
    return DT.dominates(Root, U);
  };
  return ::replaceDominatedUsesWith(From, To, Root, Dominates);
}

unsigned llvm::replaceDominatedUsesWith(Value *From, Value *To,
                                        DominatorTree &DT,
                                        const BasicBlock *BB) {
  auto Dominates = [&DT](const BasicBlock *BB, const Use &U) {
    return DT.dominates(BB, U);
  };
  return ::replaceDominatedUsesWith(From, To, BB, Dominates);
}

unsigned llvm::replaceDominatedUsesWithIf(
    Value *From, Value *To, DominatorTree &DT, const BasicBlockEdge &Root,
    function_ref<bool(const Use &U, const Value *To)> ShouldReplace) {
  auto DominatesAndShouldReplace =
      [&DT, &ShouldReplace, To](const BasicBlockEdge &Root, const Use &U) {
        return DT.dominates(Root, U) && ShouldReplace(U, To);
      };
  return ::replaceDominatedUsesWith(From, To, Root, DominatesAndShouldReplace);
}

unsigned llvm::replaceDominatedUsesWithIf(
    Value *From, Value *To, DominatorTree &DT, const BasicBlock *BB,
    function_ref<bool(const Use &U, const Value *To)> ShouldReplace) {
  auto DominatesAndShouldReplace = [&DT, &ShouldReplace,
                                    To](const BasicBlock *BB, const Use &U) {
    return DT.dominates(BB, U) && ShouldReplace(U, To);
  };
  return ::replaceDominatedUsesWith(From, To, BB, DominatesAndShouldReplace);
}

bool llvm::callsGCLeafFunction(const CallBase *Call,
                               const TargetLibraryInfo &TLI) {
  // Check if the function is specifically marked as a gc leaf function.
  if (Call->hasFnAttr("gc-leaf-function"))
    return true;
  if (const Function *F = Call->getCalledFunction()) {
    if (F->hasFnAttribute("gc-leaf-function"))
      return true;

    if (auto IID = F->getIntrinsicID()) {
      // Most LLVM intrinsics do not take safepoints.
      return IID != Intrinsic::experimental_gc_statepoint &&
             IID != Intrinsic::experimental_deoptimize &&
             IID != Intrinsic::memcpy_element_unordered_atomic &&
             IID != Intrinsic::memmove_element_unordered_atomic;
    }
  }

  // Lib calls can be materialized by some passes, and won't be
  // marked as 'gc-leaf-function.' All available Libcalls are
  // GC-leaf.
  LibFunc LF;
  if (TLI.getLibFunc(*Call, LF)) {
    return TLI.has(LF);
  }

  return false;
}

void llvm::copyNonnullMetadata(const LoadInst &OldLI, MDNode *N,
                               LoadInst &NewLI) {
  auto *NewTy = NewLI.getType();

  // This only directly applies if the new type is also a pointer.
  if (NewTy->isPointerTy()) {
    NewLI.setMetadata(LLVMContext::MD_nonnull, N);
    return;
  }

  // The only other translation we can do is to integral loads with !range
  // metadata.
  if (!NewTy->isIntegerTy())
    return;

  MDBuilder MDB(NewLI.getContext());
  const Value *Ptr = OldLI.getPointerOperand();
  auto *ITy = cast<IntegerType>(NewTy);
  auto *NullInt = ConstantExpr::getPtrToInt(
      ConstantPointerNull::get(cast<PointerType>(Ptr->getType())), ITy);
  auto *NonNullInt = ConstantExpr::getAdd(NullInt, ConstantInt::get(ITy, 1));
  NewLI.setMetadata(LLVMContext::MD_range,
                    MDB.createRange(NonNullInt, NullInt));
}

void llvm::copyRangeMetadata(const DataLayout &DL, const LoadInst &OldLI,
                             MDNode *N, LoadInst &NewLI) {
  auto *NewTy = NewLI.getType();
  // Simply copy the metadata if the type did not change.
  if (NewTy == OldLI.getType()) {
    NewLI.setMetadata(LLVMContext::MD_range, N);
    return;
  }

  // Give up unless it is converted to a pointer where there is a single very
  // valuable mapping we can do reliably.
  // FIXME: It would be nice to propagate this in more ways, but the type
  // conversions make it hard.
  if (!NewTy->isPointerTy())
    return;

  unsigned BitWidth = DL.getPointerTypeSizeInBits(NewTy);
  if (BitWidth == OldLI.getType()->getScalarSizeInBits() &&
      !getConstantRangeFromMetadata(*N).contains(APInt(BitWidth, 0))) {
    MDNode *NN = MDNode::get(OldLI.getContext(), {});
    NewLI.setMetadata(LLVMContext::MD_nonnull, NN);
  }
}

void llvm::dropDebugUsers(Instruction &I) {
  SmallVector<DbgVariableIntrinsic *, 1> DbgUsers;
  SmallVector<DbgVariableRecord *, 1> DPUsers;
  findDbgUsers(DbgUsers, &I, &DPUsers);
  for (auto *DII : DbgUsers)
    DII->eraseFromParent();
  for (auto *DVR : DPUsers)
    DVR->eraseFromParent();
}

void llvm::hoistAllInstructionsInto(BasicBlock *DomBlock, Instruction *InsertPt,
                                    BasicBlock *BB) {
  // Since we are moving the instructions out of its basic block, we do not
  // retain their original debug locations (DILocations) and debug intrinsic
  // instructions.
  //
  // Doing so would degrade the debugging experience and adversely affect the
  // accuracy of profiling information.
  //
  // Currently, when hoisting the instructions, we take the following actions:
  // - Remove their debug intrinsic instructions.
  // - Set their debug locations to the values from the insertion point.
  //
  // As per PR39141 (comment #8), the more fundamental reason why the dbg.values
  // need to be deleted, is because there will not be any instructions with a
  // DILocation in either branch left after performing the transformation. We
  // can only insert a dbg.value after the two branches are joined again.
  //
  // See PR38762, PR39243 for more details.
  //
  // TODO: Extend llvm.dbg.value to take more than one SSA Value (PR39141) to
  // encode predicated DIExpressions that yield different results on different
  // code paths.

  for (BasicBlock::iterator II = BB->begin(), IE = BB->end(); II != IE;) {
    Instruction *I = &*II;
    I->dropUBImplyingAttrsAndMetadata();
    if (I->isUsedByMetadata())
      dropDebugUsers(*I);
    // RemoveDIs: drop debug-info too as the following code does.
    I->dropDbgRecords();
    if (I->isDebugOrPseudoInst()) {
      // Remove DbgInfo and pseudo probe Intrinsics.
      II = I->eraseFromParent();
      continue;
    }
    I->setDebugLoc(InsertPt->getDebugLoc());
    ++II;
  }
  DomBlock->splice(InsertPt->getIterator(), BB, BB->begin(),
                   BB->getTerminator()->getIterator());
}

DIExpression *llvm::getExpressionForConstant(DIBuilder &DIB, const Constant &C,
                                             Type &Ty) {
  // Create integer constant expression.
  auto createIntegerExpression = [&DIB](const Constant &CV) -> DIExpression * {
    const APInt &API = cast<ConstantInt>(&CV)->getValue();
    std::optional<int64_t> InitIntOpt = API.trySExtValue();
    return InitIntOpt ? DIB.createConstantValueExpression(
                            static_cast<uint64_t>(*InitIntOpt))
                      : nullptr;
  };

  if (isa<ConstantInt>(C))
    return createIntegerExpression(C);

  auto *FP = dyn_cast<ConstantFP>(&C);
  if (FP && Ty.isFloatingPointTy() && Ty.getScalarSizeInBits() <= 64) {
    const APFloat &APF = FP->getValueAPF();
    APInt const &API = APF.bitcastToAPInt();
    if (auto Temp = API.getZExtValue())
      return DIB.createConstantValueExpression(static_cast<uint64_t>(Temp));
    return DIB.createConstantValueExpression(*API.getRawData());
  }

  if (!Ty.isPointerTy())
    return nullptr;

  if (isa<ConstantPointerNull>(C))
    return DIB.createConstantValueExpression(0);

  if (const ConstantExpr *CE = dyn_cast<ConstantExpr>(&C))
    if (CE->getOpcode() == Instruction::IntToPtr) {
      const Value *V = CE->getOperand(0);
      if (auto CI = dyn_cast_or_null<ConstantInt>(V))
        return createIntegerExpression(*CI);
    }
  return nullptr;
}

void llvm::remapDebugVariable(ValueToValueMapTy &Mapping, Instruction *Inst) {
  auto RemapDebugOperands = [&Mapping](auto *DV, auto Set) {
    for (auto *Op : Set) {
      auto I = Mapping.find(Op);
      if (I != Mapping.end())
        DV->replaceVariableLocationOp(Op, I->second, /*AllowEmpty=*/true);
    }
  };
  auto RemapAssignAddress = [&Mapping](auto *DA) {
    auto I = Mapping.find(DA->getAddress());
    if (I != Mapping.end())
      DA->setAddress(I->second);
  };
  for (DbgVariableRecord &DVR : filterDbgVars(Inst->getDbgRecordRange())) {
    RemapDebugOperands(&DVR, DVR.location_ops());
    if (DVR.isDbgAssign())
      RemapAssignAddress(&DVR);
  }
}

namespace {

/// A potential constituent of a bitreverse or bswap expression. See
/// collectBitParts for a fuller explanation.
struct BitPart {
  BitPart(Value *P, unsigned BW) : Provider(P) {
    Provenance.resize(BW);
  }

  /// The Value that this is a bitreverse/bswap of.
  Value *Provider;

  /// The "provenance" of each bit. Provenance[A] = B means that bit A
  /// in Provider becomes bit B in the result of this expression.
  SmallVector<int8_t, 32> Provenance; // int8_t means max size is i128.

  enum { Unset = -1 };
};

} // end anonymous namespace

/// Analyze the specified subexpression and see if it is capable of providing
/// pieces of a bswap or bitreverse. The subexpression provides a potential
/// piece of a bswap or bitreverse if it can be proved that each non-zero bit in
/// the output of the expression came from a corresponding bit in some other
/// value. This function is recursive, and the end result is a mapping of
/// bitnumber to bitnumber. It is the caller's responsibility to validate that
/// the bitnumber to bitnumber mapping is correct for a bswap or bitreverse.
///
/// For example, if the current subexpression if "(shl i32 %X, 24)" then we know
/// that the expression deposits the low byte of %X into the high byte of the
/// result and that all other bits are zero. This expression is accepted and a
/// BitPart is returned with Provider set to %X and Provenance[24-31] set to
/// [0-7].
///
/// For vector types, all analysis is performed at the per-element level. No
/// cross-element analysis is supported (shuffle/insertion/reduction), and all
/// constant masks must be splatted across all elements.
///
/// To avoid revisiting values, the BitPart results are memoized into the
/// provided map. To avoid unnecessary copying of BitParts, BitParts are
/// constructed in-place in the \c BPS map. Because of this \c BPS needs to
/// store BitParts objects, not pointers. As we need the concept of a nullptr
/// BitParts (Value has been analyzed and the analysis failed), we an Optional
/// type instead to provide the same functionality.
///
/// Because we pass around references into \c BPS, we must use a container that
/// does not invalidate internal references (std::map instead of DenseMap).
static const std::optional<BitPart> &
collectBitParts(Value *V, bool MatchBSwaps, bool MatchBitReversals,
                std::map<Value *, std::optional<BitPart>> &BPS, int Depth,
                bool &FoundRoot) {
  auto [I, Inserted] = BPS.try_emplace(V);
  if (!Inserted)
    return I->second;

  auto &Result = I->second;
  auto BitWidth = V->getType()->getScalarSizeInBits();

  // Can't do integer/elements > 128 bits.
  if (BitWidth > 128)
    return Result;

  // Prevent stack overflow by limiting the recursion depth
  if (Depth == BitPartRecursionMaxDepth) {
    LLVM_DEBUG(dbgs() << "collectBitParts max recursion depth reached.\n");
    return Result;
  }

  if (auto *I = dyn_cast<Instruction>(V)) {
    Value *X, *Y;
    const APInt *C;

    // If this is an or instruction, it may be an inner node of the bswap.
    if (match(V, m_Or(m_Value(X), m_Value(Y)))) {
      // Check we have both sources and they are from the same provider.
      const auto &A = collectBitParts(X, MatchBSwaps, MatchBitReversals, BPS,
                                      Depth + 1, FoundRoot);
      if (!A || !A->Provider)
        return Result;

      const auto &B = collectBitParts(Y, MatchBSwaps, MatchBitReversals, BPS,
                                      Depth + 1, FoundRoot);
      if (!B || A->Provider != B->Provider)
        return Result;

      // Try and merge the two together.
      Result = BitPart(A->Provider, BitWidth);
      for (unsigned BitIdx = 0; BitIdx < BitWidth; ++BitIdx) {
        if (A->Provenance[BitIdx] != BitPart::Unset &&
            B->Provenance[BitIdx] != BitPart::Unset &&
            A->Provenance[BitIdx] != B->Provenance[BitIdx])
          return Result = std::nullopt;

        if (A->Provenance[BitIdx] == BitPart::Unset)
          Result->Provenance[BitIdx] = B->Provenance[BitIdx];
        else
          Result->Provenance[BitIdx] = A->Provenance[BitIdx];
      }

      return Result;
    }

    // If this is a logical shift by a constant, recurse then shift the result.
    if (match(V, m_LogicalShift(m_Value(X), m_APInt(C)))) {
      const APInt &BitShift = *C;

      // Ensure the shift amount is defined.
      if (BitShift.uge(BitWidth))
        return Result;

      // For bswap-only, limit shift amounts to whole bytes, for an early exit.
      if (!MatchBitReversals && (BitShift.getZExtValue() % 8) != 0)
        return Result;

      const auto &Res = collectBitParts(X, MatchBSwaps, MatchBitReversals, BPS,
                                        Depth + 1, FoundRoot);
      if (!Res)
        return Result;
      Result = Res;

      // Perform the "shift" on BitProvenance.
      auto &P = Result->Provenance;
      if (I->getOpcode() == Instruction::Shl) {
        P.erase(std::prev(P.end(), BitShift.getZExtValue()), P.end());
        P.insert(P.begin(), BitShift.getZExtValue(), BitPart::Unset);
      } else {
        P.erase(P.begin(), std::next(P.begin(), BitShift.getZExtValue()));
        P.insert(P.end(), BitShift.getZExtValue(), BitPart::Unset);
      }

      return Result;
    }

    // If this is a logical 'and' with a mask that clears bits, recurse then
    // unset the appropriate bits.
    if (match(V, m_And(m_Value(X), m_APInt(C)))) {
      const APInt &AndMask = *C;

      // Check that the mask allows a multiple of 8 bits for a bswap, for an
      // early exit.
      unsigned NumMaskedBits = AndMask.popcount();
      if (!MatchBitReversals && (NumMaskedBits % 8) != 0)
        return Result;

      const auto &Res = collectBitParts(X, MatchBSwaps, MatchBitReversals, BPS,
                                        Depth + 1, FoundRoot);
      if (!Res)
        return Result;
      Result = Res;

      for (unsigned BitIdx = 0; BitIdx < BitWidth; ++BitIdx)
        // If the AndMask is zero for this bit, clear the bit.
        if (AndMask[BitIdx] == 0)
          Result->Provenance[BitIdx] = BitPart::Unset;
      return Result;
    }

    // If this is a zext instruction zero extend the result.
    if (match(V, m_ZExt(m_Value(X)))) {
      const auto &Res = collectBitParts(X, MatchBSwaps, MatchBitReversals, BPS,
                                        Depth + 1, FoundRoot);
      if (!Res)
        return Result;

      Result = BitPart(Res->Provider, BitWidth);
      auto NarrowBitWidth = X->getType()->getScalarSizeInBits();
      for (unsigned BitIdx = 0; BitIdx < NarrowBitWidth; ++BitIdx)
        Result->Provenance[BitIdx] = Res->Provenance[BitIdx];
      for (unsigned BitIdx = NarrowBitWidth; BitIdx < BitWidth; ++BitIdx)
        Result->Provenance[BitIdx] = BitPart::Unset;
      return Result;
    }

    // If this is a truncate instruction, extract the lower bits.
    if (match(V, m_Trunc(m_Value(X)))) {
      const auto &Res = collectBitParts(X, MatchBSwaps, MatchBitReversals, BPS,
                                        Depth + 1, FoundRoot);
      if (!Res)
        return Result;

      Result = BitPart(Res->Provider, BitWidth);
      for (unsigned BitIdx = 0; BitIdx < BitWidth; ++BitIdx)
        Result->Provenance[BitIdx] = Res->Provenance[BitIdx];
      return Result;
    }

    // BITREVERSE - most likely due to us previous matching a partial
    // bitreverse.
    if (match(V, m_BitReverse(m_Value(X)))) {
      const auto &Res = collectBitParts(X, MatchBSwaps, MatchBitReversals, BPS,
                                        Depth + 1, FoundRoot);
      if (!Res)
        return Result;

      Result = BitPart(Res->Provider, BitWidth);
      for (unsigned BitIdx = 0; BitIdx < BitWidth; ++BitIdx)
        Result->Provenance[(BitWidth - 1) - BitIdx] = Res->Provenance[BitIdx];
      return Result;
    }

    // BSWAP - most likely due to us previous matching a partial bswap.
    if (match(V, m_BSwap(m_Value(X)))) {
      const auto &Res = collectBitParts(X, MatchBSwaps, MatchBitReversals, BPS,
                                        Depth + 1, FoundRoot);
      if (!Res)
        return Result;

      unsigned ByteWidth = BitWidth / 8;
      Result = BitPart(Res->Provider, BitWidth);
      for (unsigned ByteIdx = 0; ByteIdx < ByteWidth; ++ByteIdx) {
        unsigned ByteBitOfs = ByteIdx * 8;
        for (unsigned BitIdx = 0; BitIdx < 8; ++BitIdx)
          Result->Provenance[(BitWidth - 8 - ByteBitOfs) + BitIdx] =
              Res->Provenance[ByteBitOfs + BitIdx];
      }
      return Result;
    }

    // Funnel 'double' shifts take 3 operands, 2 inputs and the shift
    // amount (modulo).
    // fshl(X,Y,Z): (X << (Z % BW)) | (Y >> (BW - (Z % BW)))
    // fshr(X,Y,Z): (X << (BW - (Z % BW))) | (Y >> (Z % BW))
    if (match(V, m_FShl(m_Value(X), m_Value(Y), m_APInt(C))) ||
        match(V, m_FShr(m_Value(X), m_Value(Y), m_APInt(C)))) {
      // We can treat fshr as a fshl by flipping the modulo amount.
      unsigned ModAmt = C->urem(BitWidth);
      if (cast<IntrinsicInst>(I)->getIntrinsicID() == Intrinsic::fshr)
        ModAmt = BitWidth - ModAmt;

      // For bswap-only, limit shift amounts to whole bytes, for an early exit.
      if (!MatchBitReversals && (ModAmt % 8) != 0)
        return Result;

      // Check we have both sources and they are from the same provider.
      const auto &LHS = collectBitParts(X, MatchBSwaps, MatchBitReversals, BPS,
                                        Depth + 1, FoundRoot);
      if (!LHS || !LHS->Provider)
        return Result;

      const auto &RHS = collectBitParts(Y, MatchBSwaps, MatchBitReversals, BPS,
                                        Depth + 1, FoundRoot);
      if (!RHS || LHS->Provider != RHS->Provider)
        return Result;

      unsigned StartBitRHS = BitWidth - ModAmt;
      Result = BitPart(LHS->Provider, BitWidth);
      for (unsigned BitIdx = 0; BitIdx < StartBitRHS; ++BitIdx)
        Result->Provenance[BitIdx + ModAmt] = LHS->Provenance[BitIdx];
      for (unsigned BitIdx = 0; BitIdx < ModAmt; ++BitIdx)
        Result->Provenance[BitIdx] = RHS->Provenance[BitIdx + StartBitRHS];
      return Result;
    }
  }

  // If we've already found a root input value then we're never going to merge
  // these back together.
  if (FoundRoot)
    return Result;

  // Okay, we got to something that isn't a shift, 'or', 'and', etc. This must
  // be the root input value to the bswap/bitreverse.
  FoundRoot = true;
  Result = BitPart(V, BitWidth);
  for (unsigned BitIdx = 0; BitIdx < BitWidth; ++BitIdx)
    Result->Provenance[BitIdx] = BitIdx;
  return Result;
}

static bool bitTransformIsCorrectForBSwap(unsigned From, unsigned To,
                                          unsigned BitWidth) {
  if (From % 8 != To % 8)
    return false;
  // Convert from bit indices to byte indices and check for a byte reversal.
  From >>= 3;
  To >>= 3;
  BitWidth >>= 3;
  return From == BitWidth - To - 1;
}

static bool bitTransformIsCorrectForBitReverse(unsigned From, unsigned To,
                                               unsigned BitWidth) {
  return From == BitWidth - To - 1;
}

bool llvm::recognizeBSwapOrBitReverseIdiom(
    Instruction *I, bool MatchBSwaps, bool MatchBitReversals,
    SmallVectorImpl<Instruction *> &InsertedInsts) {
  if (!match(I, m_Or(m_Value(), m_Value())) &&
      !match(I, m_FShl(m_Value(), m_Value(), m_Value())) &&
      !match(I, m_FShr(m_Value(), m_Value(), m_Value())) &&
      !match(I, m_BSwap(m_Value())))
    return false;
  if (!MatchBSwaps && !MatchBitReversals)
    return false;
  Type *ITy = I->getType();
  if (!ITy->isIntOrIntVectorTy() || ITy->getScalarSizeInBits() == 1 ||
      ITy->getScalarSizeInBits() > 128)
    return false;  // Can't do integer/elements > 128 bits.

  // Try to find all the pieces corresponding to the bswap.
  bool FoundRoot = false;
  std::map<Value *, std::optional<BitPart>> BPS;
  const auto &Res =
      collectBitParts(I, MatchBSwaps, MatchBitReversals, BPS, 0, FoundRoot);
  if (!Res)
    return false;
  ArrayRef<int8_t> BitProvenance = Res->Provenance;
  assert(all_of(BitProvenance,
                [](int8_t I) { return I == BitPart::Unset || 0 <= I; }) &&
         "Illegal bit provenance index");

  // If the upper bits are zero, then attempt to perform as a truncated op.
  Type *DemandedTy = ITy;
  if (BitProvenance.back() == BitPart::Unset) {
    while (!BitProvenance.empty() && BitProvenance.back() == BitPart::Unset)
      BitProvenance = BitProvenance.drop_back();
    if (BitProvenance.empty())
      return false; // TODO - handle null value?
    DemandedTy = Type::getIntNTy(I->getContext(), BitProvenance.size());
    if (auto *IVecTy = dyn_cast<VectorType>(ITy))
      DemandedTy = VectorType::get(DemandedTy, IVecTy);
  }

  // Check BitProvenance hasn't found a source larger than the result type.
  unsigned DemandedBW = DemandedTy->getScalarSizeInBits();
  if (DemandedBW > ITy->getScalarSizeInBits())
    return false;

  // Now, is the bit permutation correct for a bswap or a bitreverse? We can
  // only byteswap values with an even number of bytes.
  APInt DemandedMask = APInt::getAllOnes(DemandedBW);
  bool OKForBSwap = MatchBSwaps && (DemandedBW % 16) == 0;
  bool OKForBitReverse = MatchBitReversals;
  for (unsigned BitIdx = 0;
       (BitIdx < DemandedBW) && (OKForBSwap || OKForBitReverse); ++BitIdx) {
    if (BitProvenance[BitIdx] == BitPart::Unset) {
      DemandedMask.clearBit(BitIdx);
      continue;
    }
    OKForBSwap &= bitTransformIsCorrectForBSwap(BitProvenance[BitIdx], BitIdx,
                                                DemandedBW);
    OKForBitReverse &= bitTransformIsCorrectForBitReverse(BitProvenance[BitIdx],
                                                          BitIdx, DemandedBW);
  }

  Intrinsic::ID Intrin;
  if (OKForBSwap)
    Intrin = Intrinsic::bswap;
  else if (OKForBitReverse)
    Intrin = Intrinsic::bitreverse;
  else
    return false;

  Function *F =
      Intrinsic::getOrInsertDeclaration(I->getModule(), Intrin, DemandedTy);
  Value *Provider = Res->Provider;

  // We may need to truncate the provider.
  if (DemandedTy != Provider->getType()) {
    auto *Trunc =
        CastInst::CreateIntegerCast(Provider, DemandedTy, false, "trunc", I->getIterator());
    InsertedInsts.push_back(Trunc);
    Provider = Trunc;
  }

  Instruction *Result = CallInst::Create(F, Provider, "rev", I->getIterator());
  InsertedInsts.push_back(Result);

  if (!DemandedMask.isAllOnes()) {
    auto *Mask = ConstantInt::get(DemandedTy, DemandedMask);
    Result = BinaryOperator::Create(Instruction::And, Result, Mask, "mask", I->getIterator());
    InsertedInsts.push_back(Result);
  }

  // We may need to zeroextend back to the result type.
  if (ITy != Result->getType()) {
    auto *ExtInst = CastInst::CreateIntegerCast(Result, ITy, false, "zext", I->getIterator());
    InsertedInsts.push_back(ExtInst);
  }

  return true;
}

// CodeGen has special handling for some string functions that may replace
// them with target-specific intrinsics.  Since that'd skip our interceptors
// in ASan/MSan/TSan/DFSan, and thus make us miss some memory accesses,
// we mark affected calls as NoBuiltin, which will disable optimization
// in CodeGen.
void llvm::maybeMarkSanitizerLibraryCallNoBuiltin(
    CallInst *CI, const TargetLibraryInfo *TLI) {
  Function *F = CI->getCalledFunction();
  LibFunc Func;
  if (F && !F->hasLocalLinkage() && F->hasName() &&
      TLI->getLibFunc(F->getName(), Func) && TLI->hasOptimizedCodeGen(Func) &&
      !F->doesNotAccessMemory())
    CI->addFnAttr(Attribute::NoBuiltin);
}

bool llvm::canReplaceOperandWithVariable(const Instruction *I, unsigned OpIdx) {
  const auto *Op = I->getOperand(OpIdx);
  // We can't have a PHI with a metadata type.
  if (Op->getType()->isMetadataTy())
    return false;

  // swifterror pointers can only be used by a load, store, or as a swifterror
  // argument; swifterror pointers are not allowed to be used in select or phi
  // instructions.
  if (Op->isSwiftError())
    return false;

  // Early exit.
  if (!isa<Constant, InlineAsm>(Op))
    return true;

  switch (I->getOpcode()) {
  default:
    return true;
  case Instruction::Call:
  case Instruction::Invoke: {
    const auto &CB = cast<CallBase>(*I);

    // Can't handle inline asm. Skip it.
    if (CB.isInlineAsm())
      return false;

    // Constant bundle operands may need to retain their constant-ness for
    // correctness.
    if (CB.isBundleOperand(OpIdx))
      return false;

    if (OpIdx < CB.arg_size()) {
      // Some variadic intrinsics require constants in the variadic arguments,
      // which currently aren't markable as immarg.
      if (isa<IntrinsicInst>(CB) &&
          OpIdx >= CB.getFunctionType()->getNumParams()) {
        // This is known to be OK for stackmap.
        return CB.getIntrinsicID() == Intrinsic::experimental_stackmap;
      }

      // gcroot is a special case, since it requires a constant argument which
      // isn't also required to be a simple ConstantInt.
      if (CB.getIntrinsicID() == Intrinsic::gcroot)
        return false;

      // Some intrinsic operands are required to be immediates.
      return !CB.paramHasAttr(OpIdx, Attribute::ImmArg);
    }

    // It is never allowed to replace the call argument to an intrinsic, but it
    // may be possible for a call.
    return !isa<IntrinsicInst>(CB);
  }
  case Instruction::ShuffleVector:
    // Shufflevector masks are constant.
    return OpIdx != 2;
  case Instruction::Switch:
  case Instruction::ExtractValue:
    // All operands apart from the first are constant.
    return OpIdx == 0;
  case Instruction::InsertValue:
    // All operands apart from the first and the second are constant.
    return OpIdx < 2;
  case Instruction::Alloca:
    // Static allocas (constant size in the entry block) are handled by
    // prologue/epilogue insertion so they're free anyway. We definitely don't
    // want to make them non-constant.
    return !cast<AllocaInst>(I)->isStaticAlloca();
  case Instruction::GetElementPtr:
    if (OpIdx == 0)
      return true;
    gep_type_iterator It = gep_type_begin(I);
    for (auto E = std::next(It, OpIdx); It != E; ++It)
      if (It.isStruct())
        return false;
    return true;
  }
}

Value *llvm::invertCondition(Value *Condition) {
  // First: Check if it's a constant
  if (Constant *C = dyn_cast<Constant>(Condition))
    return ConstantExpr::getNot(C);

  // Second: If the condition is already inverted, return the original value
  Value *NotCondition;
  if (match(Condition, m_Not(m_Value(NotCondition))))
    return NotCondition;

  BasicBlock *Parent = nullptr;
  Instruction *Inst = dyn_cast<Instruction>(Condition);
  if (Inst)
    Parent = Inst->getParent();
  else if (Argument *Arg = dyn_cast<Argument>(Condition))
    Parent = &Arg->getParent()->getEntryBlock();
  assert(Parent && "Unsupported condition to invert");

  // Third: Check all the users for an invert
  for (User *U : Condition->users())
    if (Instruction *I = dyn_cast<Instruction>(U))
      if (I->getParent() == Parent && match(I, m_Not(m_Specific(Condition))))
        return I;

  // Last option: Create a new instruction
  auto *Inverted =
      BinaryOperator::CreateNot(Condition, Condition->getName() + ".inv");
  if (Inst && !isa<PHINode>(Inst))
    Inverted->insertAfter(Inst->getIterator());
  else
    Inverted->insertBefore(Parent->getFirstInsertionPt());
  return Inverted;
}

bool llvm::inferAttributesFromOthers(Function &F) {
  // Note: We explicitly check for attributes rather than using cover functions
  // because some of the cover functions include the logic being implemented.

  bool Changed = false;
  // readnone + not convergent implies nosync
  if (!F.hasFnAttribute(Attribute::NoSync) &&
      F.doesNotAccessMemory() && !F.isConvergent()) {
    F.setNoSync();
    Changed = true;
  }

  // readonly implies nofree
  if (!F.hasFnAttribute(Attribute::NoFree) && F.onlyReadsMemory()) {
    F.setDoesNotFreeMemory();
    Changed = true;
  }

  // willreturn implies mustprogress
  if (!F.hasFnAttribute(Attribute::MustProgress) && F.willReturn()) {
    F.setMustProgress();
    Changed = true;
  }

  // TODO: There are a bunch of cases of restrictive memory effects we
  // can infer by inspecting arguments of argmemonly-ish functions.

  return Changed;
}

void OverflowTracking::mergeFlags(Instruction &I) {
#ifndef NDEBUG
  if (Opcode)
    assert(Opcode == I.getOpcode() &&
           "can only use mergeFlags on instructions with matching opcodes");
  else
    Opcode = I.getOpcode();
#endif
  if (isa<OverflowingBinaryOperator>(&I)) {
    HasNUW &= I.hasNoUnsignedWrap();
    HasNSW &= I.hasNoSignedWrap();
  }
  if (auto *DisjointOp = dyn_cast<PossiblyDisjointInst>(&I))
    IsDisjoint &= DisjointOp->isDisjoint();
}

void OverflowTracking::applyFlags(Instruction &I) {
  I.clearSubclassOptionalData();
  if (I.getOpcode() == Instruction::Add ||
      (I.getOpcode() == Instruction::Mul && AllKnownNonZero)) {
    if (HasNUW)
      I.setHasNoUnsignedWrap();
    if (HasNSW && (AllKnownNonNegative || HasNUW))
      I.setHasNoSignedWrap();
  }
  if (auto *DisjointOp = dyn_cast<PossiblyDisjointInst>(&I))
    DisjointOp->setIsDisjoint(IsDisjoint);
}<|MERGE_RESOLUTION|>--- conflicted
+++ resolved
@@ -2444,34 +2444,10 @@
   if (isa<Instruction>(&To)) {
     bool DomPointAfterFrom = From.getNextNode() == &DomPoint;
 
-<<<<<<< HEAD
-=======
-    for (auto *DII : Users) {
-      // It's common to see a debug user between From and DomPoint. Move it
-      // after DomPoint to preserve the variable update without any reordering.
-      if (DomPointAfterFrom && DII->getNextNode() == &DomPoint) {
-        LLVM_DEBUG(dbgs() << "MOVE:  " << *DII << '\n');
-        DII->moveAfter(&DomPoint);
-        Changed = true;
-
-      // Users which otherwise aren't dominated by the replacement value must
-      // be salvaged or deleted.
-      } else if (!DT.dominates(&DomPoint, DII)) {
-        UndefOrSalvage.insert(DII);
-      }
-    }
-
->>>>>>> e333d601
     // DbgVariableRecord implementation of the above.
     for (auto *DVR : DPUsers) {
       Instruction *MarkedInstr = DVR->getMarker()->MarkedInstr;
       Instruction *NextNonDebug = MarkedInstr;
-<<<<<<< HEAD
-=======
-      // The next instruction might still be a dbg.declare, skip over it.
-      if (isa<DbgVariableIntrinsic>(NextNonDebug))
-        NextNonDebug = NextNonDebug->getNextNode();
->>>>>>> e333d601
 
       // It's common to see a debug user between From and DomPoint. Move it
       // after DomPoint to preserve the variable update without any reordering.
