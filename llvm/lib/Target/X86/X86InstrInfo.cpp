//===-- X86InstrInfo.cpp - X86 Instruction Information --------------------===//
//
// Part of the LLVM Project, under the Apache License v2.0 with LLVM Exceptions.
// See https://llvm.org/LICENSE.txt for license information.
// SPDX-License-Identifier: Apache-2.0 WITH LLVM-exception
//
//===----------------------------------------------------------------------===//
//
// This file contains the X86 implementation of the TargetInstrInfo class.
//
//===----------------------------------------------------------------------===//

#include "X86InstrInfo.h"
#include "X86.h"
#include "X86InstrBuilder.h"
#include "X86InstrFoldTables.h"
#include "X86MachineFunctionInfo.h"
#include "X86Subtarget.h"
#include "X86TargetMachine.h"
#include "llvm/ADT/STLExtras.h"
#include "llvm/ADT/Sequence.h"
#include "llvm/CodeGen/LivePhysRegs.h"
#include "llvm/CodeGen/LiveVariables.h"
#include "llvm/CodeGen/MachineConstantPool.h"
#include "llvm/CodeGen/MachineDominators.h"
#include "llvm/CodeGen/MachineFrameInfo.h"
#include "llvm/CodeGen/MachineInstrBuilder.h"
#include "llvm/CodeGen/MachineModuleInfo.h"
#include "llvm/CodeGen/MachineRegisterInfo.h"
#include "llvm/CodeGen/StackMaps.h"
#include "llvm/IR/DerivedTypes.h"
#include "llvm/IR/Function.h"
#include "llvm/IR/DebugInfoMetadata.h"
#include "llvm/MC/MCAsmInfo.h"
#include "llvm/MC/MCExpr.h"
#include "llvm/MC/MCInst.h"
#include "llvm/Support/CommandLine.h"
#include "llvm/Support/Debug.h"
#include "llvm/Support/ErrorHandling.h"
#include "llvm/Support/raw_ostream.h"
#include "llvm/Target/TargetOptions.h"

using namespace llvm;

#define DEBUG_TYPE "x86-instr-info"

#define GET_INSTRINFO_CTOR_DTOR
#include "X86GenInstrInfo.inc"

static cl::opt<bool>
    NoFusing("disable-spill-fusing",
             cl::desc("Disable fusing of spill code into instructions"),
             cl::Hidden);
static cl::opt<bool>
PrintFailedFusing("print-failed-fuse-candidates",
                  cl::desc("Print instructions that the allocator wants to"
                           " fuse, but the X86 backend currently can't"),
                  cl::Hidden);
static cl::opt<bool>
ReMatPICStubLoad("remat-pic-stub-load",
                 cl::desc("Re-materialize load from stub in PIC mode"),
                 cl::init(false), cl::Hidden);
static cl::opt<unsigned>
PartialRegUpdateClearance("partial-reg-update-clearance",
                          cl::desc("Clearance between two register writes "
                                   "for inserting XOR to avoid partial "
                                   "register update"),
                          cl::init(64), cl::Hidden);
static cl::opt<unsigned>
UndefRegClearance("undef-reg-clearance",
                  cl::desc("How many idle instructions we would like before "
                           "certain undef register reads"),
                  cl::init(128), cl::Hidden);


// Pin the vtable to this file.
void X86InstrInfo::anchor() {}

X86InstrInfo::X86InstrInfo(X86Subtarget &STI)
    : X86GenInstrInfo((STI.isTarget64BitLP64() ? X86::ADJCALLSTACKDOWN64
                                               : X86::ADJCALLSTACKDOWN32),
                      (STI.isTarget64BitLP64() ? X86::ADJCALLSTACKUP64
                                               : X86::ADJCALLSTACKUP32),
                      X86::CATCHRET,
                      (STI.is64Bit() ? X86::RETQ : X86::RETL)),
      Subtarget(STI), RI(STI.getTargetTriple()) {
}

bool
X86InstrInfo::isCoalescableExtInstr(const MachineInstr &MI,
                                    unsigned &SrcReg, unsigned &DstReg,
                                    unsigned &SubIdx) const {
  switch (MI.getOpcode()) {
  default: break;
  case X86::MOVSX16rr8:
  case X86::MOVZX16rr8:
  case X86::MOVSX32rr8:
  case X86::MOVZX32rr8:
  case X86::MOVSX64rr8:
    if (!Subtarget.is64Bit())
      // It's not always legal to reference the low 8-bit of the larger
      // register in 32-bit mode.
      return false;
    LLVM_FALLTHROUGH;
  case X86::MOVSX32rr16:
  case X86::MOVZX32rr16:
  case X86::MOVSX64rr16:
  case X86::MOVSX64rr32: {
    if (MI.getOperand(0).getSubReg() || MI.getOperand(1).getSubReg())
      // Be conservative.
      return false;
    SrcReg = MI.getOperand(1).getReg();
    DstReg = MI.getOperand(0).getReg();
    switch (MI.getOpcode()) {
    default: llvm_unreachable("Unreachable!");
    case X86::MOVSX16rr8:
    case X86::MOVZX16rr8:
    case X86::MOVSX32rr8:
    case X86::MOVZX32rr8:
    case X86::MOVSX64rr8:
      SubIdx = X86::sub_8bit;
      break;
    case X86::MOVSX32rr16:
    case X86::MOVZX32rr16:
    case X86::MOVSX64rr16:
      SubIdx = X86::sub_16bit;
      break;
    case X86::MOVSX64rr32:
      SubIdx = X86::sub_32bit;
      break;
    }
    return true;
  }
  }
  return false;
}

int X86InstrInfo::getSPAdjust(const MachineInstr &MI) const {
  const MachineFunction *MF = MI.getParent()->getParent();
  const TargetFrameLowering *TFI = MF->getSubtarget().getFrameLowering();

  if (isFrameInstr(MI)) {
    unsigned StackAlign = TFI->getStackAlignment();
    int SPAdj = alignTo(getFrameSize(MI), StackAlign);
    SPAdj -= getFrameAdjustment(MI);
    if (!isFrameSetup(MI))
      SPAdj = -SPAdj;
    return SPAdj;
  }

  // To know whether a call adjusts the stack, we need information
  // that is bound to the following ADJCALLSTACKUP pseudo.
  // Look for the next ADJCALLSTACKUP that follows the call.
  if (MI.isCall()) {
    const MachineBasicBlock *MBB = MI.getParent();
    auto I = ++MachineBasicBlock::const_iterator(MI);
    for (auto E = MBB->end(); I != E; ++I) {
      if (I->getOpcode() == getCallFrameDestroyOpcode() ||
          I->isCall())
        break;
    }

    // If we could not find a frame destroy opcode, then it has already
    // been simplified, so we don't care.
    if (I->getOpcode() != getCallFrameDestroyOpcode())
      return 0;

    return -(I->getOperand(1).getImm());
  }

  // Currently handle only PUSHes we can reasonably expect to see
  // in call sequences
  switch (MI.getOpcode()) {
  default:
    return 0;
  case X86::PUSH32i8:
  case X86::PUSH32r:
  case X86::PUSH32rmm:
  case X86::PUSH32rmr:
  case X86::PUSHi32:
    return 4;
  case X86::PUSH64i8:
  case X86::PUSH64r:
  case X86::PUSH64rmm:
  case X86::PUSH64rmr:
  case X86::PUSH64i32:
    return 8;
  }
}

/// Return true and the FrameIndex if the specified
/// operand and follow operands form a reference to the stack frame.
bool X86InstrInfo::isFrameOperand(const MachineInstr &MI, unsigned int Op,
                                  int &FrameIndex) const {
  if (MI.getOperand(Op + X86::AddrBaseReg).isFI() &&
      MI.getOperand(Op + X86::AddrScaleAmt).isImm() &&
      MI.getOperand(Op + X86::AddrIndexReg).isReg() &&
      MI.getOperand(Op + X86::AddrDisp).isImm() &&
      MI.getOperand(Op + X86::AddrScaleAmt).getImm() == 1 &&
      MI.getOperand(Op + X86::AddrIndexReg).getReg() == 0 &&
      MI.getOperand(Op + X86::AddrDisp).getImm() == 0) {
    FrameIndex = MI.getOperand(Op + X86::AddrBaseReg).getIndex();
    return true;
  }
  return false;
}

static bool isFrameLoadOpcode(int Opcode, unsigned &MemBytes) {
  switch (Opcode) {
  default:
    return false;
  case X86::MOV8rm:
  case X86::KMOVBkm:
    MemBytes = 1;
    return true;
  case X86::MOV16rm:
  case X86::KMOVWkm:
    MemBytes = 2;
    return true;
  case X86::MOV32rm:
  case X86::MOVSSrm:
  case X86::MOVSSrm_alt:
  case X86::VMOVSSrm:
  case X86::VMOVSSrm_alt:
  case X86::VMOVSSZrm:
  case X86::VMOVSSZrm_alt:
  case X86::KMOVDkm:
    MemBytes = 4;
    return true;
  case X86::MOV64rm:
  case X86::LD_Fp64m:
  case X86::MOVSDrm:
  case X86::MOVSDrm_alt:
  case X86::VMOVSDrm:
  case X86::VMOVSDrm_alt:
  case X86::VMOVSDZrm:
  case X86::VMOVSDZrm_alt:
  case X86::MMX_MOVD64rm:
  case X86::MMX_MOVQ64rm:
  case X86::KMOVQkm:
    MemBytes = 8;
    return true;
  case X86::MOVAPSrm:
  case X86::MOVUPSrm:
  case X86::MOVAPDrm:
  case X86::MOVUPDrm:
  case X86::MOVDQArm:
  case X86::MOVDQUrm:
  case X86::VMOVAPSrm:
  case X86::VMOVUPSrm:
  case X86::VMOVAPDrm:
  case X86::VMOVUPDrm:
  case X86::VMOVDQArm:
  case X86::VMOVDQUrm:
  case X86::VMOVAPSZ128rm:
  case X86::VMOVUPSZ128rm:
  case X86::VMOVAPSZ128rm_NOVLX:
  case X86::VMOVUPSZ128rm_NOVLX:
  case X86::VMOVAPDZ128rm:
  case X86::VMOVUPDZ128rm:
  case X86::VMOVDQU8Z128rm:
  case X86::VMOVDQU16Z128rm:
  case X86::VMOVDQA32Z128rm:
  case X86::VMOVDQU32Z128rm:
  case X86::VMOVDQA64Z128rm:
  case X86::VMOVDQU64Z128rm:
    MemBytes = 16;
    return true;
  case X86::VMOVAPSYrm:
  case X86::VMOVUPSYrm:
  case X86::VMOVAPDYrm:
  case X86::VMOVUPDYrm:
  case X86::VMOVDQAYrm:
  case X86::VMOVDQUYrm:
  case X86::VMOVAPSZ256rm:
  case X86::VMOVUPSZ256rm:
  case X86::VMOVAPSZ256rm_NOVLX:
  case X86::VMOVUPSZ256rm_NOVLX:
  case X86::VMOVAPDZ256rm:
  case X86::VMOVUPDZ256rm:
  case X86::VMOVDQU8Z256rm:
  case X86::VMOVDQU16Z256rm:
  case X86::VMOVDQA32Z256rm:
  case X86::VMOVDQU32Z256rm:
  case X86::VMOVDQA64Z256rm:
  case X86::VMOVDQU64Z256rm:
    MemBytes = 32;
    return true;
  case X86::VMOVAPSZrm:
  case X86::VMOVUPSZrm:
  case X86::VMOVAPDZrm:
  case X86::VMOVUPDZrm:
  case X86::VMOVDQU8Zrm:
  case X86::VMOVDQU16Zrm:
  case X86::VMOVDQA32Zrm:
  case X86::VMOVDQU32Zrm:
  case X86::VMOVDQA64Zrm:
  case X86::VMOVDQU64Zrm:
    MemBytes = 64;
    return true;
  }
}

static bool isFrameStoreOpcode(int Opcode, unsigned &MemBytes) {
  switch (Opcode) {
  default:
    return false;
  case X86::MOV8mr:
  case X86::KMOVBmk:
    MemBytes = 1;
    return true;
  case X86::MOV16mr:
  case X86::KMOVWmk:
    MemBytes = 2;
    return true;
  case X86::MOV32mr:
  case X86::MOVSSmr:
  case X86::VMOVSSmr:
  case X86::VMOVSSZmr:
  case X86::KMOVDmk:
    MemBytes = 4;
    return true;
  case X86::MOV64mr:
  case X86::ST_FpP64m:
  case X86::MOVSDmr:
  case X86::VMOVSDmr:
  case X86::VMOVSDZmr:
  case X86::MMX_MOVD64mr:
  case X86::MMX_MOVQ64mr:
  case X86::MMX_MOVNTQmr:
  case X86::KMOVQmk:
    MemBytes = 8;
    return true;
  case X86::MOVAPSmr:
  case X86::MOVUPSmr:
  case X86::MOVAPDmr:
  case X86::MOVUPDmr:
  case X86::MOVDQAmr:
  case X86::MOVDQUmr:
  case X86::VMOVAPSmr:
  case X86::VMOVUPSmr:
  case X86::VMOVAPDmr:
  case X86::VMOVUPDmr:
  case X86::VMOVDQAmr:
  case X86::VMOVDQUmr:
  case X86::VMOVUPSZ128mr:
  case X86::VMOVAPSZ128mr:
  case X86::VMOVUPSZ128mr_NOVLX:
  case X86::VMOVAPSZ128mr_NOVLX:
  case X86::VMOVUPDZ128mr:
  case X86::VMOVAPDZ128mr:
  case X86::VMOVDQA32Z128mr:
  case X86::VMOVDQU32Z128mr:
  case X86::VMOVDQA64Z128mr:
  case X86::VMOVDQU64Z128mr:
  case X86::VMOVDQU8Z128mr:
  case X86::VMOVDQU16Z128mr:
    MemBytes = 16;
    return true;
  case X86::VMOVUPSYmr:
  case X86::VMOVAPSYmr:
  case X86::VMOVUPDYmr:
  case X86::VMOVAPDYmr:
  case X86::VMOVDQUYmr:
  case X86::VMOVDQAYmr:
  case X86::VMOVUPSZ256mr:
  case X86::VMOVAPSZ256mr:
  case X86::VMOVUPSZ256mr_NOVLX:
  case X86::VMOVAPSZ256mr_NOVLX:
  case X86::VMOVUPDZ256mr:
  case X86::VMOVAPDZ256mr:
  case X86::VMOVDQU8Z256mr:
  case X86::VMOVDQU16Z256mr:
  case X86::VMOVDQA32Z256mr:
  case X86::VMOVDQU32Z256mr:
  case X86::VMOVDQA64Z256mr:
  case X86::VMOVDQU64Z256mr:
    MemBytes = 32;
    return true;
  case X86::VMOVUPSZmr:
  case X86::VMOVAPSZmr:
  case X86::VMOVUPDZmr:
  case X86::VMOVAPDZmr:
  case X86::VMOVDQU8Zmr:
  case X86::VMOVDQU16Zmr:
  case X86::VMOVDQA32Zmr:
  case X86::VMOVDQU32Zmr:
  case X86::VMOVDQA64Zmr:
  case X86::VMOVDQU64Zmr:
    MemBytes = 64;
    return true;
  }
  return false;
}

unsigned X86InstrInfo::isLoadFromStackSlot(const MachineInstr &MI,
                                           int &FrameIndex) const {
  unsigned Dummy;
  return X86InstrInfo::isLoadFromStackSlot(MI, FrameIndex, Dummy);
}

unsigned X86InstrInfo::isLoadFromStackSlot(const MachineInstr &MI,
                                           int &FrameIndex,
                                           unsigned &MemBytes) const {
  if (isFrameLoadOpcode(MI.getOpcode(), MemBytes))
    if (MI.getOperand(0).getSubReg() == 0 && isFrameOperand(MI, 1, FrameIndex))
      return MI.getOperand(0).getReg();
  return 0;
}

unsigned X86InstrInfo::isLoadFromStackSlotPostFE(const MachineInstr &MI,
                                                 int &FrameIndex) const {
  unsigned Dummy;
  if (isFrameLoadOpcode(MI.getOpcode(), Dummy)) {
    unsigned Reg;
    if ((Reg = isLoadFromStackSlot(MI, FrameIndex)))
      return Reg;
    // Check for post-frame index elimination operations
    SmallVector<const MachineMemOperand *, 1> Accesses;
    if (hasLoadFromStackSlot(MI, Accesses)) {
      FrameIndex =
          cast<FixedStackPseudoSourceValue>(Accesses.front()->getPseudoValue())
              ->getFrameIndex();
      return 1;
    }
  }
  return 0;
}

unsigned X86InstrInfo::isStoreToStackSlot(const MachineInstr &MI,
                                          int &FrameIndex) const {
  unsigned Dummy;
  return X86InstrInfo::isStoreToStackSlot(MI, FrameIndex, Dummy);
}

unsigned X86InstrInfo::isStoreToStackSlot(const MachineInstr &MI,
                                          int &FrameIndex,
                                          unsigned &MemBytes) const {
  if (isFrameStoreOpcode(MI.getOpcode(), MemBytes))
    if (MI.getOperand(X86::AddrNumOperands).getSubReg() == 0 &&
        isFrameOperand(MI, 0, FrameIndex))
      return MI.getOperand(X86::AddrNumOperands).getReg();
  return 0;
}

unsigned X86InstrInfo::isStoreToStackSlotPostFE(const MachineInstr &MI,
                                                int &FrameIndex) const {
  unsigned Dummy;
  if (isFrameStoreOpcode(MI.getOpcode(), Dummy)) {
    unsigned Reg;
    if ((Reg = isStoreToStackSlot(MI, FrameIndex)))
      return Reg;
    // Check for post-frame index elimination operations
    SmallVector<const MachineMemOperand *, 1> Accesses;
    if (hasStoreToStackSlot(MI, Accesses)) {
      FrameIndex =
          cast<FixedStackPseudoSourceValue>(Accesses.front()->getPseudoValue())
              ->getFrameIndex();
<<<<<<< HEAD
      return MI.getOperand(X86::AddrNumOperands).getReg();
=======
      return 1;
>>>>>>> 11450def
    }
  }
  return 0;
}

/// Return true if register is PIC base; i.e.g defined by X86::MOVPC32r.
static bool regIsPICBase(unsigned BaseReg, const MachineRegisterInfo &MRI) {
  // Don't waste compile time scanning use-def chains of physregs.
  if (!Register::isVirtualRegister(BaseReg))
    return false;
  bool isPICBase = false;
  for (MachineRegisterInfo::def_instr_iterator I = MRI.def_instr_begin(BaseReg),
         E = MRI.def_instr_end(); I != E; ++I) {
    MachineInstr *DefMI = &*I;
    if (DefMI->getOpcode() != X86::MOVPC32r)
      return false;
    assert(!isPICBase && "More than one PIC base?");
    isPICBase = true;
  }
  return isPICBase;
}

bool X86InstrInfo::isReallyTriviallyReMaterializable(const MachineInstr &MI,
                                                     AAResults *AA) const {
  switch (MI.getOpcode()) {
  default:
    // This function should only be called for opcodes with the ReMaterializable
    // flag set.
    llvm_unreachable("Unknown rematerializable operation!");
    break;

  case X86::LOAD_STACK_GUARD:
  case X86::AVX1_SETALLONES:
  case X86::AVX2_SETALLONES:
  case X86::AVX512_128_SET0:
  case X86::AVX512_256_SET0:
  case X86::AVX512_512_SET0:
  case X86::AVX512_512_SETALLONES:
  case X86::AVX512_FsFLD0SD:
  case X86::AVX512_FsFLD0SS:
  case X86::AVX512_FsFLD0F128:
  case X86::AVX_SET0:
  case X86::FsFLD0SD:
  case X86::FsFLD0SS:
  case X86::FsFLD0F128:
  case X86::KSET0D:
  case X86::KSET0Q:
  case X86::KSET0W:
  case X86::KSET1D:
  case X86::KSET1Q:
  case X86::KSET1W:
  case X86::MMX_SET0:
  case X86::MOV32ImmSExti8:
  case X86::MOV32r0:
  case X86::MOV32r1:
  case X86::MOV32r_1:
  case X86::MOV32ri64:
  case X86::MOV64ImmSExti8:
  case X86::V_SET0:
  case X86::V_SETALLONES:
  case X86::MOV16ri:
  case X86::MOV32ri:
  case X86::MOV64ri:
  case X86::MOV64ri32:
  case X86::MOV8ri:
    return true;

  case X86::MOV8rm:
  case X86::MOV8rm_NOREX:
  case X86::MOV16rm:
  case X86::MOV32rm:
  case X86::MOV64rm:
  case X86::MOVSSrm:
  case X86::MOVSSrm_alt:
  case X86::MOVSDrm:
  case X86::MOVSDrm_alt:
  case X86::MOVAPSrm:
  case X86::MOVUPSrm:
  case X86::MOVAPDrm:
  case X86::MOVUPDrm:
  case X86::MOVDQArm:
  case X86::MOVDQUrm:
  case X86::VMOVSSrm:
  case X86::VMOVSSrm_alt:
  case X86::VMOVSDrm:
  case X86::VMOVSDrm_alt:
  case X86::VMOVAPSrm:
  case X86::VMOVUPSrm:
  case X86::VMOVAPDrm:
  case X86::VMOVUPDrm:
  case X86::VMOVDQArm:
  case X86::VMOVDQUrm:
  case X86::VMOVAPSYrm:
  case X86::VMOVUPSYrm:
  case X86::VMOVAPDYrm:
  case X86::VMOVUPDYrm:
  case X86::VMOVDQAYrm:
  case X86::VMOVDQUYrm:
  case X86::MMX_MOVD64rm:
  case X86::MMX_MOVQ64rm:
  // AVX-512
  case X86::VMOVSSZrm:
  case X86::VMOVSSZrm_alt:
  case X86::VMOVSDZrm:
  case X86::VMOVSDZrm_alt:
  case X86::VMOVAPDZ128rm:
  case X86::VMOVAPDZ256rm:
  case X86::VMOVAPDZrm:
  case X86::VMOVAPSZ128rm:
  case X86::VMOVAPSZ256rm:
  case X86::VMOVAPSZ128rm_NOVLX:
  case X86::VMOVAPSZ256rm_NOVLX:
  case X86::VMOVAPSZrm:
  case X86::VMOVDQA32Z128rm:
  case X86::VMOVDQA32Z256rm:
  case X86::VMOVDQA32Zrm:
  case X86::VMOVDQA64Z128rm:
  case X86::VMOVDQA64Z256rm:
  case X86::VMOVDQA64Zrm:
  case X86::VMOVDQU16Z128rm:
  case X86::VMOVDQU16Z256rm:
  case X86::VMOVDQU16Zrm:
  case X86::VMOVDQU32Z128rm:
  case X86::VMOVDQU32Z256rm:
  case X86::VMOVDQU32Zrm:
  case X86::VMOVDQU64Z128rm:
  case X86::VMOVDQU64Z256rm:
  case X86::VMOVDQU64Zrm:
  case X86::VMOVDQU8Z128rm:
  case X86::VMOVDQU8Z256rm:
  case X86::VMOVDQU8Zrm:
  case X86::VMOVUPDZ128rm:
  case X86::VMOVUPDZ256rm:
  case X86::VMOVUPDZrm:
  case X86::VMOVUPSZ128rm:
  case X86::VMOVUPSZ256rm:
  case X86::VMOVUPSZ128rm_NOVLX:
  case X86::VMOVUPSZ256rm_NOVLX:
  case X86::VMOVUPSZrm: {
    // Loads from constant pools are trivially rematerializable.
    if (MI.getOperand(1 + X86::AddrBaseReg).isReg() &&
        MI.getOperand(1 + X86::AddrScaleAmt).isImm() &&
        MI.getOperand(1 + X86::AddrIndexReg).isReg() &&
        MI.getOperand(1 + X86::AddrIndexReg).getReg() == 0 &&
        MI.isDereferenceableInvariantLoad(AA)) {
      Register BaseReg = MI.getOperand(1 + X86::AddrBaseReg).getReg();
      if (BaseReg == 0 || BaseReg == X86::RIP)
        return true;
      // Allow re-materialization of PIC load.
      if (!ReMatPICStubLoad && MI.getOperand(1 + X86::AddrDisp).isGlobal())
        return false;
      const MachineFunction &MF = *MI.getParent()->getParent();
      const MachineRegisterInfo &MRI = MF.getRegInfo();
      return regIsPICBase(BaseReg, MRI);
    }
    return false;
  }

  case X86::LEA32r:
  case X86::LEA64r: {
    if (MI.getOperand(1 + X86::AddrScaleAmt).isImm() &&
        MI.getOperand(1 + X86::AddrIndexReg).isReg() &&
        MI.getOperand(1 + X86::AddrIndexReg).getReg() == 0 &&
        !MI.getOperand(1 + X86::AddrDisp).isReg()) {
      // lea fi#, lea GV, etc. are all rematerializable.
      if (!MI.getOperand(1 + X86::AddrBaseReg).isReg())
        return true;
      Register BaseReg = MI.getOperand(1 + X86::AddrBaseReg).getReg();
      if (BaseReg == 0)
        return true;
      // Allow re-materialization of lea PICBase + x.
      const MachineFunction &MF = *MI.getParent()->getParent();
      const MachineRegisterInfo &MRI = MF.getRegInfo();
      return regIsPICBase(BaseReg, MRI);
    }
    return false;
  }
  }
}

void X86InstrInfo::reMaterialize(MachineBasicBlock &MBB,
                                 MachineBasicBlock::iterator I,
                                 unsigned DestReg, unsigned SubIdx,
                                 const MachineInstr &Orig,
                                 const TargetRegisterInfo &TRI) const {
  bool ClobbersEFLAGS = Orig.modifiesRegister(X86::EFLAGS, &TRI);
  if (ClobbersEFLAGS && !isSafeToClobberEFLAGS(MBB, I)) {
    // The instruction clobbers EFLAGS. Re-materialize as MOV32ri to avoid side
    // effects.
    int Value;
    switch (Orig.getOpcode()) {
    case X86::MOV32r0:  Value = 0; break;
    case X86::MOV32r1:  Value = 1; break;
    case X86::MOV32r_1: Value = -1; break;
    default:
      llvm_unreachable("Unexpected instruction!");
    }

    const DebugLoc &DL = Orig.getDebugLoc();
    BuildMI(MBB, I, DL, get(X86::MOV32ri))
        .add(Orig.getOperand(0))
        .addImm(Value);
  } else {
    MachineInstr *MI = MBB.getParent()->CloneMachineInstr(&Orig);
    MBB.insert(I, MI);
  }

  MachineInstr &NewMI = *std::prev(I);
  NewMI.substituteRegister(Orig.getOperand(0).getReg(), DestReg, SubIdx, TRI);
}

/// True if MI has a condition code def, e.g. EFLAGS, that is not marked dead.
bool X86InstrInfo::hasLiveCondCodeDef(MachineInstr &MI) const {
  for (unsigned i = 0, e = MI.getNumOperands(); i != e; ++i) {
    MachineOperand &MO = MI.getOperand(i);
    if (MO.isReg() && MO.isDef() &&
        MO.getReg() == X86::EFLAGS && !MO.isDead()) {
      return true;
    }
  }
  return false;
}

/// Check whether the shift count for a machine operand is non-zero.
inline static unsigned getTruncatedShiftCount(const MachineInstr &MI,
                                              unsigned ShiftAmtOperandIdx) {
  // The shift count is six bits with the REX.W prefix and five bits without.
  unsigned ShiftCountMask = (MI.getDesc().TSFlags & X86II::REX_W) ? 63 : 31;
  unsigned Imm = MI.getOperand(ShiftAmtOperandIdx).getImm();
  return Imm & ShiftCountMask;
}

/// Check whether the given shift count is appropriate
/// can be represented by a LEA instruction.
inline static bool isTruncatedShiftCountForLEA(unsigned ShAmt) {
  // Left shift instructions can be transformed into load-effective-address
  // instructions if we can encode them appropriately.
  // A LEA instruction utilizes a SIB byte to encode its scale factor.
  // The SIB.scale field is two bits wide which means that we can encode any
  // shift amount less than 4.
  return ShAmt < 4 && ShAmt > 0;
}

bool X86InstrInfo::classifyLEAReg(MachineInstr &MI, const MachineOperand &Src,
                                  unsigned Opc, bool AllowSP, Register &NewSrc,
                                  bool &isKill, MachineOperand &ImplicitOp,
                                  LiveVariables *LV) const {
  MachineFunction &MF = *MI.getParent()->getParent();
  const TargetRegisterClass *RC;
  if (AllowSP) {
    RC = Opc != X86::LEA32r ? &X86::GR64RegClass : &X86::GR32RegClass;
  } else {
    RC = Opc != X86::LEA32r ?
      &X86::GR64_NOSPRegClass : &X86::GR32_NOSPRegClass;
  }
  Register SrcReg = Src.getReg();

  // For both LEA64 and LEA32 the register already has essentially the right
  // type (32-bit or 64-bit) we may just need to forbid SP.
  if (Opc != X86::LEA64_32r) {
    NewSrc = SrcReg;
    isKill = Src.isKill();
    assert(!Src.isUndef() && "Undef op doesn't need optimization");

    if (Register::isVirtualRegister(NewSrc) &&
        !MF.getRegInfo().constrainRegClass(NewSrc, RC))
      return false;

    return true;
  }

  // This is for an LEA64_32r and incoming registers are 32-bit. One way or
  // another we need to add 64-bit registers to the final MI.
  if (Register::isPhysicalRegister(SrcReg)) {
    ImplicitOp = Src;
    ImplicitOp.setImplicit();

    NewSrc = getX86SubSuperRegister(Src.getReg(), 64);
    isKill = Src.isKill();
    assert(!Src.isUndef() && "Undef op doesn't need optimization");
  } else {
    // Virtual register of the wrong class, we have to create a temporary 64-bit
    // vreg to feed into the LEA.
    NewSrc = MF.getRegInfo().createVirtualRegister(RC);
    MachineInstr *Copy =
        BuildMI(*MI.getParent(), MI, MI.getDebugLoc(), get(TargetOpcode::COPY))
            .addReg(NewSrc, RegState::Define | RegState::Undef, X86::sub_32bit)
            .add(Src);

    // Which is obviously going to be dead after we're done with it.
    isKill = true;

    if (LV)
      LV->replaceKillInstruction(SrcReg, MI, *Copy);
  }

  // We've set all the parameters without issue.
  return true;
}

MachineInstr *X86InstrInfo::convertToThreeAddressWithLEA(
    unsigned MIOpc, MachineFunction::iterator &MFI, MachineInstr &MI,
    LiveVariables *LV, bool Is8BitOp) const {
  // We handle 8-bit adds and various 16-bit opcodes in the switch below.
  MachineRegisterInfo &RegInfo = MFI->getParent()->getRegInfo();
  assert((Is8BitOp || RegInfo.getTargetRegisterInfo()->getRegSizeInBits(
              *RegInfo.getRegClass(MI.getOperand(0).getReg())) == 16) &&
         "Unexpected type for LEA transform");

  // TODO: For a 32-bit target, we need to adjust the LEA variables with
  // something like this:
  //   Opcode = X86::LEA32r;
  //   InRegLEA = RegInfo.createVirtualRegister(&X86::GR32_NOSPRegClass);
  //   OutRegLEA =
  //       Is8BitOp ? RegInfo.createVirtualRegister(&X86::GR32ABCD_RegClass)
  //                : RegInfo.createVirtualRegister(&X86::GR32RegClass);
  if (!Subtarget.is64Bit())
    return nullptr;

  unsigned Opcode = X86::LEA64_32r;
  Register InRegLEA = RegInfo.createVirtualRegister(&X86::GR64_NOSPRegClass);
  Register OutRegLEA = RegInfo.createVirtualRegister(&X86::GR32RegClass);

  // Build and insert into an implicit UNDEF value. This is OK because
  // we will be shifting and then extracting the lower 8/16-bits.
  // This has the potential to cause partial register stall. e.g.
  //   movw    (%rbp,%rcx,2), %dx
  //   leal    -65(%rdx), %esi
  // But testing has shown this *does* help performance in 64-bit mode (at
  // least on modern x86 machines).
  MachineBasicBlock::iterator MBBI = MI.getIterator();
  Register Dest = MI.getOperand(0).getReg();
  Register Src = MI.getOperand(1).getReg();
  bool IsDead = MI.getOperand(0).isDead();
  bool IsKill = MI.getOperand(1).isKill();
  unsigned SubReg = Is8BitOp ? X86::sub_8bit : X86::sub_16bit;
  assert(!MI.getOperand(1).isUndef() && "Undef op doesn't need optimization");
  BuildMI(*MFI, MBBI, MI.getDebugLoc(), get(X86::IMPLICIT_DEF), InRegLEA);
  MachineInstr *InsMI =
      BuildMI(*MFI, MBBI, MI.getDebugLoc(), get(TargetOpcode::COPY))
          .addReg(InRegLEA, RegState::Define, SubReg)
          .addReg(Src, getKillRegState(IsKill));

  MachineInstrBuilder MIB =
      BuildMI(*MFI, MBBI, MI.getDebugLoc(), get(Opcode), OutRegLEA);
  switch (MIOpc) {
  default: llvm_unreachable("Unreachable!");
  case X86::SHL8ri:
  case X86::SHL16ri: {
    unsigned ShAmt = MI.getOperand(2).getImm();
    MIB.addReg(0).addImm(1ULL << ShAmt)
       .addReg(InRegLEA, RegState::Kill).addImm(0).addReg(0);
    break;
  }
  case X86::INC8r:
  case X86::INC16r:
    addRegOffset(MIB, InRegLEA, true, 1);
    break;
  case X86::DEC8r:
  case X86::DEC16r:
    addRegOffset(MIB, InRegLEA, true, -1);
    break;
  case X86::ADD8ri:
  case X86::ADD8ri_DB:
  case X86::ADD16ri:
  case X86::ADD16ri8:
  case X86::ADD16ri_DB:
  case X86::ADD16ri8_DB:
    addRegOffset(MIB, InRegLEA, true, MI.getOperand(2).getImm());
    break;
  case X86::ADD8rr:
  case X86::ADD8rr_DB:
  case X86::ADD16rr:
  case X86::ADD16rr_DB: {
    Register Src2 = MI.getOperand(2).getReg();
    bool IsKill2 = MI.getOperand(2).isKill();
    assert(!MI.getOperand(2).isUndef() && "Undef op doesn't need optimization");
    unsigned InRegLEA2 = 0;
    MachineInstr *InsMI2 = nullptr;
    if (Src == Src2) {
      // ADD8rr/ADD16rr killed %reg1028, %reg1028
      // just a single insert_subreg.
      addRegReg(MIB, InRegLEA, true, InRegLEA, false);
    } else {
      if (Subtarget.is64Bit())
        InRegLEA2 = RegInfo.createVirtualRegister(&X86::GR64_NOSPRegClass);
      else
        InRegLEA2 = RegInfo.createVirtualRegister(&X86::GR32_NOSPRegClass);
      // Build and insert into an implicit UNDEF value. This is OK because
      // we will be shifting and then extracting the lower 8/16-bits.
      BuildMI(*MFI, &*MIB, MI.getDebugLoc(), get(X86::IMPLICIT_DEF), InRegLEA2);
      InsMI2 = BuildMI(*MFI, &*MIB, MI.getDebugLoc(), get(TargetOpcode::COPY))
                   .addReg(InRegLEA2, RegState::Define, SubReg)
                   .addReg(Src2, getKillRegState(IsKill2));
      addRegReg(MIB, InRegLEA, true, InRegLEA2, true);
    }
    if (LV && IsKill2 && InsMI2)
      LV->replaceKillInstruction(Src2, MI, *InsMI2);
    break;
  }
  }

  MachineInstr *NewMI = MIB;
  MachineInstr *ExtMI =
      BuildMI(*MFI, MBBI, MI.getDebugLoc(), get(TargetOpcode::COPY))
          .addReg(Dest, RegState::Define | getDeadRegState(IsDead))
          .addReg(OutRegLEA, RegState::Kill, SubReg);

  if (LV) {
    // Update live variables.
    LV->getVarInfo(InRegLEA).Kills.push_back(NewMI);
    LV->getVarInfo(OutRegLEA).Kills.push_back(ExtMI);
    if (IsKill)
      LV->replaceKillInstruction(Src, MI, *InsMI);
    if (IsDead)
      LV->replaceKillInstruction(Dest, MI, *ExtMI);
  }

  return ExtMI;
}

/// This method must be implemented by targets that
/// set the M_CONVERTIBLE_TO_3_ADDR flag.  When this flag is set, the target
/// may be able to convert a two-address instruction into a true
/// three-address instruction on demand.  This allows the X86 target (for
/// example) to convert ADD and SHL instructions into LEA instructions if they
/// would require register copies due to two-addressness.
///
/// This method returns a null pointer if the transformation cannot be
/// performed, otherwise it returns the new instruction.
///
MachineInstr *
X86InstrInfo::convertToThreeAddress(MachineFunction::iterator &MFI,
                                    MachineInstr &MI, LiveVariables *LV) const {
  // The following opcodes also sets the condition code register(s). Only
  // convert them to equivalent lea if the condition code register def's
  // are dead!
  if (hasLiveCondCodeDef(MI))
    return nullptr;

  MachineFunction &MF = *MI.getParent()->getParent();
  // All instructions input are two-addr instructions.  Get the known operands.
  const MachineOperand &Dest = MI.getOperand(0);
  const MachineOperand &Src = MI.getOperand(1);

  // Ideally, operations with undef should be folded before we get here, but we
  // can't guarantee it. Bail out because optimizing undefs is a waste of time.
  // Without this, we have to forward undef state to new register operands to
  // avoid machine verifier errors.
  if (Src.isUndef())
    return nullptr;
  if (MI.getNumOperands() > 2)
    if (MI.getOperand(2).isReg() && MI.getOperand(2).isUndef())
      return nullptr;

  MachineInstr *NewMI = nullptr;
  bool Is64Bit = Subtarget.is64Bit();

  bool Is8BitOp = false;
  unsigned MIOpc = MI.getOpcode();
  switch (MIOpc) {
  default: llvm_unreachable("Unreachable!");
  case X86::SHL64ri: {
    assert(MI.getNumOperands() >= 3 && "Unknown shift instruction!");
    unsigned ShAmt = getTruncatedShiftCount(MI, 2);
    if (!isTruncatedShiftCountForLEA(ShAmt)) return nullptr;

    // LEA can't handle RSP.
    if (Register::isVirtualRegister(Src.getReg()) &&
        !MF.getRegInfo().constrainRegClass(Src.getReg(),
                                           &X86::GR64_NOSPRegClass))
      return nullptr;

    NewMI = BuildMI(MF, MI.getDebugLoc(), get(X86::LEA64r))
                .add(Dest)
                .addReg(0)
                .addImm(1ULL << ShAmt)
                .add(Src)
                .addImm(0)
                .addReg(0);
    break;
  }
  case X86::SHL32ri: {
    assert(MI.getNumOperands() >= 3 && "Unknown shift instruction!");
    unsigned ShAmt = getTruncatedShiftCount(MI, 2);
    if (!isTruncatedShiftCountForLEA(ShAmt)) return nullptr;

    unsigned Opc = Is64Bit ? X86::LEA64_32r : X86::LEA32r;

    // LEA can't handle ESP.
    bool isKill;
    Register SrcReg;
    MachineOperand ImplicitOp = MachineOperand::CreateReg(0, false);
    if (!classifyLEAReg(MI, Src, Opc, /*AllowSP=*/ false,
                        SrcReg, isKill, ImplicitOp, LV))
      return nullptr;

    MachineInstrBuilder MIB =
        BuildMI(MF, MI.getDebugLoc(), get(Opc))
            .add(Dest)
            .addReg(0)
            .addImm(1ULL << ShAmt)
            .addReg(SrcReg, getKillRegState(isKill))
            .addImm(0)
            .addReg(0);
    if (ImplicitOp.getReg() != 0)
      MIB.add(ImplicitOp);
    NewMI = MIB;

    break;
  }
  case X86::SHL8ri:
    Is8BitOp = true;
    LLVM_FALLTHROUGH;
  case X86::SHL16ri: {
    assert(MI.getNumOperands() >= 3 && "Unknown shift instruction!");
    unsigned ShAmt = getTruncatedShiftCount(MI, 2);
    if (!isTruncatedShiftCountForLEA(ShAmt))
      return nullptr;
    return convertToThreeAddressWithLEA(MIOpc, MFI, MI, LV, Is8BitOp);
  }
  case X86::INC64r:
  case X86::INC32r: {
    assert(MI.getNumOperands() >= 2 && "Unknown inc instruction!");
    unsigned Opc = MIOpc == X86::INC64r ? X86::LEA64r :
        (Is64Bit ? X86::LEA64_32r : X86::LEA32r);
    bool isKill;
    Register SrcReg;
    MachineOperand ImplicitOp = MachineOperand::CreateReg(0, false);
    if (!classifyLEAReg(MI, Src, Opc, /*AllowSP=*/ false, SrcReg, isKill,
                        ImplicitOp, LV))
      return nullptr;

    MachineInstrBuilder MIB =
        BuildMI(MF, MI.getDebugLoc(), get(Opc))
            .add(Dest)
            .addReg(SrcReg, getKillRegState(isKill));
    if (ImplicitOp.getReg() != 0)
      MIB.add(ImplicitOp);

    NewMI = addOffset(MIB, 1);
    break;
  }
  case X86::DEC64r:
  case X86::DEC32r: {
    assert(MI.getNumOperands() >= 2 && "Unknown dec instruction!");
    unsigned Opc = MIOpc == X86::DEC64r ? X86::LEA64r
        : (Is64Bit ? X86::LEA64_32r : X86::LEA32r);

    bool isKill;
    Register SrcReg;
    MachineOperand ImplicitOp = MachineOperand::CreateReg(0, false);
    if (!classifyLEAReg(MI, Src, Opc, /*AllowSP=*/ false, SrcReg, isKill,
                        ImplicitOp, LV))
      return nullptr;

    MachineInstrBuilder MIB = BuildMI(MF, MI.getDebugLoc(), get(Opc))
                                  .add(Dest)
                                  .addReg(SrcReg, getKillRegState(isKill));
    if (ImplicitOp.getReg() != 0)
      MIB.add(ImplicitOp);

    NewMI = addOffset(MIB, -1);

    break;
  }
  case X86::DEC8r:
  case X86::INC8r:
    Is8BitOp = true;
    LLVM_FALLTHROUGH;
  case X86::DEC16r:
  case X86::INC16r:
    return convertToThreeAddressWithLEA(MIOpc, MFI, MI, LV, Is8BitOp);
  case X86::ADD64rr:
  case X86::ADD64rr_DB:
  case X86::ADD32rr:
  case X86::ADD32rr_DB: {
    assert(MI.getNumOperands() >= 3 && "Unknown add instruction!");
    unsigned Opc;
    if (MIOpc == X86::ADD64rr || MIOpc == X86::ADD64rr_DB)
      Opc = X86::LEA64r;
    else
      Opc = Is64Bit ? X86::LEA64_32r : X86::LEA32r;

    bool isKill;
    Register SrcReg;
    MachineOperand ImplicitOp = MachineOperand::CreateReg(0, false);
    if (!classifyLEAReg(MI, Src, Opc, /*AllowSP=*/ true,
                        SrcReg, isKill, ImplicitOp, LV))
      return nullptr;

    const MachineOperand &Src2 = MI.getOperand(2);
    bool isKill2;
    Register SrcReg2;
    MachineOperand ImplicitOp2 = MachineOperand::CreateReg(0, false);
    if (!classifyLEAReg(MI, Src2, Opc, /*AllowSP=*/ false,
                        SrcReg2, isKill2, ImplicitOp2, LV))
      return nullptr;

    MachineInstrBuilder MIB = BuildMI(MF, MI.getDebugLoc(), get(Opc)).add(Dest);
    if (ImplicitOp.getReg() != 0)
      MIB.add(ImplicitOp);
    if (ImplicitOp2.getReg() != 0)
      MIB.add(ImplicitOp2);

    NewMI = addRegReg(MIB, SrcReg, isKill, SrcReg2, isKill2);
    if (LV && Src2.isKill())
      LV->replaceKillInstruction(SrcReg2, MI, *NewMI);
    break;
  }
  case X86::ADD8rr:
  case X86::ADD8rr_DB:
    Is8BitOp = true;
    LLVM_FALLTHROUGH;
  case X86::ADD16rr:
  case X86::ADD16rr_DB:
    return convertToThreeAddressWithLEA(MIOpc, MFI, MI, LV, Is8BitOp);
  case X86::ADD64ri32:
  case X86::ADD64ri8:
  case X86::ADD64ri32_DB:
  case X86::ADD64ri8_DB:
    assert(MI.getNumOperands() >= 3 && "Unknown add instruction!");
    NewMI = addOffset(
        BuildMI(MF, MI.getDebugLoc(), get(X86::LEA64r)).add(Dest).add(Src),
        MI.getOperand(2));
    break;
  case X86::ADD32ri:
  case X86::ADD32ri8:
  case X86::ADD32ri_DB:
  case X86::ADD32ri8_DB: {
    assert(MI.getNumOperands() >= 3 && "Unknown add instruction!");
    unsigned Opc = Is64Bit ? X86::LEA64_32r : X86::LEA32r;

    bool isKill;
    Register SrcReg;
    MachineOperand ImplicitOp = MachineOperand::CreateReg(0, false);
    if (!classifyLEAReg(MI, Src, Opc, /*AllowSP=*/ true,
                        SrcReg, isKill, ImplicitOp, LV))
      return nullptr;

    MachineInstrBuilder MIB = BuildMI(MF, MI.getDebugLoc(), get(Opc))
                                  .add(Dest)
                                  .addReg(SrcReg, getKillRegState(isKill));
    if (ImplicitOp.getReg() != 0)
      MIB.add(ImplicitOp);

    NewMI = addOffset(MIB, MI.getOperand(2));
    break;
  }
  case X86::ADD8ri:
  case X86::ADD8ri_DB:
    Is8BitOp = true;
    LLVM_FALLTHROUGH;
  case X86::ADD16ri:
  case X86::ADD16ri8:
  case X86::ADD16ri_DB:
  case X86::ADD16ri8_DB:
    return convertToThreeAddressWithLEA(MIOpc, MFI, MI, LV, Is8BitOp);
  case X86::SUB8ri:
  case X86::SUB16ri8:
  case X86::SUB16ri:
    /// FIXME: Support these similar to ADD8ri/ADD16ri*.
    return nullptr;
  case X86::SUB32ri8:
  case X86::SUB32ri: {
    if (!MI.getOperand(2).isImm())
      return nullptr;
    int64_t Imm = MI.getOperand(2).getImm();
    if (!isInt<32>(-Imm))
      return nullptr;

    assert(MI.getNumOperands() >= 3 && "Unknown add instruction!");
    unsigned Opc = Is64Bit ? X86::LEA64_32r : X86::LEA32r;

    bool isKill;
    Register SrcReg;
    MachineOperand ImplicitOp = MachineOperand::CreateReg(0, false);
    if (!classifyLEAReg(MI, Src, Opc, /*AllowSP=*/ true,
                        SrcReg, isKill, ImplicitOp, LV))
      return nullptr;

    MachineInstrBuilder MIB = BuildMI(MF, MI.getDebugLoc(), get(Opc))
                                  .add(Dest)
                                  .addReg(SrcReg, getKillRegState(isKill));
    if (ImplicitOp.getReg() != 0)
      MIB.add(ImplicitOp);

    NewMI = addOffset(MIB, -Imm);
    break;
  }

  case X86::SUB64ri8:
  case X86::SUB64ri32: {
    if (!MI.getOperand(2).isImm())
      return nullptr;
    int64_t Imm = MI.getOperand(2).getImm();
    if (!isInt<32>(-Imm))
      return nullptr;

    assert(MI.getNumOperands() >= 3 && "Unknown sub instruction!");

    MachineInstrBuilder MIB = BuildMI(MF, MI.getDebugLoc(),
                                      get(X86::LEA64r)).add(Dest).add(Src);
    NewMI = addOffset(MIB, -Imm);
    break;
  }

  case X86::VMOVDQU8Z128rmk:
  case X86::VMOVDQU8Z256rmk:
  case X86::VMOVDQU8Zrmk:
  case X86::VMOVDQU16Z128rmk:
  case X86::VMOVDQU16Z256rmk:
  case X86::VMOVDQU16Zrmk:
  case X86::VMOVDQU32Z128rmk: case X86::VMOVDQA32Z128rmk:
  case X86::VMOVDQU32Z256rmk: case X86::VMOVDQA32Z256rmk:
  case X86::VMOVDQU32Zrmk:    case X86::VMOVDQA32Zrmk:
  case X86::VMOVDQU64Z128rmk: case X86::VMOVDQA64Z128rmk:
  case X86::VMOVDQU64Z256rmk: case X86::VMOVDQA64Z256rmk:
  case X86::VMOVDQU64Zrmk:    case X86::VMOVDQA64Zrmk:
  case X86::VMOVUPDZ128rmk:   case X86::VMOVAPDZ128rmk:
  case X86::VMOVUPDZ256rmk:   case X86::VMOVAPDZ256rmk:
  case X86::VMOVUPDZrmk:      case X86::VMOVAPDZrmk:
  case X86::VMOVUPSZ128rmk:   case X86::VMOVAPSZ128rmk:
  case X86::VMOVUPSZ256rmk:   case X86::VMOVAPSZ256rmk:
  case X86::VMOVUPSZrmk:      case X86::VMOVAPSZrmk:
  case X86::VBROADCASTSDZ256rmk:
  case X86::VBROADCASTSDZrmk:
  case X86::VBROADCASTSSZ128rmk:
  case X86::VBROADCASTSSZ256rmk:
  case X86::VBROADCASTSSZrmk:
  case X86::VPBROADCASTDZ128rmk:
  case X86::VPBROADCASTDZ256rmk:
  case X86::VPBROADCASTDZrmk:
  case X86::VPBROADCASTQZ128rmk:
  case X86::VPBROADCASTQZ256rmk:
  case X86::VPBROADCASTQZrmk: {
    unsigned Opc;
    switch (MIOpc) {
    default: llvm_unreachable("Unreachable!");
    case X86::VMOVDQU8Z128rmk:     Opc = X86::VPBLENDMBZ128rmk; break;
    case X86::VMOVDQU8Z256rmk:     Opc = X86::VPBLENDMBZ256rmk; break;
    case X86::VMOVDQU8Zrmk:        Opc = X86::VPBLENDMBZrmk;    break;
    case X86::VMOVDQU16Z128rmk:    Opc = X86::VPBLENDMWZ128rmk; break;
    case X86::VMOVDQU16Z256rmk:    Opc = X86::VPBLENDMWZ256rmk; break;
    case X86::VMOVDQU16Zrmk:       Opc = X86::VPBLENDMWZrmk;    break;
    case X86::VMOVDQU32Z128rmk:    Opc = X86::VPBLENDMDZ128rmk; break;
    case X86::VMOVDQU32Z256rmk:    Opc = X86::VPBLENDMDZ256rmk; break;
    case X86::VMOVDQU32Zrmk:       Opc = X86::VPBLENDMDZrmk;    break;
    case X86::VMOVDQU64Z128rmk:    Opc = X86::VPBLENDMQZ128rmk; break;
    case X86::VMOVDQU64Z256rmk:    Opc = X86::VPBLENDMQZ256rmk; break;
    case X86::VMOVDQU64Zrmk:       Opc = X86::VPBLENDMQZrmk;    break;
    case X86::VMOVUPDZ128rmk:      Opc = X86::VBLENDMPDZ128rmk; break;
    case X86::VMOVUPDZ256rmk:      Opc = X86::VBLENDMPDZ256rmk; break;
    case X86::VMOVUPDZrmk:         Opc = X86::VBLENDMPDZrmk;    break;
    case X86::VMOVUPSZ128rmk:      Opc = X86::VBLENDMPSZ128rmk; break;
    case X86::VMOVUPSZ256rmk:      Opc = X86::VBLENDMPSZ256rmk; break;
    case X86::VMOVUPSZrmk:         Opc = X86::VBLENDMPSZrmk;    break;
    case X86::VMOVDQA32Z128rmk:    Opc = X86::VPBLENDMDZ128rmk; break;
    case X86::VMOVDQA32Z256rmk:    Opc = X86::VPBLENDMDZ256rmk; break;
    case X86::VMOVDQA32Zrmk:       Opc = X86::VPBLENDMDZrmk;    break;
    case X86::VMOVDQA64Z128rmk:    Opc = X86::VPBLENDMQZ128rmk; break;
    case X86::VMOVDQA64Z256rmk:    Opc = X86::VPBLENDMQZ256rmk; break;
    case X86::VMOVDQA64Zrmk:       Opc = X86::VPBLENDMQZrmk;    break;
    case X86::VMOVAPDZ128rmk:      Opc = X86::VBLENDMPDZ128rmk; break;
    case X86::VMOVAPDZ256rmk:      Opc = X86::VBLENDMPDZ256rmk; break;
    case X86::VMOVAPDZrmk:         Opc = X86::VBLENDMPDZrmk;    break;
    case X86::VMOVAPSZ128rmk:      Opc = X86::VBLENDMPSZ128rmk; break;
    case X86::VMOVAPSZ256rmk:      Opc = X86::VBLENDMPSZ256rmk; break;
    case X86::VMOVAPSZrmk:         Opc = X86::VBLENDMPSZrmk;    break;
    case X86::VBROADCASTSDZ256rmk: Opc = X86::VBLENDMPDZ256rmbk; break;
    case X86::VBROADCASTSDZrmk:    Opc = X86::VBLENDMPDZrmbk;    break;
    case X86::VBROADCASTSSZ128rmk: Opc = X86::VBLENDMPSZ128rmbk; break;
    case X86::VBROADCASTSSZ256rmk: Opc = X86::VBLENDMPSZ256rmbk; break;
    case X86::VBROADCASTSSZrmk:    Opc = X86::VBLENDMPSZrmbk;    break;
    case X86::VPBROADCASTDZ128rmk: Opc = X86::VPBLENDMDZ128rmbk; break;
    case X86::VPBROADCASTDZ256rmk: Opc = X86::VPBLENDMDZ256rmbk; break;
    case X86::VPBROADCASTDZrmk:    Opc = X86::VPBLENDMDZrmbk;    break;
    case X86::VPBROADCASTQZ128rmk: Opc = X86::VPBLENDMQZ128rmbk; break;
    case X86::VPBROADCASTQZ256rmk: Opc = X86::VPBLENDMQZ256rmbk; break;
    case X86::VPBROADCASTQZrmk:    Opc = X86::VPBLENDMQZrmbk;    break;
    }

    NewMI = BuildMI(MF, MI.getDebugLoc(), get(Opc))
              .add(Dest)
              .add(MI.getOperand(2))
              .add(Src)
              .add(MI.getOperand(3))
              .add(MI.getOperand(4))
              .add(MI.getOperand(5))
              .add(MI.getOperand(6))
              .add(MI.getOperand(7));
    break;
  }

  case X86::VMOVDQU8Z128rrk:
  case X86::VMOVDQU8Z256rrk:
  case X86::VMOVDQU8Zrrk:
  case X86::VMOVDQU16Z128rrk:
  case X86::VMOVDQU16Z256rrk:
  case X86::VMOVDQU16Zrrk:
  case X86::VMOVDQU32Z128rrk: case X86::VMOVDQA32Z128rrk:
  case X86::VMOVDQU32Z256rrk: case X86::VMOVDQA32Z256rrk:
  case X86::VMOVDQU32Zrrk:    case X86::VMOVDQA32Zrrk:
  case X86::VMOVDQU64Z128rrk: case X86::VMOVDQA64Z128rrk:
  case X86::VMOVDQU64Z256rrk: case X86::VMOVDQA64Z256rrk:
  case X86::VMOVDQU64Zrrk:    case X86::VMOVDQA64Zrrk:
  case X86::VMOVUPDZ128rrk:   case X86::VMOVAPDZ128rrk:
  case X86::VMOVUPDZ256rrk:   case X86::VMOVAPDZ256rrk:
  case X86::VMOVUPDZrrk:      case X86::VMOVAPDZrrk:
  case X86::VMOVUPSZ128rrk:   case X86::VMOVAPSZ128rrk:
  case X86::VMOVUPSZ256rrk:   case X86::VMOVAPSZ256rrk:
  case X86::VMOVUPSZrrk:      case X86::VMOVAPSZrrk: {
    unsigned Opc;
    switch (MIOpc) {
    default: llvm_unreachable("Unreachable!");
    case X86::VMOVDQU8Z128rrk:  Opc = X86::VPBLENDMBZ128rrk; break;
    case X86::VMOVDQU8Z256rrk:  Opc = X86::VPBLENDMBZ256rrk; break;
    case X86::VMOVDQU8Zrrk:     Opc = X86::VPBLENDMBZrrk;    break;
    case X86::VMOVDQU16Z128rrk: Opc = X86::VPBLENDMWZ128rrk; break;
    case X86::VMOVDQU16Z256rrk: Opc = X86::VPBLENDMWZ256rrk; break;
    case X86::VMOVDQU16Zrrk:    Opc = X86::VPBLENDMWZrrk;    break;
    case X86::VMOVDQU32Z128rrk: Opc = X86::VPBLENDMDZ128rrk; break;
    case X86::VMOVDQU32Z256rrk: Opc = X86::VPBLENDMDZ256rrk; break;
    case X86::VMOVDQU32Zrrk:    Opc = X86::VPBLENDMDZrrk;    break;
    case X86::VMOVDQU64Z128rrk: Opc = X86::VPBLENDMQZ128rrk; break;
    case X86::VMOVDQU64Z256rrk: Opc = X86::VPBLENDMQZ256rrk; break;
    case X86::VMOVDQU64Zrrk:    Opc = X86::VPBLENDMQZrrk;    break;
    case X86::VMOVUPDZ128rrk:   Opc = X86::VBLENDMPDZ128rrk; break;
    case X86::VMOVUPDZ256rrk:   Opc = X86::VBLENDMPDZ256rrk; break;
    case X86::VMOVUPDZrrk:      Opc = X86::VBLENDMPDZrrk;    break;
    case X86::VMOVUPSZ128rrk:   Opc = X86::VBLENDMPSZ128rrk; break;
    case X86::VMOVUPSZ256rrk:   Opc = X86::VBLENDMPSZ256rrk; break;
    case X86::VMOVUPSZrrk:      Opc = X86::VBLENDMPSZrrk;    break;
    case X86::VMOVDQA32Z128rrk: Opc = X86::VPBLENDMDZ128rrk; break;
    case X86::VMOVDQA32Z256rrk: Opc = X86::VPBLENDMDZ256rrk; break;
    case X86::VMOVDQA32Zrrk:    Opc = X86::VPBLENDMDZrrk;    break;
    case X86::VMOVDQA64Z128rrk: Opc = X86::VPBLENDMQZ128rrk; break;
    case X86::VMOVDQA64Z256rrk: Opc = X86::VPBLENDMQZ256rrk; break;
    case X86::VMOVDQA64Zrrk:    Opc = X86::VPBLENDMQZrrk;    break;
    case X86::VMOVAPDZ128rrk:   Opc = X86::VBLENDMPDZ128rrk; break;
    case X86::VMOVAPDZ256rrk:   Opc = X86::VBLENDMPDZ256rrk; break;
    case X86::VMOVAPDZrrk:      Opc = X86::VBLENDMPDZrrk;    break;
    case X86::VMOVAPSZ128rrk:   Opc = X86::VBLENDMPSZ128rrk; break;
    case X86::VMOVAPSZ256rrk:   Opc = X86::VBLENDMPSZ256rrk; break;
    case X86::VMOVAPSZrrk:      Opc = X86::VBLENDMPSZrrk;    break;
    }

    NewMI = BuildMI(MF, MI.getDebugLoc(), get(Opc))
              .add(Dest)
              .add(MI.getOperand(2))
              .add(Src)
              .add(MI.getOperand(3));
    break;
  }
  }

  if (!NewMI) return nullptr;

  if (LV) {  // Update live variables
    if (Src.isKill())
      LV->replaceKillInstruction(Src.getReg(), MI, *NewMI);
    if (Dest.isDead())
      LV->replaceKillInstruction(Dest.getReg(), MI, *NewMI);
  }

  MFI->insert(MI.getIterator(), NewMI); // Insert the new inst
  return NewMI;
}

/// This determines which of three possible cases of a three source commute
/// the source indexes correspond to taking into account any mask operands.
/// All prevents commuting a passthru operand. Returns -1 if the commute isn't
/// possible.
/// Case 0 - Possible to commute the first and second operands.
/// Case 1 - Possible to commute the first and third operands.
/// Case 2 - Possible to commute the second and third operands.
static unsigned getThreeSrcCommuteCase(uint64_t TSFlags, unsigned SrcOpIdx1,
                                       unsigned SrcOpIdx2) {
  // Put the lowest index to SrcOpIdx1 to simplify the checks below.
  if (SrcOpIdx1 > SrcOpIdx2)
    std::swap(SrcOpIdx1, SrcOpIdx2);

  unsigned Op1 = 1, Op2 = 2, Op3 = 3;
  if (X86II::isKMasked(TSFlags)) {
    Op2++;
    Op3++;
  }

  if (SrcOpIdx1 == Op1 && SrcOpIdx2 == Op2)
    return 0;
  if (SrcOpIdx1 == Op1 && SrcOpIdx2 == Op3)
    return 1;
  if (SrcOpIdx1 == Op2 && SrcOpIdx2 == Op3)
    return 2;
  llvm_unreachable("Unknown three src commute case.");
}

unsigned X86InstrInfo::getFMA3OpcodeToCommuteOperands(
    const MachineInstr &MI, unsigned SrcOpIdx1, unsigned SrcOpIdx2,
    const X86InstrFMA3Group &FMA3Group) const {

  unsigned Opc = MI.getOpcode();

  // TODO: Commuting the 1st operand of FMA*_Int requires some additional
  // analysis. The commute optimization is legal only if all users of FMA*_Int
  // use only the lowest element of the FMA*_Int instruction. Such analysis are
  // not implemented yet. So, just return 0 in that case.
  // When such analysis are available this place will be the right place for
  // calling it.
  assert(!(FMA3Group.isIntrinsic() && (SrcOpIdx1 == 1 || SrcOpIdx2 == 1)) &&
         "Intrinsic instructions can't commute operand 1");

  // Determine which case this commute is or if it can't be done.
  unsigned Case = getThreeSrcCommuteCase(MI.getDesc().TSFlags, SrcOpIdx1,
                                         SrcOpIdx2);
  assert(Case < 3 && "Unexpected case number!");

  // Define the FMA forms mapping array that helps to map input FMA form
  // to output FMA form to preserve the operation semantics after
  // commuting the operands.
  const unsigned Form132Index = 0;
  const unsigned Form213Index = 1;
  const unsigned Form231Index = 2;
  static const unsigned FormMapping[][3] = {
    // 0: SrcOpIdx1 == 1 && SrcOpIdx2 == 2;
    // FMA132 A, C, b; ==> FMA231 C, A, b;
    // FMA213 B, A, c; ==> FMA213 A, B, c;
    // FMA231 C, A, b; ==> FMA132 A, C, b;
    { Form231Index, Form213Index, Form132Index },
    // 1: SrcOpIdx1 == 1 && SrcOpIdx2 == 3;
    // FMA132 A, c, B; ==> FMA132 B, c, A;
    // FMA213 B, a, C; ==> FMA231 C, a, B;
    // FMA231 C, a, B; ==> FMA213 B, a, C;
    { Form132Index, Form231Index, Form213Index },
    // 2: SrcOpIdx1 == 2 && SrcOpIdx2 == 3;
    // FMA132 a, C, B; ==> FMA213 a, B, C;
    // FMA213 b, A, C; ==> FMA132 b, C, A;
    // FMA231 c, A, B; ==> FMA231 c, B, A;
    { Form213Index, Form132Index, Form231Index }
  };

  unsigned FMAForms[3];
  FMAForms[0] = FMA3Group.get132Opcode();
  FMAForms[1] = FMA3Group.get213Opcode();
  FMAForms[2] = FMA3Group.get231Opcode();
  unsigned FormIndex;
  for (FormIndex = 0; FormIndex < 3; FormIndex++)
    if (Opc == FMAForms[FormIndex])
      break;

  // Everything is ready, just adjust the FMA opcode and return it.
  FormIndex = FormMapping[Case][FormIndex];
  return FMAForms[FormIndex];
}

static void commuteVPTERNLOG(MachineInstr &MI, unsigned SrcOpIdx1,
                             unsigned SrcOpIdx2) {
  // Determine which case this commute is or if it can't be done.
  unsigned Case = getThreeSrcCommuteCase(MI.getDesc().TSFlags, SrcOpIdx1,
                                         SrcOpIdx2);
  assert(Case < 3 && "Unexpected case value!");

  // For each case we need to swap two pairs of bits in the final immediate.
  static const uint8_t SwapMasks[3][4] = {
    { 0x04, 0x10, 0x08, 0x20 }, // Swap bits 2/4 and 3/5.
    { 0x02, 0x10, 0x08, 0x40 }, // Swap bits 1/4 and 3/6.
    { 0x02, 0x04, 0x20, 0x40 }, // Swap bits 1/2 and 5/6.
  };

  uint8_t Imm = MI.getOperand(MI.getNumOperands()-1).getImm();
  // Clear out the bits we are swapping.
  uint8_t NewImm = Imm & ~(SwapMasks[Case][0] | SwapMasks[Case][1] |
                           SwapMasks[Case][2] | SwapMasks[Case][3]);
  // If the immediate had a bit of the pair set, then set the opposite bit.
  if (Imm & SwapMasks[Case][0]) NewImm |= SwapMasks[Case][1];
  if (Imm & SwapMasks[Case][1]) NewImm |= SwapMasks[Case][0];
  if (Imm & SwapMasks[Case][2]) NewImm |= SwapMasks[Case][3];
  if (Imm & SwapMasks[Case][3]) NewImm |= SwapMasks[Case][2];
  MI.getOperand(MI.getNumOperands()-1).setImm(NewImm);
}

// Returns true if this is a VPERMI2 or VPERMT2 instruction that can be
// commuted.
static bool isCommutableVPERMV3Instruction(unsigned Opcode) {
#define VPERM_CASES(Suffix) \
  case X86::VPERMI2##Suffix##128rr:    case X86::VPERMT2##Suffix##128rr:    \
  case X86::VPERMI2##Suffix##256rr:    case X86::VPERMT2##Suffix##256rr:    \
  case X86::VPERMI2##Suffix##rr:       case X86::VPERMT2##Suffix##rr:       \
  case X86::VPERMI2##Suffix##128rm:    case X86::VPERMT2##Suffix##128rm:    \
  case X86::VPERMI2##Suffix##256rm:    case X86::VPERMT2##Suffix##256rm:    \
  case X86::VPERMI2##Suffix##rm:       case X86::VPERMT2##Suffix##rm:       \
  case X86::VPERMI2##Suffix##128rrkz:  case X86::VPERMT2##Suffix##128rrkz:  \
  case X86::VPERMI2##Suffix##256rrkz:  case X86::VPERMT2##Suffix##256rrkz:  \
  case X86::VPERMI2##Suffix##rrkz:     case X86::VPERMT2##Suffix##rrkz:     \
  case X86::VPERMI2##Suffix##128rmkz:  case X86::VPERMT2##Suffix##128rmkz:  \
  case X86::VPERMI2##Suffix##256rmkz:  case X86::VPERMT2##Suffix##256rmkz:  \
  case X86::VPERMI2##Suffix##rmkz:     case X86::VPERMT2##Suffix##rmkz:

#define VPERM_CASES_BROADCAST(Suffix) \
  VPERM_CASES(Suffix) \
  case X86::VPERMI2##Suffix##128rmb:   case X86::VPERMT2##Suffix##128rmb:   \
  case X86::VPERMI2##Suffix##256rmb:   case X86::VPERMT2##Suffix##256rmb:   \
  case X86::VPERMI2##Suffix##rmb:      case X86::VPERMT2##Suffix##rmb:      \
  case X86::VPERMI2##Suffix##128rmbkz: case X86::VPERMT2##Suffix##128rmbkz: \
  case X86::VPERMI2##Suffix##256rmbkz: case X86::VPERMT2##Suffix##256rmbkz: \
  case X86::VPERMI2##Suffix##rmbkz:    case X86::VPERMT2##Suffix##rmbkz:

  switch (Opcode) {
  default: return false;
  VPERM_CASES(B)
  VPERM_CASES_BROADCAST(D)
  VPERM_CASES_BROADCAST(PD)
  VPERM_CASES_BROADCAST(PS)
  VPERM_CASES_BROADCAST(Q)
  VPERM_CASES(W)
    return true;
  }
#undef VPERM_CASES_BROADCAST
#undef VPERM_CASES
}

// Returns commuted opcode for VPERMI2 and VPERMT2 instructions by switching
// from the I opcode to the T opcode and vice versa.
static unsigned getCommutedVPERMV3Opcode(unsigned Opcode) {
#define VPERM_CASES(Orig, New) \
  case X86::Orig##128rr:    return X86::New##128rr;   \
  case X86::Orig##128rrkz:  return X86::New##128rrkz; \
  case X86::Orig##128rm:    return X86::New##128rm;   \
  case X86::Orig##128rmkz:  return X86::New##128rmkz; \
  case X86::Orig##256rr:    return X86::New##256rr;   \
  case X86::Orig##256rrkz:  return X86::New##256rrkz; \
  case X86::Orig##256rm:    return X86::New##256rm;   \
  case X86::Orig##256rmkz:  return X86::New##256rmkz; \
  case X86::Orig##rr:       return X86::New##rr;      \
  case X86::Orig##rrkz:     return X86::New##rrkz;    \
  case X86::Orig##rm:       return X86::New##rm;      \
  case X86::Orig##rmkz:     return X86::New##rmkz;

#define VPERM_CASES_BROADCAST(Orig, New) \
  VPERM_CASES(Orig, New) \
  case X86::Orig##128rmb:   return X86::New##128rmb;   \
  case X86::Orig##128rmbkz: return X86::New##128rmbkz; \
  case X86::Orig##256rmb:   return X86::New##256rmb;   \
  case X86::Orig##256rmbkz: return X86::New##256rmbkz; \
  case X86::Orig##rmb:      return X86::New##rmb;      \
  case X86::Orig##rmbkz:    return X86::New##rmbkz;

  switch (Opcode) {
  VPERM_CASES(VPERMI2B, VPERMT2B)
  VPERM_CASES_BROADCAST(VPERMI2D,  VPERMT2D)
  VPERM_CASES_BROADCAST(VPERMI2PD, VPERMT2PD)
  VPERM_CASES_BROADCAST(VPERMI2PS, VPERMT2PS)
  VPERM_CASES_BROADCAST(VPERMI2Q,  VPERMT2Q)
  VPERM_CASES(VPERMI2W, VPERMT2W)
  VPERM_CASES(VPERMT2B, VPERMI2B)
  VPERM_CASES_BROADCAST(VPERMT2D,  VPERMI2D)
  VPERM_CASES_BROADCAST(VPERMT2PD, VPERMI2PD)
  VPERM_CASES_BROADCAST(VPERMT2PS, VPERMI2PS)
  VPERM_CASES_BROADCAST(VPERMT2Q,  VPERMI2Q)
  VPERM_CASES(VPERMT2W, VPERMI2W)
  }

  llvm_unreachable("Unreachable!");
#undef VPERM_CASES_BROADCAST
#undef VPERM_CASES
}

MachineInstr *X86InstrInfo::commuteInstructionImpl(MachineInstr &MI, bool NewMI,
                                                   unsigned OpIdx1,
                                                   unsigned OpIdx2) const {
  auto cloneIfNew = [NewMI](MachineInstr &MI) -> MachineInstr & {
    if (NewMI)
      return *MI.getParent()->getParent()->CloneMachineInstr(&MI);
    return MI;
  };

  switch (MI.getOpcode()) {
  case X86::SHRD16rri8: // A = SHRD16rri8 B, C, I -> A = SHLD16rri8 C, B, (16-I)
  case X86::SHLD16rri8: // A = SHLD16rri8 B, C, I -> A = SHRD16rri8 C, B, (16-I)
  case X86::SHRD32rri8: // A = SHRD32rri8 B, C, I -> A = SHLD32rri8 C, B, (32-I)
  case X86::SHLD32rri8: // A = SHLD32rri8 B, C, I -> A = SHRD32rri8 C, B, (32-I)
  case X86::SHRD64rri8: // A = SHRD64rri8 B, C, I -> A = SHLD64rri8 C, B, (64-I)
  case X86::SHLD64rri8:{// A = SHLD64rri8 B, C, I -> A = SHRD64rri8 C, B, (64-I)
    unsigned Opc;
    unsigned Size;
    switch (MI.getOpcode()) {
    default: llvm_unreachable("Unreachable!");
    case X86::SHRD16rri8: Size = 16; Opc = X86::SHLD16rri8; break;
    case X86::SHLD16rri8: Size = 16; Opc = X86::SHRD16rri8; break;
    case X86::SHRD32rri8: Size = 32; Opc = X86::SHLD32rri8; break;
    case X86::SHLD32rri8: Size = 32; Opc = X86::SHRD32rri8; break;
    case X86::SHRD64rri8: Size = 64; Opc = X86::SHLD64rri8; break;
    case X86::SHLD64rri8: Size = 64; Opc = X86::SHRD64rri8; break;
    }
    unsigned Amt = MI.getOperand(3).getImm();
    auto &WorkingMI = cloneIfNew(MI);
    WorkingMI.setDesc(get(Opc));
    WorkingMI.getOperand(3).setImm(Size - Amt);
    return TargetInstrInfo::commuteInstructionImpl(WorkingMI, /*NewMI=*/false,
                                                   OpIdx1, OpIdx2);
  }
  case X86::PFSUBrr:
  case X86::PFSUBRrr: {
    // PFSUB  x, y: x = x - y
    // PFSUBR x, y: x = y - x
    unsigned Opc =
        (X86::PFSUBRrr == MI.getOpcode() ? X86::PFSUBrr : X86::PFSUBRrr);
    auto &WorkingMI = cloneIfNew(MI);
    WorkingMI.setDesc(get(Opc));
    return TargetInstrInfo::commuteInstructionImpl(WorkingMI, /*NewMI=*/false,
                                                   OpIdx1, OpIdx2);
  }
  case X86::BLENDPDrri:
  case X86::BLENDPSrri:
  case X86::VBLENDPDrri:
  case X86::VBLENDPSrri:
    // If we're optimizing for size, try to use MOVSD/MOVSS.
    if (MI.getParent()->getParent()->getFunction().hasOptSize()) {
      unsigned Mask, Opc;
      switch (MI.getOpcode()) {
      default: llvm_unreachable("Unreachable!");
      case X86::BLENDPDrri:  Opc = X86::MOVSDrr;  Mask = 0x03; break;
      case X86::BLENDPSrri:  Opc = X86::MOVSSrr;  Mask = 0x0F; break;
      case X86::VBLENDPDrri: Opc = X86::VMOVSDrr; Mask = 0x03; break;
      case X86::VBLENDPSrri: Opc = X86::VMOVSSrr; Mask = 0x0F; break;
      }
      if ((MI.getOperand(3).getImm() ^ Mask) == 1) {
        auto &WorkingMI = cloneIfNew(MI);
        WorkingMI.setDesc(get(Opc));
        WorkingMI.RemoveOperand(3);
        return TargetInstrInfo::commuteInstructionImpl(WorkingMI,
                                                       /*NewMI=*/false,
                                                       OpIdx1, OpIdx2);
      }
    }
    LLVM_FALLTHROUGH;
  case X86::PBLENDWrri:
  case X86::VBLENDPDYrri:
  case X86::VBLENDPSYrri:
  case X86::VPBLENDDrri:
  case X86::VPBLENDWrri:
  case X86::VPBLENDDYrri:
  case X86::VPBLENDWYrri:{
    int8_t Mask;
    switch (MI.getOpcode()) {
    default: llvm_unreachable("Unreachable!");
    case X86::BLENDPDrri:    Mask = (int8_t)0x03; break;
    case X86::BLENDPSrri:    Mask = (int8_t)0x0F; break;
    case X86::PBLENDWrri:    Mask = (int8_t)0xFF; break;
    case X86::VBLENDPDrri:   Mask = (int8_t)0x03; break;
    case X86::VBLENDPSrri:   Mask = (int8_t)0x0F; break;
    case X86::VBLENDPDYrri:  Mask = (int8_t)0x0F; break;
    case X86::VBLENDPSYrri:  Mask = (int8_t)0xFF; break;
    case X86::VPBLENDDrri:   Mask = (int8_t)0x0F; break;
    case X86::VPBLENDWrri:   Mask = (int8_t)0xFF; break;
    case X86::VPBLENDDYrri:  Mask = (int8_t)0xFF; break;
    case X86::VPBLENDWYrri:  Mask = (int8_t)0xFF; break;
    }
    // Only the least significant bits of Imm are used.
    // Using int8_t to ensure it will be sign extended to the int64_t that
    // setImm takes in order to match isel behavior.
    int8_t Imm = MI.getOperand(3).getImm() & Mask;
    auto &WorkingMI = cloneIfNew(MI);
    WorkingMI.getOperand(3).setImm(Mask ^ Imm);
    return TargetInstrInfo::commuteInstructionImpl(WorkingMI, /*NewMI=*/false,
                                                   OpIdx1, OpIdx2);
  }
  case X86::INSERTPSrr:
  case X86::VINSERTPSrr:
  case X86::VINSERTPSZrr: {
    unsigned Imm = MI.getOperand(MI.getNumOperands() - 1).getImm();
    unsigned ZMask = Imm & 15;
    unsigned DstIdx = (Imm >> 4) & 3;
    unsigned SrcIdx = (Imm >> 6) & 3;

    // We can commute insertps if we zero 2 of the elements, the insertion is
    // "inline" and we don't override the insertion with a zero.
    if (DstIdx == SrcIdx && (ZMask & (1 << DstIdx)) == 0 &&
        countPopulation(ZMask) == 2) {
      unsigned AltIdx = findFirstSet((ZMask | (1 << DstIdx)) ^ 15);
      assert(AltIdx < 4 && "Illegal insertion index");
      unsigned AltImm = (AltIdx << 6) | (AltIdx << 4) | ZMask;
      auto &WorkingMI = cloneIfNew(MI);
      WorkingMI.getOperand(MI.getNumOperands() - 1).setImm(AltImm);
      return TargetInstrInfo::commuteInstructionImpl(WorkingMI, /*NewMI=*/false,
                                                     OpIdx1, OpIdx2);
    }
    return nullptr;
  }
  case X86::MOVSDrr:
  case X86::MOVSSrr:
  case X86::VMOVSDrr:
  case X86::VMOVSSrr:{
    // On SSE41 or later we can commute a MOVSS/MOVSD to a BLENDPS/BLENDPD.
    if (Subtarget.hasSSE41()) {
      unsigned Mask, Opc;
      switch (MI.getOpcode()) {
      default: llvm_unreachable("Unreachable!");
      case X86::MOVSDrr:  Opc = X86::BLENDPDrri;  Mask = 0x02; break;
      case X86::MOVSSrr:  Opc = X86::BLENDPSrri;  Mask = 0x0E; break;
      case X86::VMOVSDrr: Opc = X86::VBLENDPDrri; Mask = 0x02; break;
      case X86::VMOVSSrr: Opc = X86::VBLENDPSrri; Mask = 0x0E; break;
      }

      auto &WorkingMI = cloneIfNew(MI);
      WorkingMI.setDesc(get(Opc));
      WorkingMI.addOperand(MachineOperand::CreateImm(Mask));
      return TargetInstrInfo::commuteInstructionImpl(WorkingMI, /*NewMI=*/false,
                                                     OpIdx1, OpIdx2);
    }

    // Convert to SHUFPD.
    assert(MI.getOpcode() == X86::MOVSDrr &&
           "Can only commute MOVSDrr without SSE4.1");

    auto &WorkingMI = cloneIfNew(MI);
    WorkingMI.setDesc(get(X86::SHUFPDrri));
    WorkingMI.addOperand(MachineOperand::CreateImm(0x02));
    return TargetInstrInfo::commuteInstructionImpl(WorkingMI, /*NewMI=*/false,
                                                   OpIdx1, OpIdx2);
  }
  case X86::SHUFPDrri: {
    // Commute to MOVSD.
    assert(MI.getOperand(3).getImm() == 0x02 && "Unexpected immediate!");
    auto &WorkingMI = cloneIfNew(MI);
    WorkingMI.setDesc(get(X86::MOVSDrr));
    WorkingMI.RemoveOperand(3);
    return TargetInstrInfo::commuteInstructionImpl(WorkingMI, /*NewMI=*/false,
                                                   OpIdx1, OpIdx2);
  }
  case X86::PCLMULQDQrr:
  case X86::VPCLMULQDQrr:
  case X86::VPCLMULQDQYrr:
  case X86::VPCLMULQDQZrr:
  case X86::VPCLMULQDQZ128rr:
  case X86::VPCLMULQDQZ256rr: {
    // SRC1 64bits = Imm[0] ? SRC1[127:64] : SRC1[63:0]
    // SRC2 64bits = Imm[4] ? SRC2[127:64] : SRC2[63:0]
    unsigned Imm = MI.getOperand(3).getImm();
    unsigned Src1Hi = Imm & 0x01;
    unsigned Src2Hi = Imm & 0x10;
    auto &WorkingMI = cloneIfNew(MI);
    WorkingMI.getOperand(3).setImm((Src1Hi << 4) | (Src2Hi >> 4));
    return TargetInstrInfo::commuteInstructionImpl(WorkingMI, /*NewMI=*/false,
                                                   OpIdx1, OpIdx2);
  }
  case X86::VPCMPBZ128rri:  case X86::VPCMPUBZ128rri:
  case X86::VPCMPBZ256rri:  case X86::VPCMPUBZ256rri:
  case X86::VPCMPBZrri:     case X86::VPCMPUBZrri:
  case X86::VPCMPDZ128rri:  case X86::VPCMPUDZ128rri:
  case X86::VPCMPDZ256rri:  case X86::VPCMPUDZ256rri:
  case X86::VPCMPDZrri:     case X86::VPCMPUDZrri:
  case X86::VPCMPQZ128rri:  case X86::VPCMPUQZ128rri:
  case X86::VPCMPQZ256rri:  case X86::VPCMPUQZ256rri:
  case X86::VPCMPQZrri:     case X86::VPCMPUQZrri:
  case X86::VPCMPWZ128rri:  case X86::VPCMPUWZ128rri:
  case X86::VPCMPWZ256rri:  case X86::VPCMPUWZ256rri:
  case X86::VPCMPWZrri:     case X86::VPCMPUWZrri:
  case X86::VPCMPBZ128rrik: case X86::VPCMPUBZ128rrik:
  case X86::VPCMPBZ256rrik: case X86::VPCMPUBZ256rrik:
  case X86::VPCMPBZrrik:    case X86::VPCMPUBZrrik:
  case X86::VPCMPDZ128rrik: case X86::VPCMPUDZ128rrik:
  case X86::VPCMPDZ256rrik: case X86::VPCMPUDZ256rrik:
  case X86::VPCMPDZrrik:    case X86::VPCMPUDZrrik:
  case X86::VPCMPQZ128rrik: case X86::VPCMPUQZ128rrik:
  case X86::VPCMPQZ256rrik: case X86::VPCMPUQZ256rrik:
  case X86::VPCMPQZrrik:    case X86::VPCMPUQZrrik:
  case X86::VPCMPWZ128rrik: case X86::VPCMPUWZ128rrik:
  case X86::VPCMPWZ256rrik: case X86::VPCMPUWZ256rrik:
  case X86::VPCMPWZrrik:    case X86::VPCMPUWZrrik: {
    // Flip comparison mode immediate (if necessary).
    unsigned Imm = MI.getOperand(MI.getNumOperands() - 1).getImm() & 0x7;
    Imm = X86::getSwappedVPCMPImm(Imm);
    auto &WorkingMI = cloneIfNew(MI);
    WorkingMI.getOperand(MI.getNumOperands() - 1).setImm(Imm);
    return TargetInstrInfo::commuteInstructionImpl(WorkingMI, /*NewMI=*/false,
                                                   OpIdx1, OpIdx2);
  }
  case X86::VPCOMBri: case X86::VPCOMUBri:
  case X86::VPCOMDri: case X86::VPCOMUDri:
  case X86::VPCOMQri: case X86::VPCOMUQri:
  case X86::VPCOMWri: case X86::VPCOMUWri: {
    // Flip comparison mode immediate (if necessary).
    unsigned Imm = MI.getOperand(3).getImm() & 0x7;
    Imm = X86::getSwappedVPCOMImm(Imm);
    auto &WorkingMI = cloneIfNew(MI);
    WorkingMI.getOperand(3).setImm(Imm);
    return TargetInstrInfo::commuteInstructionImpl(WorkingMI, /*NewMI=*/false,
                                                   OpIdx1, OpIdx2);
  }
  case X86::VCMPSDZrr:
  case X86::VCMPSSZrr:
  case X86::VCMPPDZrri:
  case X86::VCMPPSZrri:
  case X86::VCMPPDZ128rri:
  case X86::VCMPPSZ128rri:
  case X86::VCMPPDZ256rri:
  case X86::VCMPPSZ256rri:
  case X86::VCMPPDZrrik:
  case X86::VCMPPSZrrik:
  case X86::VCMPPDZ128rrik:
  case X86::VCMPPSZ128rrik:
  case X86::VCMPPDZ256rrik:
  case X86::VCMPPSZ256rrik: {
    unsigned Imm =
                MI.getOperand(MI.getNumExplicitOperands() - 1).getImm() & 0x1f;
    Imm = X86::getSwappedVCMPImm(Imm);
    auto &WorkingMI = cloneIfNew(MI);
    WorkingMI.getOperand(MI.getNumExplicitOperands() - 1).setImm(Imm);
    return TargetInstrInfo::commuteInstructionImpl(WorkingMI, /*NewMI=*/false,
                                                   OpIdx1, OpIdx2);
  }
  case X86::VPERM2F128rr:
  case X86::VPERM2I128rr: {
    // Flip permute source immediate.
    // Imm & 0x02: lo = if set, select Op1.lo/hi else Op0.lo/hi.
    // Imm & 0x20: hi = if set, select Op1.lo/hi else Op0.lo/hi.
    int8_t Imm = MI.getOperand(3).getImm() & 0xFF;
    auto &WorkingMI = cloneIfNew(MI);
    WorkingMI.getOperand(3).setImm(Imm ^ 0x22);
    return TargetInstrInfo::commuteInstructionImpl(WorkingMI, /*NewMI=*/false,
                                                   OpIdx1, OpIdx2);
  }
  case X86::MOVHLPSrr:
  case X86::UNPCKHPDrr:
  case X86::VMOVHLPSrr:
  case X86::VUNPCKHPDrr:
  case X86::VMOVHLPSZrr:
  case X86::VUNPCKHPDZ128rr: {
    assert(Subtarget.hasSSE2() && "Commuting MOVHLP/UNPCKHPD requires SSE2!");

    unsigned Opc = MI.getOpcode();
    switch (Opc) {
    default: llvm_unreachable("Unreachable!");
    case X86::MOVHLPSrr:       Opc = X86::UNPCKHPDrr;      break;
    case X86::UNPCKHPDrr:      Opc = X86::MOVHLPSrr;       break;
    case X86::VMOVHLPSrr:      Opc = X86::VUNPCKHPDrr;     break;
    case X86::VUNPCKHPDrr:     Opc = X86::VMOVHLPSrr;      break;
    case X86::VMOVHLPSZrr:     Opc = X86::VUNPCKHPDZ128rr; break;
    case X86::VUNPCKHPDZ128rr: Opc = X86::VMOVHLPSZrr;     break;
    }
    auto &WorkingMI = cloneIfNew(MI);
    WorkingMI.setDesc(get(Opc));
    return TargetInstrInfo::commuteInstructionImpl(WorkingMI, /*NewMI=*/false,
                                                   OpIdx1, OpIdx2);
  }
  case X86::CMOV16rr:  case X86::CMOV32rr:  case X86::CMOV64rr: {
    auto &WorkingMI = cloneIfNew(MI);
    unsigned OpNo = MI.getDesc().getNumOperands() - 1;
    X86::CondCode CC = static_cast<X86::CondCode>(MI.getOperand(OpNo).getImm());
    WorkingMI.getOperand(OpNo).setImm(X86::GetOppositeBranchCondition(CC));
    return TargetInstrInfo::commuteInstructionImpl(WorkingMI, /*NewMI=*/false,
                                                   OpIdx1, OpIdx2);
  }
  case X86::VPTERNLOGDZrri:      case X86::VPTERNLOGDZrmi:
  case X86::VPTERNLOGDZ128rri:   case X86::VPTERNLOGDZ128rmi:
  case X86::VPTERNLOGDZ256rri:   case X86::VPTERNLOGDZ256rmi:
  case X86::VPTERNLOGQZrri:      case X86::VPTERNLOGQZrmi:
  case X86::VPTERNLOGQZ128rri:   case X86::VPTERNLOGQZ128rmi:
  case X86::VPTERNLOGQZ256rri:   case X86::VPTERNLOGQZ256rmi:
  case X86::VPTERNLOGDZrrik:
  case X86::VPTERNLOGDZ128rrik:
  case X86::VPTERNLOGDZ256rrik:
  case X86::VPTERNLOGQZrrik:
  case X86::VPTERNLOGQZ128rrik:
  case X86::VPTERNLOGQZ256rrik:
  case X86::VPTERNLOGDZrrikz:    case X86::VPTERNLOGDZrmikz:
  case X86::VPTERNLOGDZ128rrikz: case X86::VPTERNLOGDZ128rmikz:
  case X86::VPTERNLOGDZ256rrikz: case X86::VPTERNLOGDZ256rmikz:
  case X86::VPTERNLOGQZrrikz:    case X86::VPTERNLOGQZrmikz:
  case X86::VPTERNLOGQZ128rrikz: case X86::VPTERNLOGQZ128rmikz:
  case X86::VPTERNLOGQZ256rrikz: case X86::VPTERNLOGQZ256rmikz:
  case X86::VPTERNLOGDZ128rmbi:
  case X86::VPTERNLOGDZ256rmbi:
  case X86::VPTERNLOGDZrmbi:
  case X86::VPTERNLOGQZ128rmbi:
  case X86::VPTERNLOGQZ256rmbi:
  case X86::VPTERNLOGQZrmbi:
  case X86::VPTERNLOGDZ128rmbikz:
  case X86::VPTERNLOGDZ256rmbikz:
  case X86::VPTERNLOGDZrmbikz:
  case X86::VPTERNLOGQZ128rmbikz:
  case X86::VPTERNLOGQZ256rmbikz:
  case X86::VPTERNLOGQZrmbikz: {
    auto &WorkingMI = cloneIfNew(MI);
    commuteVPTERNLOG(WorkingMI, OpIdx1, OpIdx2);
    return TargetInstrInfo::commuteInstructionImpl(WorkingMI, /*NewMI=*/false,
                                                   OpIdx1, OpIdx2);
  }
  default: {
    if (isCommutableVPERMV3Instruction(MI.getOpcode())) {
      unsigned Opc = getCommutedVPERMV3Opcode(MI.getOpcode());
      auto &WorkingMI = cloneIfNew(MI);
      WorkingMI.setDesc(get(Opc));
      return TargetInstrInfo::commuteInstructionImpl(WorkingMI, /*NewMI=*/false,
                                                     OpIdx1, OpIdx2);
    }

    const X86InstrFMA3Group *FMA3Group = getFMA3Group(MI.getOpcode(),
                                                      MI.getDesc().TSFlags);
    if (FMA3Group) {
      unsigned Opc =
        getFMA3OpcodeToCommuteOperands(MI, OpIdx1, OpIdx2, *FMA3Group);
      auto &WorkingMI = cloneIfNew(MI);
      WorkingMI.setDesc(get(Opc));
      return TargetInstrInfo::commuteInstructionImpl(WorkingMI, /*NewMI=*/false,
                                                     OpIdx1, OpIdx2);
    }

    return TargetInstrInfo::commuteInstructionImpl(MI, NewMI, OpIdx1, OpIdx2);
  }
  }
}

bool
X86InstrInfo::findThreeSrcCommutedOpIndices(const MachineInstr &MI,
                                            unsigned &SrcOpIdx1,
                                            unsigned &SrcOpIdx2,
                                            bool IsIntrinsic) const {
  uint64_t TSFlags = MI.getDesc().TSFlags;

  unsigned FirstCommutableVecOp = 1;
  unsigned LastCommutableVecOp = 3;
  unsigned KMaskOp = -1U;
  if (X86II::isKMasked(TSFlags)) {
    // For k-zero-masked operations it is Ok to commute the first vector
    // operand.
    // For regular k-masked operations a conservative choice is done as the
    // elements of the first vector operand, for which the corresponding bit
    // in the k-mask operand is set to 0, are copied to the result of the
    // instruction.
    // TODO/FIXME: The commute still may be legal if it is known that the
    // k-mask operand is set to either all ones or all zeroes.
    // It is also Ok to commute the 1st operand if all users of MI use only
    // the elements enabled by the k-mask operand. For example,
    //   v4 = VFMADD213PSZrk v1, k, v2, v3; // v1[i] = k[i] ? v2[i]*v1[i]+v3[i]
    //                                                     : v1[i];
    //   VMOVAPSZmrk <mem_addr>, k, v4; // this is the ONLY user of v4 ->
    //                                  // Ok, to commute v1 in FMADD213PSZrk.

    // The k-mask operand has index = 2 for masked and zero-masked operations.
    KMaskOp = 2;

    // The operand with index = 1 is used as a source for those elements for
    // which the corresponding bit in the k-mask is set to 0.
    if (X86II::isKMergeMasked(TSFlags))
      FirstCommutableVecOp = 3;

    LastCommutableVecOp++;
  } else if (IsIntrinsic) {
    // Commuting the first operand of an intrinsic instruction isn't possible
    // unless we can prove that only the lowest element of the result is used.
    FirstCommutableVecOp = 2;
  }

  if (isMem(MI, LastCommutableVecOp))
    LastCommutableVecOp--;

  // Only the first RegOpsNum operands are commutable.
  // Also, the value 'CommuteAnyOperandIndex' is valid here as it means
  // that the operand is not specified/fixed.
  if (SrcOpIdx1 != CommuteAnyOperandIndex &&
      (SrcOpIdx1 < FirstCommutableVecOp || SrcOpIdx1 > LastCommutableVecOp ||
       SrcOpIdx1 == KMaskOp))
    return false;
  if (SrcOpIdx2 != CommuteAnyOperandIndex &&
      (SrcOpIdx2 < FirstCommutableVecOp || SrcOpIdx2 > LastCommutableVecOp ||
       SrcOpIdx2 == KMaskOp))
    return false;

  // Look for two different register operands assumed to be commutable
  // regardless of the FMA opcode. The FMA opcode is adjusted later.
  if (SrcOpIdx1 == CommuteAnyOperandIndex ||
      SrcOpIdx2 == CommuteAnyOperandIndex) {
    unsigned CommutableOpIdx2 = SrcOpIdx2;

    // At least one of operands to be commuted is not specified and
    // this method is free to choose appropriate commutable operands.
    if (SrcOpIdx1 == SrcOpIdx2)
      // Both of operands are not fixed. By default set one of commutable
      // operands to the last register operand of the instruction.
      CommutableOpIdx2 = LastCommutableVecOp;
    else if (SrcOpIdx2 == CommuteAnyOperandIndex)
      // Only one of operands is not fixed.
      CommutableOpIdx2 = SrcOpIdx1;

    // CommutableOpIdx2 is well defined now. Let's choose another commutable
    // operand and assign its index to CommutableOpIdx1.
    Register Op2Reg = MI.getOperand(CommutableOpIdx2).getReg();

    unsigned CommutableOpIdx1;
    for (CommutableOpIdx1 = LastCommutableVecOp;
         CommutableOpIdx1 >= FirstCommutableVecOp; CommutableOpIdx1--) {
      // Just ignore and skip the k-mask operand.
      if (CommutableOpIdx1 == KMaskOp)
        continue;

      // The commuted operands must have different registers.
      // Otherwise, the commute transformation does not change anything and
      // is useless then.
      if (Op2Reg != MI.getOperand(CommutableOpIdx1).getReg())
        break;
    }

    // No appropriate commutable operands were found.
    if (CommutableOpIdx1 < FirstCommutableVecOp)
      return false;

    // Assign the found pair of commutable indices to SrcOpIdx1 and SrcOpidx2
    // to return those values.
    if (!fixCommutedOpIndices(SrcOpIdx1, SrcOpIdx2,
                              CommutableOpIdx1, CommutableOpIdx2))
      return false;
  }

  return true;
}

bool X86InstrInfo::findCommutedOpIndices(const MachineInstr &MI,
                                         unsigned &SrcOpIdx1,
                                         unsigned &SrcOpIdx2) const {
  const MCInstrDesc &Desc = MI.getDesc();
  if (!Desc.isCommutable())
    return false;

  switch (MI.getOpcode()) {
  case X86::CMPSDrr:
  case X86::CMPSSrr:
  case X86::CMPPDrri:
  case X86::CMPPSrri:
  case X86::VCMPSDrr:
  case X86::VCMPSSrr:
  case X86::VCMPPDrri:
  case X86::VCMPPSrri:
  case X86::VCMPPDYrri:
  case X86::VCMPPSYrri:
  case X86::VCMPSDZrr:
  case X86::VCMPSSZrr:
  case X86::VCMPPDZrri:
  case X86::VCMPPSZrri:
  case X86::VCMPPDZ128rri:
  case X86::VCMPPSZ128rri:
  case X86::VCMPPDZ256rri:
  case X86::VCMPPSZ256rri:
  case X86::VCMPPDZrrik:
  case X86::VCMPPSZrrik:
  case X86::VCMPPDZ128rrik:
  case X86::VCMPPSZ128rrik:
  case X86::VCMPPDZ256rrik:
  case X86::VCMPPSZ256rrik: {
    unsigned OpOffset = X86II::isKMasked(Desc.TSFlags) ? 1 : 0;

    // Float comparison can be safely commuted for
    // Ordered/Unordered/Equal/NotEqual tests
    unsigned Imm = MI.getOperand(3 + OpOffset).getImm() & 0x7;
    switch (Imm) {
    default:
      // EVEX versions can be commuted.
      if ((Desc.TSFlags & X86II::EncodingMask) == X86II::EVEX)
        break;
      return false;
    case 0x00: // EQUAL
    case 0x03: // UNORDERED
    case 0x04: // NOT EQUAL
    case 0x07: // ORDERED
      break;
    }

    // The indices of the commutable operands are 1 and 2 (or 2 and 3
    // when masked).
    // Assign them to the returned operand indices here.
    return fixCommutedOpIndices(SrcOpIdx1, SrcOpIdx2, 1 + OpOffset,
                                2 + OpOffset);
  }
  case X86::MOVSSrr:
    // X86::MOVSDrr is always commutable. MOVSS is only commutable if we can
    // form sse4.1 blend. We assume VMOVSSrr/VMOVSDrr is always commutable since
    // AVX implies sse4.1.
    if (Subtarget.hasSSE41())
      return TargetInstrInfo::findCommutedOpIndices(MI, SrcOpIdx1, SrcOpIdx2);
    return false;
  case X86::SHUFPDrri:
    // We can commute this to MOVSD.
    if (MI.getOperand(3).getImm() == 0x02)
      return TargetInstrInfo::findCommutedOpIndices(MI, SrcOpIdx1, SrcOpIdx2);
    return false;
  case X86::MOVHLPSrr:
  case X86::UNPCKHPDrr:
  case X86::VMOVHLPSrr:
  case X86::VUNPCKHPDrr:
  case X86::VMOVHLPSZrr:
  case X86::VUNPCKHPDZ128rr:
    if (Subtarget.hasSSE2())
      return TargetInstrInfo::findCommutedOpIndices(MI, SrcOpIdx1, SrcOpIdx2);
    return false;
  case X86::VPTERNLOGDZrri:      case X86::VPTERNLOGDZrmi:
  case X86::VPTERNLOGDZ128rri:   case X86::VPTERNLOGDZ128rmi:
  case X86::VPTERNLOGDZ256rri:   case X86::VPTERNLOGDZ256rmi:
  case X86::VPTERNLOGQZrri:      case X86::VPTERNLOGQZrmi:
  case X86::VPTERNLOGQZ128rri:   case X86::VPTERNLOGQZ128rmi:
  case X86::VPTERNLOGQZ256rri:   case X86::VPTERNLOGQZ256rmi:
  case X86::VPTERNLOGDZrrik:
  case X86::VPTERNLOGDZ128rrik:
  case X86::VPTERNLOGDZ256rrik:
  case X86::VPTERNLOGQZrrik:
  case X86::VPTERNLOGQZ128rrik:
  case X86::VPTERNLOGQZ256rrik:
  case X86::VPTERNLOGDZrrikz:    case X86::VPTERNLOGDZrmikz:
  case X86::VPTERNLOGDZ128rrikz: case X86::VPTERNLOGDZ128rmikz:
  case X86::VPTERNLOGDZ256rrikz: case X86::VPTERNLOGDZ256rmikz:
  case X86::VPTERNLOGQZrrikz:    case X86::VPTERNLOGQZrmikz:
  case X86::VPTERNLOGQZ128rrikz: case X86::VPTERNLOGQZ128rmikz:
  case X86::VPTERNLOGQZ256rrikz: case X86::VPTERNLOGQZ256rmikz:
  case X86::VPTERNLOGDZ128rmbi:
  case X86::VPTERNLOGDZ256rmbi:
  case X86::VPTERNLOGDZrmbi:
  case X86::VPTERNLOGQZ128rmbi:
  case X86::VPTERNLOGQZ256rmbi:
  case X86::VPTERNLOGQZrmbi:
  case X86::VPTERNLOGDZ128rmbikz:
  case X86::VPTERNLOGDZ256rmbikz:
  case X86::VPTERNLOGDZrmbikz:
  case X86::VPTERNLOGQZ128rmbikz:
  case X86::VPTERNLOGQZ256rmbikz:
  case X86::VPTERNLOGQZrmbikz:
    return findThreeSrcCommutedOpIndices(MI, SrcOpIdx1, SrcOpIdx2);
  case X86::VPDPWSSDZ128r:
  case X86::VPDPWSSDZ128rk:
  case X86::VPDPWSSDZ128rkz:
  case X86::VPDPWSSDZ256r:
  case X86::VPDPWSSDZ256rk:
  case X86::VPDPWSSDZ256rkz:
  case X86::VPDPWSSDZr:
  case X86::VPDPWSSDZrk:
  case X86::VPDPWSSDZrkz:
  case X86::VPDPWSSDSZ128r:
  case X86::VPDPWSSDSZ128rk:
  case X86::VPDPWSSDSZ128rkz:
  case X86::VPDPWSSDSZ256r:
  case X86::VPDPWSSDSZ256rk:
  case X86::VPDPWSSDSZ256rkz:
  case X86::VPDPWSSDSZr:
  case X86::VPDPWSSDSZrk:
  case X86::VPDPWSSDSZrkz:
  case X86::VPMADD52HUQZ128r:
  case X86::VPMADD52HUQZ128rk:
  case X86::VPMADD52HUQZ128rkz:
  case X86::VPMADD52HUQZ256r:
  case X86::VPMADD52HUQZ256rk:
  case X86::VPMADD52HUQZ256rkz:
  case X86::VPMADD52HUQZr:
  case X86::VPMADD52HUQZrk:
  case X86::VPMADD52HUQZrkz:
  case X86::VPMADD52LUQZ128r:
  case X86::VPMADD52LUQZ128rk:
  case X86::VPMADD52LUQZ128rkz:
  case X86::VPMADD52LUQZ256r:
  case X86::VPMADD52LUQZ256rk:
  case X86::VPMADD52LUQZ256rkz:
  case X86::VPMADD52LUQZr:
  case X86::VPMADD52LUQZrk:
  case X86::VPMADD52LUQZrkz: {
    unsigned CommutableOpIdx1 = 2;
    unsigned CommutableOpIdx2 = 3;
    if (X86II::isKMasked(Desc.TSFlags)) {
      // Skip the mask register.
      ++CommutableOpIdx1;
      ++CommutableOpIdx2;
    }
    if (!fixCommutedOpIndices(SrcOpIdx1, SrcOpIdx2,
                              CommutableOpIdx1, CommutableOpIdx2))
      return false;
    if (!MI.getOperand(SrcOpIdx1).isReg() ||
        !MI.getOperand(SrcOpIdx2).isReg())
      // No idea.
      return false;
    return true;
  }

  default:
    const X86InstrFMA3Group *FMA3Group = getFMA3Group(MI.getOpcode(),
                                                      MI.getDesc().TSFlags);
    if (FMA3Group)
      return findThreeSrcCommutedOpIndices(MI, SrcOpIdx1, SrcOpIdx2,
                                           FMA3Group->isIntrinsic());

    // Handled masked instructions since we need to skip over the mask input
    // and the preserved input.
    if (X86II::isKMasked(Desc.TSFlags)) {
      // First assume that the first input is the mask operand and skip past it.
      unsigned CommutableOpIdx1 = Desc.getNumDefs() + 1;
      unsigned CommutableOpIdx2 = Desc.getNumDefs() + 2;
      // Check if the first input is tied. If there isn't one then we only
      // need to skip the mask operand which we did above.
      if ((MI.getDesc().getOperandConstraint(Desc.getNumDefs(),
                                             MCOI::TIED_TO) != -1)) {
        // If this is zero masking instruction with a tied operand, we need to
        // move the first index back to the first input since this must
        // be a 3 input instruction and we want the first two non-mask inputs.
        // Otherwise this is a 2 input instruction with a preserved input and
        // mask, so we need to move the indices to skip one more input.
        if (X86II::isKMergeMasked(Desc.TSFlags)) {
          ++CommutableOpIdx1;
          ++CommutableOpIdx2;
        } else {
          --CommutableOpIdx1;
        }
      }

      if (!fixCommutedOpIndices(SrcOpIdx1, SrcOpIdx2,
                                CommutableOpIdx1, CommutableOpIdx2))
        return false;

      if (!MI.getOperand(SrcOpIdx1).isReg() ||
          !MI.getOperand(SrcOpIdx2).isReg())
        // No idea.
        return false;
      return true;
    }

    return TargetInstrInfo::findCommutedOpIndices(MI, SrcOpIdx1, SrcOpIdx2);
  }
  return false;
}

X86::CondCode X86::getCondFromBranch(const MachineInstr &MI) {
  switch (MI.getOpcode()) {
  default: return X86::COND_INVALID;
  case X86::JCC_1:
    return static_cast<X86::CondCode>(
        MI.getOperand(MI.getDesc().getNumOperands() - 1).getImm());
  }
}

/// Return condition code of a SETCC opcode.
X86::CondCode X86::getCondFromSETCC(const MachineInstr &MI) {
  switch (MI.getOpcode()) {
  default: return X86::COND_INVALID;
  case X86::SETCCr: case X86::SETCCm:
    return static_cast<X86::CondCode>(
        MI.getOperand(MI.getDesc().getNumOperands() - 1).getImm());
  }
}

/// Return condition code of a CMov opcode.
X86::CondCode X86::getCondFromCMov(const MachineInstr &MI) {
  switch (MI.getOpcode()) {
  default: return X86::COND_INVALID;
  case X86::CMOV16rr: case X86::CMOV32rr: case X86::CMOV64rr:
  case X86::CMOV16rm: case X86::CMOV32rm: case X86::CMOV64rm:
    return static_cast<X86::CondCode>(
        MI.getOperand(MI.getDesc().getNumOperands() - 1).getImm());
  }
}

/// Return the inverse of the specified condition,
/// e.g. turning COND_E to COND_NE.
X86::CondCode X86::GetOppositeBranchCondition(X86::CondCode CC) {
  switch (CC) {
  default: llvm_unreachable("Illegal condition code!");
  case X86::COND_E:  return X86::COND_NE;
  case X86::COND_NE: return X86::COND_E;
  case X86::COND_L:  return X86::COND_GE;
  case X86::COND_LE: return X86::COND_G;
  case X86::COND_G:  return X86::COND_LE;
  case X86::COND_GE: return X86::COND_L;
  case X86::COND_B:  return X86::COND_AE;
  case X86::COND_BE: return X86::COND_A;
  case X86::COND_A:  return X86::COND_BE;
  case X86::COND_AE: return X86::COND_B;
  case X86::COND_S:  return X86::COND_NS;
  case X86::COND_NS: return X86::COND_S;
  case X86::COND_P:  return X86::COND_NP;
  case X86::COND_NP: return X86::COND_P;
  case X86::COND_O:  return X86::COND_NO;
  case X86::COND_NO: return X86::COND_O;
  case X86::COND_NE_OR_P:  return X86::COND_E_AND_NP;
  case X86::COND_E_AND_NP: return X86::COND_NE_OR_P;
  }
}

/// Assuming the flags are set by MI(a,b), return the condition code if we
/// modify the instructions such that flags are set by MI(b,a).
static X86::CondCode getSwappedCondition(X86::CondCode CC) {
  switch (CC) {
  default: return X86::COND_INVALID;
  case X86::COND_E:  return X86::COND_E;
  case X86::COND_NE: return X86::COND_NE;
  case X86::COND_L:  return X86::COND_G;
  case X86::COND_LE: return X86::COND_GE;
  case X86::COND_G:  return X86::COND_L;
  case X86::COND_GE: return X86::COND_LE;
  case X86::COND_B:  return X86::COND_A;
  case X86::COND_BE: return X86::COND_AE;
  case X86::COND_A:  return X86::COND_B;
  case X86::COND_AE: return X86::COND_BE;
  }
}

std::pair<X86::CondCode, bool>
X86::getX86ConditionCode(CmpInst::Predicate Predicate) {
  X86::CondCode CC = X86::COND_INVALID;
  bool NeedSwap = false;
  switch (Predicate) {
  default: break;
  // Floating-point Predicates
  case CmpInst::FCMP_UEQ: CC = X86::COND_E;       break;
  case CmpInst::FCMP_OLT: NeedSwap = true;        LLVM_FALLTHROUGH;
  case CmpInst::FCMP_OGT: CC = X86::COND_A;       break;
  case CmpInst::FCMP_OLE: NeedSwap = true;        LLVM_FALLTHROUGH;
  case CmpInst::FCMP_OGE: CC = X86::COND_AE;      break;
  case CmpInst::FCMP_UGT: NeedSwap = true;        LLVM_FALLTHROUGH;
  case CmpInst::FCMP_ULT: CC = X86::COND_B;       break;
  case CmpInst::FCMP_UGE: NeedSwap = true;        LLVM_FALLTHROUGH;
  case CmpInst::FCMP_ULE: CC = X86::COND_BE;      break;
  case CmpInst::FCMP_ONE: CC = X86::COND_NE;      break;
  case CmpInst::FCMP_UNO: CC = X86::COND_P;       break;
  case CmpInst::FCMP_ORD: CC = X86::COND_NP;      break;
  case CmpInst::FCMP_OEQ:                         LLVM_FALLTHROUGH;
  case CmpInst::FCMP_UNE: CC = X86::COND_INVALID; break;

  // Integer Predicates
  case CmpInst::ICMP_EQ:  CC = X86::COND_E;       break;
  case CmpInst::ICMP_NE:  CC = X86::COND_NE;      break;
  case CmpInst::ICMP_UGT: CC = X86::COND_A;       break;
  case CmpInst::ICMP_UGE: CC = X86::COND_AE;      break;
  case CmpInst::ICMP_ULT: CC = X86::COND_B;       break;
  case CmpInst::ICMP_ULE: CC = X86::COND_BE;      break;
  case CmpInst::ICMP_SGT: CC = X86::COND_G;       break;
  case CmpInst::ICMP_SGE: CC = X86::COND_GE;      break;
  case CmpInst::ICMP_SLT: CC = X86::COND_L;       break;
  case CmpInst::ICMP_SLE: CC = X86::COND_LE;      break;
  }

  return std::make_pair(CC, NeedSwap);
}

/// Return a setcc opcode based on whether it has memory operand.
unsigned X86::getSETOpc(bool HasMemoryOperand) {
  return HasMemoryOperand ? X86::SETCCr : X86::SETCCm;
}

/// Return a cmov opcode for the given register size in bytes, and operand type.
unsigned X86::getCMovOpcode(unsigned RegBytes, bool HasMemoryOperand) {
  switch(RegBytes) {
  default: llvm_unreachable("Illegal register size!");
  case 2: return HasMemoryOperand ? X86::CMOV16rm : X86::CMOV16rr;
  case 4: return HasMemoryOperand ? X86::CMOV32rm : X86::CMOV32rr;
  case 8: return HasMemoryOperand ? X86::CMOV64rm : X86::CMOV64rr;
  }
}

/// Get the VPCMP immediate for the given condition.
unsigned X86::getVPCMPImmForCond(ISD::CondCode CC) {
  switch (CC) {
  default: llvm_unreachable("Unexpected SETCC condition");
  case ISD::SETNE:  return 4;
  case ISD::SETEQ:  return 0;
  case ISD::SETULT:
  case ISD::SETLT: return 1;
  case ISD::SETUGT:
  case ISD::SETGT: return 6;
  case ISD::SETUGE:
  case ISD::SETGE: return 5;
  case ISD::SETULE:
  case ISD::SETLE: return 2;
  }
}

/// Get the VPCMP immediate if the operands are swapped.
unsigned X86::getSwappedVPCMPImm(unsigned Imm) {
  switch (Imm) {
  default: llvm_unreachable("Unreachable!");
  case 0x01: Imm = 0x06; break; // LT  -> NLE
  case 0x02: Imm = 0x05; break; // LE  -> NLT
  case 0x05: Imm = 0x02; break; // NLT -> LE
  case 0x06: Imm = 0x01; break; // NLE -> LT
  case 0x00: // EQ
  case 0x03: // FALSE
  case 0x04: // NE
  case 0x07: // TRUE
    break;
  }

  return Imm;
}

/// Get the VPCOM immediate if the operands are swapped.
unsigned X86::getSwappedVPCOMImm(unsigned Imm) {
  switch (Imm) {
  default: llvm_unreachable("Unreachable!");
  case 0x00: Imm = 0x02; break; // LT -> GT
  case 0x01: Imm = 0x03; break; // LE -> GE
  case 0x02: Imm = 0x00; break; // GT -> LT
  case 0x03: Imm = 0x01; break; // GE -> LE
  case 0x04: // EQ
  case 0x05: // NE
  case 0x06: // FALSE
  case 0x07: // TRUE
    break;
  }

  return Imm;
}

/// Get the VCMP immediate if the operands are swapped.
unsigned X86::getSwappedVCMPImm(unsigned Imm) {
  // Only need the lower 2 bits to distinquish.
  switch (Imm & 0x3) {
  default: llvm_unreachable("Unreachable!");
  case 0x00: case 0x03:
    // EQ/NE/TRUE/FALSE/ORD/UNORD don't change immediate when commuted.
    break;
  case 0x01: case 0x02:
    // Need to toggle bits 3:0. Bit 4 stays the same.
    Imm ^= 0xf;
    break;
  }

  return Imm;
}

bool X86InstrInfo::isUnpredicatedTerminator(const MachineInstr &MI) const {
  if (!MI.isTerminator()) return false;

  // Conditional branch is a special case.
  if (MI.isBranch() && !MI.isBarrier())
    return true;
  if (!MI.isPredicable())
    return true;
  return !isPredicated(MI);
}

bool X86InstrInfo::isUnconditionalTailCall(const MachineInstr &MI) const {
  switch (MI.getOpcode()) {
  case X86::TCRETURNdi:
  case X86::TCRETURNri:
  case X86::TCRETURNmi:
  case X86::TCRETURNdi64:
  case X86::TCRETURNri64:
  case X86::TCRETURNmi64:
    return true;
  default:
    return false;
  }
}

bool X86InstrInfo::canMakeTailCallConditional(
    SmallVectorImpl<MachineOperand> &BranchCond,
    const MachineInstr &TailCall) const {
  if (TailCall.getOpcode() != X86::TCRETURNdi &&
      TailCall.getOpcode() != X86::TCRETURNdi64) {
    // Only direct calls can be done with a conditional branch.
    return false;
  }

  const MachineFunction *MF = TailCall.getParent()->getParent();
  if (Subtarget.isTargetWin64() && MF->hasWinCFI()) {
    // Conditional tail calls confuse the Win64 unwinder.
    return false;
  }

  assert(BranchCond.size() == 1);
  if (BranchCond[0].getImm() > X86::LAST_VALID_COND) {
    // Can't make a conditional tail call with this condition.
    return false;
  }

  const X86MachineFunctionInfo *X86FI = MF->getInfo<X86MachineFunctionInfo>();
  if (X86FI->getTCReturnAddrDelta() != 0 ||
      TailCall.getOperand(1).getImm() != 0) {
    // A conditional tail call cannot do any stack adjustment.
    return false;
  }

  return true;
}

void X86InstrInfo::replaceBranchWithTailCall(
    MachineBasicBlock &MBB, SmallVectorImpl<MachineOperand> &BranchCond,
    const MachineInstr &TailCall) const {
  assert(canMakeTailCallConditional(BranchCond, TailCall));

  MachineBasicBlock::iterator I = MBB.end();
  while (I != MBB.begin()) {
    --I;
    if (I->isDebugInstr())
      continue;
    if (!I->isBranch())
      assert(0 && "Can't find the branch to replace!");

    X86::CondCode CC = X86::getCondFromBranch(*I);
    assert(BranchCond.size() == 1);
    if (CC != BranchCond[0].getImm())
      continue;

    break;
  }

  unsigned Opc = TailCall.getOpcode() == X86::TCRETURNdi ? X86::TCRETURNdicc
                                                         : X86::TCRETURNdi64cc;

  auto MIB = BuildMI(MBB, I, MBB.findDebugLoc(I), get(Opc));
  MIB->addOperand(TailCall.getOperand(0)); // Destination.
  MIB.addImm(0); // Stack offset (not used).
  MIB->addOperand(BranchCond[0]); // Condition.
  MIB.copyImplicitOps(TailCall); // Regmask and (imp-used) parameters.

  // Add implicit uses and defs of all live regs potentially clobbered by the
  // call. This way they still appear live across the call.
  LivePhysRegs LiveRegs(getRegisterInfo());
  LiveRegs.addLiveOuts(MBB);
  SmallVector<std::pair<MCPhysReg, const MachineOperand *>, 8> Clobbers;
  LiveRegs.stepForward(*MIB, Clobbers);
  for (const auto &C : Clobbers) {
    MIB.addReg(C.first, RegState::Implicit);
    MIB.addReg(C.first, RegState::Implicit | RegState::Define);
  }

  I->eraseFromParent();
}

// Given a MBB and its TBB, find the FBB which was a fallthrough MBB (it may
// not be a fallthrough MBB now due to layout changes). Return nullptr if the
// fallthrough MBB cannot be identified.
static MachineBasicBlock *getFallThroughMBB(MachineBasicBlock *MBB,
                                            MachineBasicBlock *TBB) {
  // Look for non-EHPad successors other than TBB. If we find exactly one, it
  // is the fallthrough MBB. If we find zero, then TBB is both the target MBB
  // and fallthrough MBB. If we find more than one, we cannot identify the
  // fallthrough MBB and should return nullptr.
  MachineBasicBlock *FallthroughBB = nullptr;
  for (auto SI = MBB->succ_begin(), SE = MBB->succ_end(); SI != SE; ++SI) {
    if ((*SI)->isEHPad() || (*SI == TBB && FallthroughBB))
      continue;
    // Return a nullptr if we found more than one fallthrough successor.
    if (FallthroughBB && FallthroughBB != TBB)
      return nullptr;
    FallthroughBB = *SI;
  }
  return FallthroughBB;
}

bool X86InstrInfo::AnalyzeBranchImpl(
    MachineBasicBlock &MBB, MachineBasicBlock *&TBB, MachineBasicBlock *&FBB,
    SmallVectorImpl<MachineOperand> &Cond,
    SmallVectorImpl<MachineInstr *> &CondBranches, bool AllowModify) const {

  // Start from the bottom of the block and work up, examining the
  // terminator instructions.
  MachineBasicBlock::iterator I = MBB.end();
  MachineBasicBlock::iterator UnCondBrIter = MBB.end();
  while (I != MBB.begin()) {
    --I;
    if (I->isDebugInstr())
      continue;

    // Working from the bottom, when we see a non-terminator instruction, we're
    // done.
    if (!isUnpredicatedTerminator(*I))
      break;

    // A terminator that isn't a branch can't easily be handled by this
    // analysis.
    if (!I->isBranch())
      return true;

    // Handle unconditional branches.
    if (I->getOpcode() == X86::JMP_1) {
      UnCondBrIter = I;

      if (!AllowModify) {
        TBB = I->getOperand(0).getMBB();
        continue;
      }

      // If the block has any instructions after a JMP, delete them.
      while (std::next(I) != MBB.end())
        std::next(I)->eraseFromParent();

      Cond.clear();
      FBB = nullptr;

      // Delete the JMP if it's equivalent to a fall-through.
      if (MBB.isLayoutSuccessor(I->getOperand(0).getMBB())) {
        TBB = nullptr;
        I->eraseFromParent();
        I = MBB.end();
        UnCondBrIter = MBB.end();
        continue;
      }

      // TBB is used to indicate the unconditional destination.
      TBB = I->getOperand(0).getMBB();
      continue;
    }

    // Handle conditional branches.
    X86::CondCode BranchCode = X86::getCondFromBranch(*I);
    if (BranchCode == X86::COND_INVALID)
      return true;  // Can't handle indirect branch.

    // In practice we should never have an undef eflags operand, if we do
    // abort here as we are not prepared to preserve the flag.
    if (I->findRegisterUseOperand(X86::EFLAGS)->isUndef())
      return true;

    // Working from the bottom, handle the first conditional branch.
    if (Cond.empty()) {
      MachineBasicBlock *TargetBB = I->getOperand(0).getMBB();
      if (AllowModify && UnCondBrIter != MBB.end() &&
          MBB.isLayoutSuccessor(TargetBB)) {
        // If we can modify the code and it ends in something like:
        //
        //     jCC L1
        //     jmp L2
        //   L1:
        //     ...
        //   L2:
        //
        // Then we can change this to:
        //
        //     jnCC L2
        //   L1:
        //     ...
        //   L2:
        //
        // Which is a bit more efficient.
        // We conditionally jump to the fall-through block.
        BranchCode = GetOppositeBranchCondition(BranchCode);
        MachineBasicBlock::iterator OldInst = I;

        BuildMI(MBB, UnCondBrIter, MBB.findDebugLoc(I), get(X86::JCC_1))
          .addMBB(UnCondBrIter->getOperand(0).getMBB())
          .addImm(BranchCode);
        BuildMI(MBB, UnCondBrIter, MBB.findDebugLoc(I), get(X86::JMP_1))
          .addMBB(TargetBB);

        OldInst->eraseFromParent();
        UnCondBrIter->eraseFromParent();

        // Restart the analysis.
        UnCondBrIter = MBB.end();
        I = MBB.end();
        continue;
      }

      FBB = TBB;
      TBB = I->getOperand(0).getMBB();
      Cond.push_back(MachineOperand::CreateImm(BranchCode));
      CondBranches.push_back(&*I);
      continue;
    }

    // Handle subsequent conditional branches. Only handle the case where all
    // conditional branches branch to the same destination and their condition
    // opcodes fit one of the special multi-branch idioms.
    assert(Cond.size() == 1);
    assert(TBB);

    // If the conditions are the same, we can leave them alone.
    X86::CondCode OldBranchCode = (X86::CondCode)Cond[0].getImm();
    auto NewTBB = I->getOperand(0).getMBB();
    if (OldBranchCode == BranchCode && TBB == NewTBB)
      continue;

    // If they differ, see if they fit one of the known patterns. Theoretically,
    // we could handle more patterns here, but we shouldn't expect to see them
    // if instruction selection has done a reasonable job.
    if (TBB == NewTBB &&
               ((OldBranchCode == X86::COND_P && BranchCode == X86::COND_NE) ||
                (OldBranchCode == X86::COND_NE && BranchCode == X86::COND_P))) {
      BranchCode = X86::COND_NE_OR_P;
    } else if ((OldBranchCode == X86::COND_NP && BranchCode == X86::COND_NE) ||
               (OldBranchCode == X86::COND_E && BranchCode == X86::COND_P)) {
      if (NewTBB != (FBB ? FBB : getFallThroughMBB(&MBB, TBB)))
        return true;

      // X86::COND_E_AND_NP usually has two different branch destinations.
      //
      // JP B1
      // JE B2
      // JMP B1
      // B1:
      // B2:
      //
      // Here this condition branches to B2 only if NP && E. It has another
      // equivalent form:
      //
      // JNE B1
      // JNP B2
      // JMP B1
      // B1:
      // B2:
      //
      // Similarly it branches to B2 only if E && NP. That is why this condition
      // is named with COND_E_AND_NP.
      BranchCode = X86::COND_E_AND_NP;
    } else
      return true;

    // Update the MachineOperand.
    Cond[0].setImm(BranchCode);
    CondBranches.push_back(&*I);
  }

  return false;
}

bool X86InstrInfo::analyzeBranch(MachineBasicBlock &MBB,
                                 MachineBasicBlock *&TBB,
                                 MachineBasicBlock *&FBB,
                                 SmallVectorImpl<MachineOperand> &Cond,
                                 bool AllowModify) const {
  SmallVector<MachineInstr *, 4> CondBranches;
  return AnalyzeBranchImpl(MBB, TBB, FBB, Cond, CondBranches, AllowModify);
}

bool X86InstrInfo::analyzeBranchPredicate(MachineBasicBlock &MBB,
                                          MachineBranchPredicate &MBP,
                                          bool AllowModify) const {
  using namespace std::placeholders;

  SmallVector<MachineOperand, 4> Cond;
  SmallVector<MachineInstr *, 4> CondBranches;
  if (AnalyzeBranchImpl(MBB, MBP.TrueDest, MBP.FalseDest, Cond, CondBranches,
                        AllowModify))
    return true;

  if (Cond.size() != 1)
    return true;

  assert(MBP.TrueDest && "expected!");

  if (!MBP.FalseDest)
    MBP.FalseDest = MBB.getNextNode();

  const TargetRegisterInfo *TRI = &getRegisterInfo();

  MachineInstr *ConditionDef = nullptr;
  bool SingleUseCondition = true;

  for (auto I = std::next(MBB.rbegin()), E = MBB.rend(); I != E; ++I) {
    if (I->modifiesRegister(X86::EFLAGS, TRI)) {
      ConditionDef = &*I;
      break;
    }

    if (I->readsRegister(X86::EFLAGS, TRI))
      SingleUseCondition = false;
  }

  if (!ConditionDef)
    return true;

  if (SingleUseCondition) {
    for (auto *Succ : MBB.successors())
      if (Succ->isLiveIn(X86::EFLAGS))
        SingleUseCondition = false;
  }

  MBP.ConditionDef = ConditionDef;
  MBP.SingleUseCondition = SingleUseCondition;

  // Currently we only recognize the simple pattern:
  //
  //   test %reg, %reg
  //   je %label
  //
  const unsigned TestOpcode =
      Subtarget.is64Bit() ? X86::TEST64rr : X86::TEST32rr;

  if (ConditionDef->getOpcode() == TestOpcode &&
      ConditionDef->getNumOperands() == 3 &&
      ConditionDef->getOperand(0).isIdenticalTo(ConditionDef->getOperand(1)) &&
      (Cond[0].getImm() == X86::COND_NE || Cond[0].getImm() == X86::COND_E)) {
    MBP.LHS = ConditionDef->getOperand(0);
    MBP.RHS = MachineOperand::CreateImm(0);
    MBP.Predicate = Cond[0].getImm() == X86::COND_NE
                        ? MachineBranchPredicate::PRED_NE
                        : MachineBranchPredicate::PRED_EQ;
    return false;
  }

  return true;
}

unsigned X86InstrInfo::removeBranch(MachineBasicBlock &MBB,
                                    int *BytesRemoved) const {
  assert(!BytesRemoved && "code size not handled");

  MachineBasicBlock::iterator I = MBB.end();
  unsigned Count = 0;

  while (I != MBB.begin()) {
    --I;
    if (I->isDebugInstr())
      continue;
    if (I->getOpcode() != X86::JMP_1 &&
        X86::getCondFromBranch(*I) == X86::COND_INVALID)
      break;
    // Remove the branch.
    I->eraseFromParent();
    I = MBB.end();
    ++Count;
  }

  return Count;
}

unsigned X86InstrInfo::insertBranch(MachineBasicBlock &MBB,
                                    MachineBasicBlock *TBB,
                                    MachineBasicBlock *FBB,
                                    ArrayRef<MachineOperand> Cond,
                                    const DebugLoc &DL,
                                    int *BytesAdded) const {
  // Shouldn't be a fall through.
  assert(TBB && "insertBranch must not be told to insert a fallthrough");
  assert((Cond.size() == 1 || Cond.size() == 0) &&
         "X86 branch conditions have one component!");
  assert(!BytesAdded && "code size not handled");

  if (Cond.empty()) {
    // Unconditional branch?
    assert(!FBB && "Unconditional branch with multiple successors!");
    BuildMI(&MBB, DL, get(X86::JMP_1)).addMBB(TBB);
    return 1;
  }

  // If FBB is null, it is implied to be a fall-through block.
  bool FallThru = FBB == nullptr;

  // Conditional branch.
  unsigned Count = 0;
  X86::CondCode CC = (X86::CondCode)Cond[0].getImm();
  switch (CC) {
  case X86::COND_NE_OR_P:
    // Synthesize NE_OR_P with two branches.
    BuildMI(&MBB, DL, get(X86::JCC_1)).addMBB(TBB).addImm(X86::COND_NE);
    ++Count;
    BuildMI(&MBB, DL, get(X86::JCC_1)).addMBB(TBB).addImm(X86::COND_P);
    ++Count;
    break;
  case X86::COND_E_AND_NP:
    // Use the next block of MBB as FBB if it is null.
    if (FBB == nullptr) {
      FBB = getFallThroughMBB(&MBB, TBB);
      assert(FBB && "MBB cannot be the last block in function when the false "
                    "body is a fall-through.");
    }
    // Synthesize COND_E_AND_NP with two branches.
    BuildMI(&MBB, DL, get(X86::JCC_1)).addMBB(FBB).addImm(X86::COND_NE);
    ++Count;
    BuildMI(&MBB, DL, get(X86::JCC_1)).addMBB(TBB).addImm(X86::COND_NP);
    ++Count;
    break;
  default: {
    BuildMI(&MBB, DL, get(X86::JCC_1)).addMBB(TBB).addImm(CC);
    ++Count;
  }
  }
  if (!FallThru) {
    // Two-way Conditional branch. Insert the second branch.
    BuildMI(&MBB, DL, get(X86::JMP_1)).addMBB(FBB);
    ++Count;
  }
  return Count;
}

bool X86InstrInfo::canInsertSelect(const MachineBasicBlock &MBB,
                                   ArrayRef<MachineOperand> Cond,
                                   unsigned DstReg, unsigned TrueReg,
                                   unsigned FalseReg, int &CondCycles,
                                   int &TrueCycles, int &FalseCycles) const {
  // Not all subtargets have cmov instructions.
  if (!Subtarget.hasCMov())
    return false;
  if (Cond.size() != 1)
    return false;
  // We cannot do the composite conditions, at least not in SSA form.
  if ((X86::CondCode)Cond[0].getImm() > X86::LAST_VALID_COND)
    return false;

  // Check register classes.
  const MachineRegisterInfo &MRI = MBB.getParent()->getRegInfo();
  const TargetRegisterClass *RC =
    RI.getCommonSubClass(MRI.getRegClass(TrueReg), MRI.getRegClass(FalseReg));
  if (!RC)
    return false;

  // We have cmov instructions for 16, 32, and 64 bit general purpose registers.
  if (X86::GR16RegClass.hasSubClassEq(RC) ||
      X86::GR32RegClass.hasSubClassEq(RC) ||
      X86::GR64RegClass.hasSubClassEq(RC)) {
    // This latency applies to Pentium M, Merom, Wolfdale, Nehalem, and Sandy
    // Bridge. Probably Ivy Bridge as well.
    CondCycles = 2;
    TrueCycles = 2;
    FalseCycles = 2;
    return true;
  }

  // Can't do vectors.
  return false;
}

void X86InstrInfo::insertSelect(MachineBasicBlock &MBB,
                                MachineBasicBlock::iterator I,
                                const DebugLoc &DL, unsigned DstReg,
                                ArrayRef<MachineOperand> Cond, unsigned TrueReg,
                                unsigned FalseReg) const {
  MachineRegisterInfo &MRI = MBB.getParent()->getRegInfo();
  const TargetRegisterInfo &TRI = *MRI.getTargetRegisterInfo();
  const TargetRegisterClass &RC = *MRI.getRegClass(DstReg);
  assert(Cond.size() == 1 && "Invalid Cond array");
  unsigned Opc = X86::getCMovOpcode(TRI.getRegSizeInBits(RC) / 8,
                                    false /*HasMemoryOperand*/);
  BuildMI(MBB, I, DL, get(Opc), DstReg)
      .addReg(FalseReg)
      .addReg(TrueReg)
      .addImm(Cond[0].getImm());
}

/// Test if the given register is a physical h register.
static bool isHReg(unsigned Reg) {
  return X86::GR8_ABCD_HRegClass.contains(Reg);
}

// Try and copy between VR128/VR64 and GR64 registers.
static unsigned CopyToFromAsymmetricReg(unsigned DestReg, unsigned SrcReg,
                                        const X86Subtarget &Subtarget) {
  bool HasAVX = Subtarget.hasAVX();
  bool HasAVX512 = Subtarget.hasAVX512();

  // SrcReg(MaskReg) -> DestReg(GR64)
  // SrcReg(MaskReg) -> DestReg(GR32)

  // All KMASK RegClasses hold the same k registers, can be tested against anyone.
  if (X86::VK16RegClass.contains(SrcReg)) {
    if (X86::GR64RegClass.contains(DestReg)) {
      assert(Subtarget.hasBWI());
      return X86::KMOVQrk;
    }
    if (X86::GR32RegClass.contains(DestReg))
      return Subtarget.hasBWI() ? X86::KMOVDrk : X86::KMOVWrk;
  }

  // SrcReg(GR64) -> DestReg(MaskReg)
  // SrcReg(GR32) -> DestReg(MaskReg)

  // All KMASK RegClasses hold the same k registers, can be tested against anyone.
  if (X86::VK16RegClass.contains(DestReg)) {
    if (X86::GR64RegClass.contains(SrcReg)) {
      assert(Subtarget.hasBWI());
      return X86::KMOVQkr;
    }
    if (X86::GR32RegClass.contains(SrcReg))
      return Subtarget.hasBWI() ? X86::KMOVDkr : X86::KMOVWkr;
  }


  // SrcReg(VR128) -> DestReg(GR64)
  // SrcReg(VR64)  -> DestReg(GR64)
  // SrcReg(GR64)  -> DestReg(VR128)
  // SrcReg(GR64)  -> DestReg(VR64)

  if (X86::GR64RegClass.contains(DestReg)) {
    if (X86::VR128XRegClass.contains(SrcReg))
      // Copy from a VR128 register to a GR64 register.
      return HasAVX512 ? X86::VMOVPQIto64Zrr :
             HasAVX    ? X86::VMOVPQIto64rr  :
                         X86::MOVPQIto64rr;
    if (X86::VR64RegClass.contains(SrcReg))
      // Copy from a VR64 register to a GR64 register.
      return X86::MMX_MOVD64from64rr;
  } else if (X86::GR64RegClass.contains(SrcReg)) {
    // Copy from a GR64 register to a VR128 register.
    if (X86::VR128XRegClass.contains(DestReg))
      return HasAVX512 ? X86::VMOV64toPQIZrr :
             HasAVX    ? X86::VMOV64toPQIrr  :
                         X86::MOV64toPQIrr;
    // Copy from a GR64 register to a VR64 register.
    if (X86::VR64RegClass.contains(DestReg))
      return X86::MMX_MOVD64to64rr;
  }

  // SrcReg(VR128) -> DestReg(GR32)
  // SrcReg(GR32)  -> DestReg(VR128)

  if (X86::GR32RegClass.contains(DestReg) &&
      X86::VR128XRegClass.contains(SrcReg))
    // Copy from a VR128 register to a GR32 register.
    return HasAVX512 ? X86::VMOVPDI2DIZrr :
           HasAVX    ? X86::VMOVPDI2DIrr  :
                       X86::MOVPDI2DIrr;

  if (X86::VR128XRegClass.contains(DestReg) &&
      X86::GR32RegClass.contains(SrcReg))
    // Copy from a VR128 register to a VR128 register.
    return HasAVX512 ? X86::VMOVDI2PDIZrr :
           HasAVX    ? X86::VMOVDI2PDIrr  :
                       X86::MOVDI2PDIrr;
  return 0;
}

void X86InstrInfo::copyPhysReg(MachineBasicBlock &MBB,
                               MachineBasicBlock::iterator MI,
                               const DebugLoc &DL, MCRegister DestReg,
                               MCRegister SrcReg, bool KillSrc) const {
  // First deal with the normal symmetric copies.
  bool HasAVX = Subtarget.hasAVX();
  bool HasVLX = Subtarget.hasVLX();
  unsigned Opc = 0;
  if (X86::GR64RegClass.contains(DestReg, SrcReg))
    Opc = X86::MOV64rr;
  else if (X86::GR32RegClass.contains(DestReg, SrcReg))
    Opc = X86::MOV32rr;
  else if (X86::GR16RegClass.contains(DestReg, SrcReg))
    Opc = X86::MOV16rr;
  else if (X86::GR8RegClass.contains(DestReg, SrcReg)) {
    // Copying to or from a physical H register on x86-64 requires a NOREX
    // move.  Otherwise use a normal move.
    if ((isHReg(DestReg) || isHReg(SrcReg)) &&
        Subtarget.is64Bit()) {
      Opc = X86::MOV8rr_NOREX;
      // Both operands must be encodable without an REX prefix.
      assert(X86::GR8_NOREXRegClass.contains(SrcReg, DestReg) &&
             "8-bit H register can not be copied outside GR8_NOREX");
    } else
      Opc = X86::MOV8rr;
  }
  else if (X86::VR64RegClass.contains(DestReg, SrcReg))
    Opc = X86::MMX_MOVQ64rr;
  else if (X86::VR128XRegClass.contains(DestReg, SrcReg)) {
    if (HasVLX)
      Opc = X86::VMOVAPSZ128rr;
    else if (X86::VR128RegClass.contains(DestReg, SrcReg))
      Opc = HasAVX ? X86::VMOVAPSrr : X86::MOVAPSrr;
    else {
      // If this an extended register and we don't have VLX we need to use a
      // 512-bit move.
      Opc = X86::VMOVAPSZrr;
      const TargetRegisterInfo *TRI = &getRegisterInfo();
      DestReg = TRI->getMatchingSuperReg(DestReg, X86::sub_xmm,
                                         &X86::VR512RegClass);
      SrcReg = TRI->getMatchingSuperReg(SrcReg, X86::sub_xmm,
                                        &X86::VR512RegClass);
    }
  } else if (X86::VR256XRegClass.contains(DestReg, SrcReg)) {
    if (HasVLX)
      Opc = X86::VMOVAPSZ256rr;
    else if (X86::VR256RegClass.contains(DestReg, SrcReg))
      Opc = X86::VMOVAPSYrr;
    else {
      // If this an extended register and we don't have VLX we need to use a
      // 512-bit move.
      Opc = X86::VMOVAPSZrr;
      const TargetRegisterInfo *TRI = &getRegisterInfo();
      DestReg = TRI->getMatchingSuperReg(DestReg, X86::sub_ymm,
                                         &X86::VR512RegClass);
      SrcReg = TRI->getMatchingSuperReg(SrcReg, X86::sub_ymm,
                                        &X86::VR512RegClass);
    }
  } else if (X86::VR512RegClass.contains(DestReg, SrcReg))
    Opc = X86::VMOVAPSZrr;
  // All KMASK RegClasses hold the same k registers, can be tested against anyone.
  else if (X86::VK16RegClass.contains(DestReg, SrcReg))
    Opc = Subtarget.hasBWI() ? X86::KMOVQkk : X86::KMOVWkk;
  if (!Opc)
    Opc = CopyToFromAsymmetricReg(DestReg, SrcReg, Subtarget);

  if (Opc) {
    BuildMI(MBB, MI, DL, get(Opc), DestReg)
      .addReg(SrcReg, getKillRegState(KillSrc));
    return;
  }

  if (SrcReg == X86::EFLAGS || DestReg == X86::EFLAGS) {
    // FIXME: We use a fatal error here because historically LLVM has tried
    // lower some of these physreg copies and we want to ensure we get
    // reasonable bug reports if someone encounters a case no other testing
    // found. This path should be removed after the LLVM 7 release.
    report_fatal_error("Unable to copy EFLAGS physical register!");
  }

  LLVM_DEBUG(dbgs() << "Cannot copy " << RI.getName(SrcReg) << " to "
                    << RI.getName(DestReg) << '\n');
  report_fatal_error("Cannot emit physreg copy instruction");
}

Optional<DestSourcePair>
X86InstrInfo::isCopyInstrImpl(const MachineInstr &MI) const {
  if (MI.isMoveReg())
    return DestSourcePair{MI.getOperand(0), MI.getOperand(1)};
  return None;
}

static unsigned getLoadStoreRegOpcode(unsigned Reg,
                                      const TargetRegisterClass *RC,
                                      bool isStackAligned,
                                      const X86Subtarget &STI,
                                      bool load) {
  bool HasAVX = STI.hasAVX();
  bool HasAVX512 = STI.hasAVX512();
  bool HasVLX = STI.hasVLX();

  switch (STI.getRegisterInfo()->getSpillSize(*RC)) {
  default:
    llvm_unreachable("Unknown spill size");
  case 1:
    assert(X86::GR8RegClass.hasSubClassEq(RC) && "Unknown 1-byte regclass");
    if (STI.is64Bit())
      // Copying to or from a physical H register on x86-64 requires a NOREX
      // move.  Otherwise use a normal move.
      if (isHReg(Reg) || X86::GR8_ABCD_HRegClass.hasSubClassEq(RC))
        return load ? X86::MOV8rm_NOREX : X86::MOV8mr_NOREX;
    return load ? X86::MOV8rm : X86::MOV8mr;
  case 2:
    if (X86::VK16RegClass.hasSubClassEq(RC))
      return load ? X86::KMOVWkm : X86::KMOVWmk;
    assert(X86::GR16RegClass.hasSubClassEq(RC) && "Unknown 2-byte regclass");
    return load ? X86::MOV16rm : X86::MOV16mr;
  case 4:
    if (X86::GR32RegClass.hasSubClassEq(RC))
      return load ? X86::MOV32rm : X86::MOV32mr;
    if (X86::FR32XRegClass.hasSubClassEq(RC))
      return load ?
        (HasAVX512 ? X86::VMOVSSZrm_alt :
         HasAVX    ? X86::VMOVSSrm_alt :
                     X86::MOVSSrm_alt) :
        (HasAVX512 ? X86::VMOVSSZmr :
         HasAVX    ? X86::VMOVSSmr :
                     X86::MOVSSmr);
    if (X86::RFP32RegClass.hasSubClassEq(RC))
      return load ? X86::LD_Fp32m : X86::ST_Fp32m;
    if (X86::VK32RegClass.hasSubClassEq(RC)) {
      assert(STI.hasBWI() && "KMOVD requires BWI");
      return load ? X86::KMOVDkm : X86::KMOVDmk;
    }
    // All of these mask pair classes have the same spill size, the same kind
    // of kmov instructions can be used with all of them.
    if (X86::VK1PAIRRegClass.hasSubClassEq(RC) ||
        X86::VK2PAIRRegClass.hasSubClassEq(RC) ||
        X86::VK4PAIRRegClass.hasSubClassEq(RC) ||
        X86::VK8PAIRRegClass.hasSubClassEq(RC) ||
        X86::VK16PAIRRegClass.hasSubClassEq(RC))
      return load ? X86::MASKPAIR16LOAD : X86::MASKPAIR16STORE;
    llvm_unreachable("Unknown 4-byte regclass");
  case 8:
    if (X86::GR64RegClass.hasSubClassEq(RC))
      return load ? X86::MOV64rm : X86::MOV64mr;
    if (X86::FR64XRegClass.hasSubClassEq(RC))
      return load ?
        (HasAVX512 ? X86::VMOVSDZrm_alt :
         HasAVX    ? X86::VMOVSDrm_alt :
                     X86::MOVSDrm_alt) :
        (HasAVX512 ? X86::VMOVSDZmr :
         HasAVX    ? X86::VMOVSDmr :
                     X86::MOVSDmr);
    if (X86::VR64RegClass.hasSubClassEq(RC))
      return load ? X86::MMX_MOVQ64rm : X86::MMX_MOVQ64mr;
    if (X86::RFP64RegClass.hasSubClassEq(RC))
      return load ? X86::LD_Fp64m : X86::ST_Fp64m;
    if (X86::VK64RegClass.hasSubClassEq(RC)) {
      assert(STI.hasBWI() && "KMOVQ requires BWI");
      return load ? X86::KMOVQkm : X86::KMOVQmk;
    }
    llvm_unreachable("Unknown 8-byte regclass");
  case 10:
    assert(X86::RFP80RegClass.hasSubClassEq(RC) && "Unknown 10-byte regclass");
    return load ? X86::LD_Fp80m : X86::ST_FpP80m;
  case 16: {
    if (X86::VR128XRegClass.hasSubClassEq(RC)) {
      // If stack is realigned we can use aligned stores.
      if (isStackAligned)
        return load ?
          (HasVLX    ? X86::VMOVAPSZ128rm :
           HasAVX512 ? X86::VMOVAPSZ128rm_NOVLX :
           HasAVX    ? X86::VMOVAPSrm :
                       X86::MOVAPSrm):
          (HasVLX    ? X86::VMOVAPSZ128mr :
           HasAVX512 ? X86::VMOVAPSZ128mr_NOVLX :
           HasAVX    ? X86::VMOVAPSmr :
                       X86::MOVAPSmr);
      else
        return load ?
          (HasVLX    ? X86::VMOVUPSZ128rm :
           HasAVX512 ? X86::VMOVUPSZ128rm_NOVLX :
           HasAVX    ? X86::VMOVUPSrm :
                       X86::MOVUPSrm):
          (HasVLX    ? X86::VMOVUPSZ128mr :
           HasAVX512 ? X86::VMOVUPSZ128mr_NOVLX :
           HasAVX    ? X86::VMOVUPSmr :
                       X86::MOVUPSmr);
    }
    if (X86::BNDRRegClass.hasSubClassEq(RC)) {
      if (STI.is64Bit())
        return load ? X86::BNDMOV64rm : X86::BNDMOV64mr;
      else
        return load ? X86::BNDMOV32rm : X86::BNDMOV32mr;
    }
    llvm_unreachable("Unknown 16-byte regclass");
  }
  case 32:
    assert(X86::VR256XRegClass.hasSubClassEq(RC) && "Unknown 32-byte regclass");
    // If stack is realigned we can use aligned stores.
    if (isStackAligned)
      return load ?
        (HasVLX    ? X86::VMOVAPSZ256rm :
         HasAVX512 ? X86::VMOVAPSZ256rm_NOVLX :
                     X86::VMOVAPSYrm) :
        (HasVLX    ? X86::VMOVAPSZ256mr :
         HasAVX512 ? X86::VMOVAPSZ256mr_NOVLX :
                     X86::VMOVAPSYmr);
    else
      return load ?
        (HasVLX    ? X86::VMOVUPSZ256rm :
         HasAVX512 ? X86::VMOVUPSZ256rm_NOVLX :
                     X86::VMOVUPSYrm) :
        (HasVLX    ? X86::VMOVUPSZ256mr :
         HasAVX512 ? X86::VMOVUPSZ256mr_NOVLX :
                     X86::VMOVUPSYmr);
  case 64:
    assert(X86::VR512RegClass.hasSubClassEq(RC) && "Unknown 64-byte regclass");
    assert(STI.hasAVX512() && "Using 512-bit register requires AVX512");
    if (isStackAligned)
      return load ? X86::VMOVAPSZrm : X86::VMOVAPSZmr;
    else
      return load ? X86::VMOVUPSZrm : X86::VMOVUPSZmr;
  }
}

bool X86InstrInfo::getMemOperandsWithOffset(
    const MachineInstr &MemOp, SmallVectorImpl<const MachineOperand *> &BaseOps,
    int64_t &Offset, bool &OffsetIsScalable, const TargetRegisterInfo *TRI) const {
  const MCInstrDesc &Desc = MemOp.getDesc();
  int MemRefBegin = X86II::getMemoryOperandNo(Desc.TSFlags);
  if (MemRefBegin < 0)
    return false;

  MemRefBegin += X86II::getOperandBias(Desc);

  const MachineOperand *BaseOp =
      &MemOp.getOperand(MemRefBegin + X86::AddrBaseReg);
  if (!BaseOp->isReg()) // Can be an MO_FrameIndex
    return false;

  if (MemOp.getOperand(MemRefBegin + X86::AddrScaleAmt).getImm() != 1)
    return false;

  if (MemOp.getOperand(MemRefBegin + X86::AddrIndexReg).getReg() !=
      X86::NoRegister)
    return false;

  const MachineOperand &DispMO = MemOp.getOperand(MemRefBegin + X86::AddrDisp);

  // Displacement can be symbolic
  if (!DispMO.isImm())
    return false;

  Offset = DispMO.getImm();

  if (!BaseOp->isReg())
    return false;

  OffsetIsScalable = false;
  BaseOps.push_back(BaseOp);
  return true;
}

static unsigned getStoreRegOpcode(unsigned SrcReg,
                                  const TargetRegisterClass *RC,
                                  bool isStackAligned,
                                  const X86Subtarget &STI) {
  return getLoadStoreRegOpcode(SrcReg, RC, isStackAligned, STI, false);
}


static unsigned getLoadRegOpcode(unsigned DestReg,
                                 const TargetRegisterClass *RC,
                                 bool isStackAligned,
                                 const X86Subtarget &STI) {
  return getLoadStoreRegOpcode(DestReg, RC, isStackAligned, STI, true);
}

void X86InstrInfo::storeRegToStackSlot(MachineBasicBlock &MBB,
                                       MachineBasicBlock::iterator MI,
                                       Register SrcReg, bool isKill, int FrameIdx,
                                       const TargetRegisterClass *RC,
                                       const TargetRegisterInfo *TRI) const {
  const MachineFunction &MF = *MBB.getParent();
  assert(MF.getFrameInfo().getObjectSize(FrameIdx) >= TRI->getSpillSize(*RC) &&
         "Stack slot too small for store");
  unsigned Alignment = std::max<uint32_t>(TRI->getSpillSize(*RC), 16);
  bool isAligned =
      (Subtarget.getFrameLowering()->getStackAlignment() >= Alignment) ||
      RI.canRealignStack(MF);
  unsigned Opc = getStoreRegOpcode(SrcReg, RC, isAligned, Subtarget);
  addFrameReference(BuildMI(MBB, MI, DebugLoc(), get(Opc)), FrameIdx)
    .addReg(SrcReg, getKillRegState(isKill));
}

void X86InstrInfo::loadRegFromStackSlot(MachineBasicBlock &MBB,
                                        MachineBasicBlock::iterator MI,
                                        Register DestReg, int FrameIdx,
                                        const TargetRegisterClass *RC,
                                        const TargetRegisterInfo *TRI) const {
  const MachineFunction &MF = *MBB.getParent();
  unsigned Alignment = std::max<uint32_t>(TRI->getSpillSize(*RC), 16);
  bool isAligned =
      (Subtarget.getFrameLowering()->getStackAlignment() >= Alignment) ||
      RI.canRealignStack(MF);
  unsigned Opc = getLoadRegOpcode(DestReg, RC, isAligned, Subtarget);
  addFrameReference(BuildMI(MBB, MI, DebugLoc(), get(Opc), DestReg), FrameIdx);
}

bool X86InstrInfo::analyzeCompare(const MachineInstr &MI, unsigned &SrcReg,
                                  unsigned &SrcReg2, int &CmpMask,
                                  int &CmpValue) const {
  switch (MI.getOpcode()) {
  default: break;
  case X86::CMP64ri32:
  case X86::CMP64ri8:
  case X86::CMP32ri:
  case X86::CMP32ri8:
  case X86::CMP16ri:
  case X86::CMP16ri8:
  case X86::CMP8ri:
    SrcReg = MI.getOperand(0).getReg();
    SrcReg2 = 0;
    if (MI.getOperand(1).isImm()) {
      CmpMask = ~0;
      CmpValue = MI.getOperand(1).getImm();
    } else {
      CmpMask = CmpValue = 0;
    }
    return true;
  // A SUB can be used to perform comparison.
  case X86::SUB64rm:
  case X86::SUB32rm:
  case X86::SUB16rm:
  case X86::SUB8rm:
    SrcReg = MI.getOperand(1).getReg();
    SrcReg2 = 0;
    CmpMask = 0;
    CmpValue = 0;
    return true;
  case X86::SUB64rr:
  case X86::SUB32rr:
  case X86::SUB16rr:
  case X86::SUB8rr:
    SrcReg = MI.getOperand(1).getReg();
    SrcReg2 = MI.getOperand(2).getReg();
    CmpMask = 0;
    CmpValue = 0;
    return true;
  case X86::SUB64ri32:
  case X86::SUB64ri8:
  case X86::SUB32ri:
  case X86::SUB32ri8:
  case X86::SUB16ri:
  case X86::SUB16ri8:
  case X86::SUB8ri:
    SrcReg = MI.getOperand(1).getReg();
    SrcReg2 = 0;
    if (MI.getOperand(2).isImm()) {
      CmpMask = ~0;
      CmpValue = MI.getOperand(2).getImm();
    } else {
      CmpMask = CmpValue = 0;
    }
    return true;
  case X86::CMP64rr:
  case X86::CMP32rr:
  case X86::CMP16rr:
  case X86::CMP8rr:
    SrcReg = MI.getOperand(0).getReg();
    SrcReg2 = MI.getOperand(1).getReg();
    CmpMask = 0;
    CmpValue = 0;
    return true;
  case X86::TEST8rr:
  case X86::TEST16rr:
  case X86::TEST32rr:
  case X86::TEST64rr:
    SrcReg = MI.getOperand(0).getReg();
    if (MI.getOperand(1).getReg() != SrcReg)
      return false;
    // Compare against zero.
    SrcReg2 = 0;
    CmpMask = ~0;
    CmpValue = 0;
    return true;
  }
  return false;
}

/// Check whether the first instruction, whose only
/// purpose is to update flags, can be made redundant.
/// CMPrr can be made redundant by SUBrr if the operands are the same.
/// This function can be extended later on.
/// SrcReg, SrcRegs: register operands for FlagI.
/// ImmValue: immediate for FlagI if it takes an immediate.
inline static bool isRedundantFlagInstr(const MachineInstr &FlagI,
                                        unsigned SrcReg, unsigned SrcReg2,
                                        int ImmMask, int ImmValue,
                                        const MachineInstr &OI) {
  if (((FlagI.getOpcode() == X86::CMP64rr && OI.getOpcode() == X86::SUB64rr) ||
       (FlagI.getOpcode() == X86::CMP32rr && OI.getOpcode() == X86::SUB32rr) ||
       (FlagI.getOpcode() == X86::CMP16rr && OI.getOpcode() == X86::SUB16rr) ||
       (FlagI.getOpcode() == X86::CMP8rr && OI.getOpcode() == X86::SUB8rr)) &&
      ((OI.getOperand(1).getReg() == SrcReg &&
        OI.getOperand(2).getReg() == SrcReg2) ||
       (OI.getOperand(1).getReg() == SrcReg2 &&
        OI.getOperand(2).getReg() == SrcReg)))
    return true;

  if (ImmMask != 0 &&
      ((FlagI.getOpcode() == X86::CMP64ri32 &&
        OI.getOpcode() == X86::SUB64ri32) ||
       (FlagI.getOpcode() == X86::CMP64ri8 &&
        OI.getOpcode() == X86::SUB64ri8) ||
       (FlagI.getOpcode() == X86::CMP32ri && OI.getOpcode() == X86::SUB32ri) ||
       (FlagI.getOpcode() == X86::CMP32ri8 &&
        OI.getOpcode() == X86::SUB32ri8) ||
       (FlagI.getOpcode() == X86::CMP16ri && OI.getOpcode() == X86::SUB16ri) ||
       (FlagI.getOpcode() == X86::CMP16ri8 &&
        OI.getOpcode() == X86::SUB16ri8) ||
       (FlagI.getOpcode() == X86::CMP8ri && OI.getOpcode() == X86::SUB8ri)) &&
      OI.getOperand(1).getReg() == SrcReg &&
      OI.getOperand(2).getImm() == ImmValue)
    return true;
  return false;
}

/// Check whether the definition can be converted
/// to remove a comparison against zero.
inline static bool isDefConvertible(const MachineInstr &MI, bool &NoSignFlag) {
  NoSignFlag = false;

  switch (MI.getOpcode()) {
  default: return false;

  // The shift instructions only modify ZF if their shift count is non-zero.
  // N.B.: The processor truncates the shift count depending on the encoding.
  case X86::SAR8ri:    case X86::SAR16ri:  case X86::SAR32ri:case X86::SAR64ri:
  case X86::SHR8ri:    case X86::SHR16ri:  case X86::SHR32ri:case X86::SHR64ri:
     return getTruncatedShiftCount(MI, 2) != 0;

  // Some left shift instructions can be turned into LEA instructions but only
  // if their flags aren't used. Avoid transforming such instructions.
  case X86::SHL8ri:    case X86::SHL16ri:  case X86::SHL32ri:case X86::SHL64ri:{
    unsigned ShAmt = getTruncatedShiftCount(MI, 2);
    if (isTruncatedShiftCountForLEA(ShAmt)) return false;
    return ShAmt != 0;
  }

  case X86::SHRD16rri8:case X86::SHRD32rri8:case X86::SHRD64rri8:
  case X86::SHLD16rri8:case X86::SHLD32rri8:case X86::SHLD64rri8:
     return getTruncatedShiftCount(MI, 3) != 0;

  case X86::SUB64ri32: case X86::SUB64ri8: case X86::SUB32ri:
  case X86::SUB32ri8:  case X86::SUB16ri:  case X86::SUB16ri8:
  case X86::SUB8ri:    case X86::SUB64rr:  case X86::SUB32rr:
  case X86::SUB16rr:   case X86::SUB8rr:   case X86::SUB64rm:
  case X86::SUB32rm:   case X86::SUB16rm:  case X86::SUB8rm:
  case X86::DEC64r:    case X86::DEC32r:   case X86::DEC16r: case X86::DEC8r:
  case X86::ADD64ri32: case X86::ADD64ri8: case X86::ADD32ri:
  case X86::ADD32ri8:  case X86::ADD16ri:  case X86::ADD16ri8:
  case X86::ADD8ri:    case X86::ADD64rr:  case X86::ADD32rr:
  case X86::ADD16rr:   case X86::ADD8rr:   case X86::ADD64rm:
  case X86::ADD32rm:   case X86::ADD16rm:  case X86::ADD8rm:
  case X86::INC64r:    case X86::INC32r:   case X86::INC16r: case X86::INC8r:
  case X86::AND64ri32: case X86::AND64ri8: case X86::AND32ri:
  case X86::AND32ri8:  case X86::AND16ri:  case X86::AND16ri8:
  case X86::AND8ri:    case X86::AND64rr:  case X86::AND32rr:
  case X86::AND16rr:   case X86::AND8rr:   case X86::AND64rm:
  case X86::AND32rm:   case X86::AND16rm:  case X86::AND8rm:
  case X86::XOR64ri32: case X86::XOR64ri8: case X86::XOR32ri:
  case X86::XOR32ri8:  case X86::XOR16ri:  case X86::XOR16ri8:
  case X86::XOR8ri:    case X86::XOR64rr:  case X86::XOR32rr:
  case X86::XOR16rr:   case X86::XOR8rr:   case X86::XOR64rm:
  case X86::XOR32rm:   case X86::XOR16rm:  case X86::XOR8rm:
  case X86::OR64ri32:  case X86::OR64ri8:  case X86::OR32ri:
  case X86::OR32ri8:   case X86::OR16ri:   case X86::OR16ri8:
  case X86::OR8ri:     case X86::OR64rr:   case X86::OR32rr:
  case X86::OR16rr:    case X86::OR8rr:    case X86::OR64rm:
  case X86::OR32rm:    case X86::OR16rm:   case X86::OR8rm:
  case X86::ADC64ri32: case X86::ADC64ri8: case X86::ADC32ri:
  case X86::ADC32ri8:  case X86::ADC16ri:  case X86::ADC16ri8:
  case X86::ADC8ri:    case X86::ADC64rr:  case X86::ADC32rr:
  case X86::ADC16rr:   case X86::ADC8rr:   case X86::ADC64rm:
  case X86::ADC32rm:   case X86::ADC16rm:  case X86::ADC8rm:
  case X86::SBB64ri32: case X86::SBB64ri8: case X86::SBB32ri:
  case X86::SBB32ri8:  case X86::SBB16ri:  case X86::SBB16ri8:
  case X86::SBB8ri:    case X86::SBB64rr:  case X86::SBB32rr:
  case X86::SBB16rr:   case X86::SBB8rr:   case X86::SBB64rm:
  case X86::SBB32rm:   case X86::SBB16rm:  case X86::SBB8rm:
  case X86::NEG8r:     case X86::NEG16r:   case X86::NEG32r: case X86::NEG64r:
  case X86::SAR8r1:    case X86::SAR16r1:  case X86::SAR32r1:case X86::SAR64r1:
  case X86::SHR8r1:    case X86::SHR16r1:  case X86::SHR32r1:case X86::SHR64r1:
  case X86::SHL8r1:    case X86::SHL16r1:  case X86::SHL32r1:case X86::SHL64r1:
  case X86::ANDN32rr:  case X86::ANDN32rm:
  case X86::ANDN64rr:  case X86::ANDN64rm:
  case X86::BLSI32rr:  case X86::BLSI32rm:
  case X86::BLSI64rr:  case X86::BLSI64rm:
  case X86::BLSMSK32rr:case X86::BLSMSK32rm:
  case X86::BLSMSK64rr:case X86::BLSMSK64rm:
  case X86::BLSR32rr:  case X86::BLSR32rm:
  case X86::BLSR64rr:  case X86::BLSR64rm:
  case X86::BZHI32rr:  case X86::BZHI32rm:
  case X86::BZHI64rr:  case X86::BZHI64rm:
  case X86::LZCNT16rr: case X86::LZCNT16rm:
  case X86::LZCNT32rr: case X86::LZCNT32rm:
  case X86::LZCNT64rr: case X86::LZCNT64rm:
  case X86::POPCNT16rr:case X86::POPCNT16rm:
  case X86::POPCNT32rr:case X86::POPCNT32rm:
  case X86::POPCNT64rr:case X86::POPCNT64rm:
  case X86::TZCNT16rr: case X86::TZCNT16rm:
  case X86::TZCNT32rr: case X86::TZCNT32rm:
  case X86::TZCNT64rr: case X86::TZCNT64rm:
  case X86::BLCFILL32rr: case X86::BLCFILL32rm:
  case X86::BLCFILL64rr: case X86::BLCFILL64rm:
  case X86::BLCI32rr:    case X86::BLCI32rm:
  case X86::BLCI64rr:    case X86::BLCI64rm:
  case X86::BLCIC32rr:   case X86::BLCIC32rm:
  case X86::BLCIC64rr:   case X86::BLCIC64rm:
  case X86::BLCMSK32rr:  case X86::BLCMSK32rm:
  case X86::BLCMSK64rr:  case X86::BLCMSK64rm:
  case X86::BLCS32rr:    case X86::BLCS32rm:
  case X86::BLCS64rr:    case X86::BLCS64rm:
  case X86::BLSFILL32rr: case X86::BLSFILL32rm:
  case X86::BLSFILL64rr: case X86::BLSFILL64rm:
  case X86::BLSIC32rr:   case X86::BLSIC32rm:
  case X86::BLSIC64rr:   case X86::BLSIC64rm:
  case X86::T1MSKC32rr:  case X86::T1MSKC32rm:
  case X86::T1MSKC64rr:  case X86::T1MSKC64rm:
  case X86::TZMSK32rr:   case X86::TZMSK32rm:
  case X86::TZMSK64rr:   case X86::TZMSK64rm:
    return true;
  case X86::BEXTR32rr:   case X86::BEXTR64rr:
  case X86::BEXTR32rm:   case X86::BEXTR64rm:
  case X86::BEXTRI32ri:  case X86::BEXTRI32mi:
  case X86::BEXTRI64ri:  case X86::BEXTRI64mi:
    // BEXTR doesn't update the sign flag so we can't use it.
    NoSignFlag = true;
    return true;
  }
}

/// Check whether the use can be converted to remove a comparison against zero.
static X86::CondCode isUseDefConvertible(const MachineInstr &MI) {
  switch (MI.getOpcode()) {
  default: return X86::COND_INVALID;
  case X86::NEG8r:
  case X86::NEG16r:
  case X86::NEG32r:
  case X86::NEG64r:
    return X86::COND_AE;
  case X86::LZCNT16rr:
  case X86::LZCNT32rr:
  case X86::LZCNT64rr:
    return X86::COND_B;
  case X86::POPCNT16rr:
  case X86::POPCNT32rr:
  case X86::POPCNT64rr:
    return X86::COND_E;
  case X86::TZCNT16rr:
  case X86::TZCNT32rr:
  case X86::TZCNT64rr:
    return X86::COND_B;
  case X86::BSF16rr:
  case X86::BSF32rr:
  case X86::BSF64rr:
  case X86::BSR16rr:
  case X86::BSR32rr:
  case X86::BSR64rr:
    return X86::COND_E;
  case X86::BLSI32rr:
  case X86::BLSI64rr:
    return X86::COND_AE;
  case X86::BLSR32rr:
  case X86::BLSR64rr:
  case X86::BLSMSK32rr:
  case X86::BLSMSK64rr:
    return X86::COND_B;
  // TODO: TBM instructions.
  }
}

/// Check if there exists an earlier instruction that
/// operates on the same source operands and sets flags in the same way as
/// Compare; remove Compare if possible.
bool X86InstrInfo::optimizeCompareInstr(MachineInstr &CmpInstr, unsigned SrcReg,
                                        unsigned SrcReg2, int CmpMask,
                                        int CmpValue,
                                        const MachineRegisterInfo *MRI) const {
  // Check whether we can replace SUB with CMP.
  switch (CmpInstr.getOpcode()) {
  default: break;
  case X86::SUB64ri32:
  case X86::SUB64ri8:
  case X86::SUB32ri:
  case X86::SUB32ri8:
  case X86::SUB16ri:
  case X86::SUB16ri8:
  case X86::SUB8ri:
  case X86::SUB64rm:
  case X86::SUB32rm:
  case X86::SUB16rm:
  case X86::SUB8rm:
  case X86::SUB64rr:
  case X86::SUB32rr:
  case X86::SUB16rr:
  case X86::SUB8rr: {
    if (!MRI->use_nodbg_empty(CmpInstr.getOperand(0).getReg()))
      return false;
    // There is no use of the destination register, we can replace SUB with CMP.
    unsigned NewOpcode = 0;
    switch (CmpInstr.getOpcode()) {
    default: llvm_unreachable("Unreachable!");
    case X86::SUB64rm:   NewOpcode = X86::CMP64rm;   break;
    case X86::SUB32rm:   NewOpcode = X86::CMP32rm;   break;
    case X86::SUB16rm:   NewOpcode = X86::CMP16rm;   break;
    case X86::SUB8rm:    NewOpcode = X86::CMP8rm;    break;
    case X86::SUB64rr:   NewOpcode = X86::CMP64rr;   break;
    case X86::SUB32rr:   NewOpcode = X86::CMP32rr;   break;
    case X86::SUB16rr:   NewOpcode = X86::CMP16rr;   break;
    case X86::SUB8rr:    NewOpcode = X86::CMP8rr;    break;
    case X86::SUB64ri32: NewOpcode = X86::CMP64ri32; break;
    case X86::SUB64ri8:  NewOpcode = X86::CMP64ri8;  break;
    case X86::SUB32ri:   NewOpcode = X86::CMP32ri;   break;
    case X86::SUB32ri8:  NewOpcode = X86::CMP32ri8;  break;
    case X86::SUB16ri:   NewOpcode = X86::CMP16ri;   break;
    case X86::SUB16ri8:  NewOpcode = X86::CMP16ri8;  break;
    case X86::SUB8ri:    NewOpcode = X86::CMP8ri;    break;
    }
    CmpInstr.setDesc(get(NewOpcode));
    CmpInstr.RemoveOperand(0);
    // Fall through to optimize Cmp if Cmp is CMPrr or CMPri.
    if (NewOpcode == X86::CMP64rm || NewOpcode == X86::CMP32rm ||
        NewOpcode == X86::CMP16rm || NewOpcode == X86::CMP8rm)
      return false;
  }
  }

  // Get the unique definition of SrcReg.
  MachineInstr *MI = MRI->getUniqueVRegDef(SrcReg);
  if (!MI) return false;

  // CmpInstr is the first instruction of the BB.
  MachineBasicBlock::iterator I = CmpInstr, Def = MI;

  // If we are comparing against zero, check whether we can use MI to update
  // EFLAGS. If MI is not in the same BB as CmpInstr, do not optimize.
  bool IsCmpZero = (CmpMask != 0 && CmpValue == 0);
  if (IsCmpZero && MI->getParent() != CmpInstr.getParent())
    return false;

  // If we have a use of the source register between the def and our compare
  // instruction we can eliminate the compare iff the use sets EFLAGS in the
  // right way.
  bool ShouldUpdateCC = false;
  bool NoSignFlag = false;
  X86::CondCode NewCC = X86::COND_INVALID;
  if (IsCmpZero && !isDefConvertible(*MI, NoSignFlag)) {
    // Scan forward from the use until we hit the use we're looking for or the
    // compare instruction.
    for (MachineBasicBlock::iterator J = MI;; ++J) {
      // Do we have a convertible instruction?
      NewCC = isUseDefConvertible(*J);
      if (NewCC != X86::COND_INVALID && J->getOperand(1).isReg() &&
          J->getOperand(1).getReg() == SrcReg) {
        assert(J->definesRegister(X86::EFLAGS) && "Must be an EFLAGS def!");
        ShouldUpdateCC = true; // Update CC later on.
        // This is not a def of SrcReg, but still a def of EFLAGS. Keep going
        // with the new def.
        Def = J;
        MI = &*Def;
        break;
      }

      if (J == I)
        return false;
    }
  }

  // We are searching for an earlier instruction that can make CmpInstr
  // redundant and that instruction will be saved in Sub.
  MachineInstr *Sub = nullptr;
  const TargetRegisterInfo *TRI = &getRegisterInfo();

  // We iterate backward, starting from the instruction before CmpInstr and
  // stop when reaching the definition of a source register or done with the BB.
  // RI points to the instruction before CmpInstr.
  // If the definition is in this basic block, RE points to the definition;
  // otherwise, RE is the rend of the basic block.
  MachineBasicBlock::reverse_iterator
      RI = ++I.getReverse(),
      RE = CmpInstr.getParent() == MI->getParent()
               ? Def.getReverse() /* points to MI */
               : CmpInstr.getParent()->rend();
  MachineInstr *Movr0Inst = nullptr;
  for (; RI != RE; ++RI) {
    MachineInstr &Instr = *RI;
    // Check whether CmpInstr can be made redundant by the current instruction.
    if (!IsCmpZero && isRedundantFlagInstr(CmpInstr, SrcReg, SrcReg2, CmpMask,
                                           CmpValue, Instr)) {
      Sub = &Instr;
      break;
    }

    if (Instr.modifiesRegister(X86::EFLAGS, TRI) ||
        Instr.readsRegister(X86::EFLAGS, TRI)) {
      // This instruction modifies or uses EFLAGS.

      // MOV32r0 etc. are implemented with xor which clobbers condition code.
      // They are safe to move up, if the definition to EFLAGS is dead and
      // earlier instructions do not read or write EFLAGS.
      if (!Movr0Inst && Instr.getOpcode() == X86::MOV32r0 &&
          Instr.registerDefIsDead(X86::EFLAGS, TRI)) {
        Movr0Inst = &Instr;
        continue;
      }

      // We can't remove CmpInstr.
      return false;
    }
  }

  // Return false if no candidates exist.
  if (!IsCmpZero && !Sub)
    return false;

  bool IsSwapped =
      (SrcReg2 != 0 && Sub && Sub->getOperand(1).getReg() == SrcReg2 &&
       Sub->getOperand(2).getReg() == SrcReg);

  // Scan forward from the instruction after CmpInstr for uses of EFLAGS.
  // It is safe to remove CmpInstr if EFLAGS is redefined or killed.
  // If we are done with the basic block, we need to check whether EFLAGS is
  // live-out.
  bool IsSafe = false;
  SmallVector<std::pair<MachineInstr*, X86::CondCode>, 4> OpsToUpdate;
  MachineBasicBlock::iterator E = CmpInstr.getParent()->end();
  for (++I; I != E; ++I) {
    const MachineInstr &Instr = *I;
    bool ModifyEFLAGS = Instr.modifiesRegister(X86::EFLAGS, TRI);
    bool UseEFLAGS = Instr.readsRegister(X86::EFLAGS, TRI);
    // We should check the usage if this instruction uses and updates EFLAGS.
    if (!UseEFLAGS && ModifyEFLAGS) {
      // It is safe to remove CmpInstr if EFLAGS is updated again.
      IsSafe = true;
      break;
    }
    if (!UseEFLAGS && !ModifyEFLAGS)
      continue;

    // EFLAGS is used by this instruction.
    X86::CondCode OldCC = X86::COND_INVALID;
    if (IsCmpZero || IsSwapped) {
      // We decode the condition code from opcode.
      if (Instr.isBranch())
        OldCC = X86::getCondFromBranch(Instr);
      else {
        OldCC = X86::getCondFromSETCC(Instr);
        if (OldCC == X86::COND_INVALID)
          OldCC = X86::getCondFromCMov(Instr);
      }
      if (OldCC == X86::COND_INVALID) return false;
    }
    X86::CondCode ReplacementCC = X86::COND_INVALID;
    if (IsCmpZero) {
      switch (OldCC) {
      default: break;
      case X86::COND_A: case X86::COND_AE:
      case X86::COND_B: case X86::COND_BE:
      case X86::COND_G: case X86::COND_GE:
      case X86::COND_L: case X86::COND_LE:
      case X86::COND_O: case X86::COND_NO:
        // CF and OF are used, we can't perform this optimization.
        return false;
      case X86::COND_S: case X86::COND_NS:
        // If SF is used, but the instruction doesn't update the SF, then we
        // can't do the optimization.
        if (NoSignFlag)
          return false;
        break;
      }

      // If we're updating the condition code check if we have to reverse the
      // condition.
      if (ShouldUpdateCC)
        switch (OldCC) {
        default:
          return false;
        case X86::COND_E:
          ReplacementCC = NewCC;
          break;
        case X86::COND_NE:
          ReplacementCC = GetOppositeBranchCondition(NewCC);
          break;
        }
    } else if (IsSwapped) {
      // If we have SUB(r1, r2) and CMP(r2, r1), the condition code needs
      // to be changed from r2 > r1 to r1 < r2, from r2 < r1 to r1 > r2, etc.
      // We swap the condition code and synthesize the new opcode.
      ReplacementCC = getSwappedCondition(OldCC);
      if (ReplacementCC == X86::COND_INVALID) return false;
    }

    if ((ShouldUpdateCC || IsSwapped) && ReplacementCC != OldCC) {
      // Push the MachineInstr to OpsToUpdate.
      // If it is safe to remove CmpInstr, the condition code of these
      // instructions will be modified.
      OpsToUpdate.push_back(std::make_pair(&*I, ReplacementCC));
    }
    if (ModifyEFLAGS || Instr.killsRegister(X86::EFLAGS, TRI)) {
      // It is safe to remove CmpInstr if EFLAGS is updated again or killed.
      IsSafe = true;
      break;
    }
  }

  // If EFLAGS is not killed nor re-defined, we should check whether it is
  // live-out. If it is live-out, do not optimize.
  if ((IsCmpZero || IsSwapped) && !IsSafe) {
    MachineBasicBlock *MBB = CmpInstr.getParent();
    for (MachineBasicBlock *Successor : MBB->successors())
      if (Successor->isLiveIn(X86::EFLAGS))
        return false;
  }

  // The instruction to be updated is either Sub or MI.
  Sub = IsCmpZero ? MI : Sub;
  // Move Movr0Inst to the appropriate place before Sub.
  if (Movr0Inst) {
    // Look backwards until we find a def that doesn't use the current EFLAGS.
    Def = Sub;
    MachineBasicBlock::reverse_iterator InsertI = Def.getReverse(),
                                        InsertE = Sub->getParent()->rend();
    for (; InsertI != InsertE; ++InsertI) {
      MachineInstr *Instr = &*InsertI;
      if (!Instr->readsRegister(X86::EFLAGS, TRI) &&
          Instr->modifiesRegister(X86::EFLAGS, TRI)) {
        Sub->getParent()->remove(Movr0Inst);
        Instr->getParent()->insert(MachineBasicBlock::iterator(Instr),
                                   Movr0Inst);
        break;
      }
    }
    if (InsertI == InsertE)
      return false;
  }

  // Make sure Sub instruction defines EFLAGS and mark the def live.
  MachineOperand *FlagDef = Sub->findRegisterDefOperand(X86::EFLAGS);
  assert(FlagDef && "Unable to locate a def EFLAGS operand");
  FlagDef->setIsDead(false);

  CmpInstr.eraseFromParent();

  // Modify the condition code of instructions in OpsToUpdate.
  for (auto &Op : OpsToUpdate) {
    Op.first->getOperand(Op.first->getDesc().getNumOperands() - 1)
        .setImm(Op.second);
  }
  return true;
}

/// Try to remove the load by folding it to a register
/// operand at the use. We fold the load instructions if load defines a virtual
/// register, the virtual register is used once in the same BB, and the
/// instructions in-between do not load or store, and have no side effects.
MachineInstr *X86InstrInfo::optimizeLoadInstr(MachineInstr &MI,
                                              const MachineRegisterInfo *MRI,
                                              unsigned &FoldAsLoadDefReg,
                                              MachineInstr *&DefMI) const {
  // Check whether we can move DefMI here.
  DefMI = MRI->getVRegDef(FoldAsLoadDefReg);
  assert(DefMI);
  bool SawStore = false;
  if (!DefMI->isSafeToMove(nullptr, SawStore))
    return nullptr;

  // Collect information about virtual register operands of MI.
  SmallVector<unsigned, 1> SrcOperandIds;
  for (unsigned i = 0, e = MI.getNumOperands(); i != e; ++i) {
    MachineOperand &MO = MI.getOperand(i);
    if (!MO.isReg())
      continue;
    Register Reg = MO.getReg();
    if (Reg != FoldAsLoadDefReg)
      continue;
    // Do not fold if we have a subreg use or a def.
    if (MO.getSubReg() || MO.isDef())
      return nullptr;
    SrcOperandIds.push_back(i);
  }
  if (SrcOperandIds.empty())
    return nullptr;

  // Check whether we can fold the def into SrcOperandId.
  if (MachineInstr *FoldMI = foldMemoryOperand(MI, SrcOperandIds, *DefMI)) {
    FoldAsLoadDefReg = 0;
    return FoldMI;
  }

  return nullptr;
}

/// Expand a single-def pseudo instruction to a two-addr
/// instruction with two undef reads of the register being defined.
/// This is used for mapping:
///   %xmm4 = V_SET0
/// to:
///   %xmm4 = PXORrr undef %xmm4, undef %xmm4
///
static bool Expand2AddrUndef(MachineInstrBuilder &MIB,
                             const MCInstrDesc &Desc) {
  assert(Desc.getNumOperands() == 3 && "Expected two-addr instruction.");
  Register Reg = MIB.getReg(0);
  MIB->setDesc(Desc);

  // MachineInstr::addOperand() will insert explicit operands before any
  // implicit operands.
  MIB.addReg(Reg, RegState::Undef).addReg(Reg, RegState::Undef);
  // But we don't trust that.
  assert(MIB.getReg(1) == Reg &&
         MIB.getReg(2) == Reg && "Misplaced operand");
  return true;
}

/// Expand a single-def pseudo instruction to a two-addr
/// instruction with two %k0 reads.
/// This is used for mapping:
///   %k4 = K_SET1
/// to:
///   %k4 = KXNORrr %k0, %k0
static bool Expand2AddrKreg(MachineInstrBuilder &MIB,
                            const MCInstrDesc &Desc, unsigned Reg) {
  assert(Desc.getNumOperands() == 3 && "Expected two-addr instruction.");
  MIB->setDesc(Desc);
  MIB.addReg(Reg, RegState::Undef).addReg(Reg, RegState::Undef);
  return true;
}

static bool expandMOV32r1(MachineInstrBuilder &MIB, const TargetInstrInfo &TII,
                          bool MinusOne) {
  MachineBasicBlock &MBB = *MIB->getParent();
  DebugLoc DL = MIB->getDebugLoc();
  Register Reg = MIB.getReg(0);

  // Insert the XOR.
  BuildMI(MBB, MIB.getInstr(), DL, TII.get(X86::XOR32rr), Reg)
      .addReg(Reg, RegState::Undef)
      .addReg(Reg, RegState::Undef);

  // Turn the pseudo into an INC or DEC.
  MIB->setDesc(TII.get(MinusOne ? X86::DEC32r : X86::INC32r));
  MIB.addReg(Reg);

  return true;
}

static bool ExpandMOVImmSExti8(MachineInstrBuilder &MIB,
                               const TargetInstrInfo &TII,
                               const X86Subtarget &Subtarget) {
  MachineBasicBlock &MBB = *MIB->getParent();
  DebugLoc DL = MIB->getDebugLoc();
  int64_t Imm = MIB->getOperand(1).getImm();
  assert(Imm != 0 && "Using push/pop for 0 is not efficient.");
  MachineBasicBlock::iterator I = MIB.getInstr();

  int StackAdjustment;

  if (Subtarget.is64Bit()) {
    assert(MIB->getOpcode() == X86::MOV64ImmSExti8 ||
           MIB->getOpcode() == X86::MOV32ImmSExti8);

    // Can't use push/pop lowering if the function might write to the red zone.
    X86MachineFunctionInfo *X86FI =
        MBB.getParent()->getInfo<X86MachineFunctionInfo>();
    if (X86FI->getUsesRedZone()) {
      MIB->setDesc(TII.get(MIB->getOpcode() ==
                           X86::MOV32ImmSExti8 ? X86::MOV32ri : X86::MOV64ri));
      return true;
    }

    // 64-bit mode doesn't have 32-bit push/pop, so use 64-bit operations and
    // widen the register if necessary.
    StackAdjustment = 8;
    BuildMI(MBB, I, DL, TII.get(X86::PUSH64i8)).addImm(Imm);
    MIB->setDesc(TII.get(X86::POP64r));
    MIB->getOperand(0)
        .setReg(getX86SubSuperRegister(MIB.getReg(0), 64));
  } else {
    assert(MIB->getOpcode() == X86::MOV32ImmSExti8);
    StackAdjustment = 4;
    BuildMI(MBB, I, DL, TII.get(X86::PUSH32i8)).addImm(Imm);
    MIB->setDesc(TII.get(X86::POP32r));
  }

  // Build CFI if necessary.
  MachineFunction &MF = *MBB.getParent();
  const X86FrameLowering *TFL = Subtarget.getFrameLowering();
  bool IsWin64Prologue = MF.getTarget().getMCAsmInfo()->usesWindowsCFI();
  bool NeedsDwarfCFI = !IsWin64Prologue && MF.needsFrameMoves();
  bool EmitCFI = !TFL->hasFP(MF) && NeedsDwarfCFI;
  if (EmitCFI) {
    TFL->BuildCFI(MBB, I, DL,
        MCCFIInstruction::createAdjustCfaOffset(nullptr, StackAdjustment));
    TFL->BuildCFI(MBB, std::next(I), DL,
        MCCFIInstruction::createAdjustCfaOffset(nullptr, -StackAdjustment));
  }

  return true;
}

// LoadStackGuard has so far only been implemented for 64-bit MachO. Different
// code sequence is needed for other targets.
static void expandLoadStackGuard(MachineInstrBuilder &MIB,
                                 const TargetInstrInfo &TII) {
  MachineBasicBlock &MBB = *MIB->getParent();
  DebugLoc DL = MIB->getDebugLoc();
  Register Reg = MIB.getReg(0);
  const GlobalValue *GV =
      cast<GlobalValue>((*MIB->memoperands_begin())->getValue());
  auto Flags = MachineMemOperand::MOLoad |
               MachineMemOperand::MODereferenceable |
               MachineMemOperand::MOInvariant;
  MachineMemOperand *MMO = MBB.getParent()->getMachineMemOperand(
      MachinePointerInfo::getGOT(*MBB.getParent()), Flags, 8, 8);
  MachineBasicBlock::iterator I = MIB.getInstr();

  BuildMI(MBB, I, DL, TII.get(X86::MOV64rm), Reg).addReg(X86::RIP).addImm(1)
      .addReg(0).addGlobalAddress(GV, 0, X86II::MO_GOTPCREL).addReg(0)
      .addMemOperand(MMO);
  MIB->setDebugLoc(DL);
  MIB->setDesc(TII.get(X86::MOV64rm));
  MIB.addReg(Reg, RegState::Kill).addImm(1).addReg(0).addImm(0).addReg(0);
}

static bool expandXorFP(MachineInstrBuilder &MIB, const TargetInstrInfo &TII) {
  MachineBasicBlock &MBB = *MIB->getParent();
  MachineFunction &MF = *MBB.getParent();
  const X86Subtarget &Subtarget = MF.getSubtarget<X86Subtarget>();
  const X86RegisterInfo *TRI = Subtarget.getRegisterInfo();
  unsigned XorOp =
      MIB->getOpcode() == X86::XOR64_FP ? X86::XOR64rr : X86::XOR32rr;
  MIB->setDesc(TII.get(XorOp));
  MIB.addReg(TRI->getFrameRegister(MF), RegState::Undef);
  return true;
}

// This is used to handle spills for 128/256-bit registers when we have AVX512,
// but not VLX. If it uses an extended register we need to use an instruction
// that loads the lower 128/256-bit, but is available with only AVX512F.
static bool expandNOVLXLoad(MachineInstrBuilder &MIB,
                            const TargetRegisterInfo *TRI,
                            const MCInstrDesc &LoadDesc,
                            const MCInstrDesc &BroadcastDesc,
                            unsigned SubIdx) {
  Register DestReg = MIB.getReg(0);
  // Check if DestReg is XMM16-31 or YMM16-31.
  if (TRI->getEncodingValue(DestReg) < 16) {
    // We can use a normal VEX encoded load.
    MIB->setDesc(LoadDesc);
  } else {
    // Use a 128/256-bit VBROADCAST instruction.
    MIB->setDesc(BroadcastDesc);
    // Change the destination to a 512-bit register.
    DestReg = TRI->getMatchingSuperReg(DestReg, SubIdx, &X86::VR512RegClass);
    MIB->getOperand(0).setReg(DestReg);
  }
  return true;
}

// This is used to handle spills for 128/256-bit registers when we have AVX512,
// but not VLX. If it uses an extended register we need to use an instruction
// that stores the lower 128/256-bit, but is available with only AVX512F.
static bool expandNOVLXStore(MachineInstrBuilder &MIB,
                             const TargetRegisterInfo *TRI,
                             const MCInstrDesc &StoreDesc,
                             const MCInstrDesc &ExtractDesc,
                             unsigned SubIdx) {
  Register SrcReg = MIB.getReg(X86::AddrNumOperands);
  // Check if DestReg is XMM16-31 or YMM16-31.
  if (TRI->getEncodingValue(SrcReg) < 16) {
    // We can use a normal VEX encoded store.
    MIB->setDesc(StoreDesc);
  } else {
    // Use a VEXTRACTF instruction.
    MIB->setDesc(ExtractDesc);
    // Change the destination to a 512-bit register.
    SrcReg = TRI->getMatchingSuperReg(SrcReg, SubIdx, &X86::VR512RegClass);
    MIB->getOperand(X86::AddrNumOperands).setReg(SrcReg);
    MIB.addImm(0x0); // Append immediate to extract from the lower bits.
  }

  return true;
}

static bool expandSHXDROT(MachineInstrBuilder &MIB, const MCInstrDesc &Desc) {
  MIB->setDesc(Desc);
  int64_t ShiftAmt = MIB->getOperand(2).getImm();
  // Temporarily remove the immediate so we can add another source register.
  MIB->RemoveOperand(2);
  // Add the register. Don't copy the kill flag if there is one.
  MIB.addReg(MIB.getReg(1),
             getUndefRegState(MIB->getOperand(1).isUndef()));
  // Add back the immediate.
  MIB.addImm(ShiftAmt);
  return true;
}

bool X86InstrInfo::expandPostRAPseudo(MachineInstr &MI) const {
  bool HasAVX = Subtarget.hasAVX();
  MachineInstrBuilder MIB(*MI.getParent()->getParent(), MI);
  switch (MI.getOpcode()) {
  case X86::MOV32r0:
    return Expand2AddrUndef(MIB, get(X86::XOR32rr));
  case X86::MOV32r1:
    return expandMOV32r1(MIB, *this, /*MinusOne=*/ false);
  case X86::MOV32r_1:
    return expandMOV32r1(MIB, *this, /*MinusOne=*/ true);
  case X86::MOV32ImmSExti8:
  case X86::MOV64ImmSExti8:
    return ExpandMOVImmSExti8(MIB, *this, Subtarget);
  case X86::SETB_C32r:
    return Expand2AddrUndef(MIB, get(X86::SBB32rr));
  case X86::SETB_C64r:
    return Expand2AddrUndef(MIB, get(X86::SBB64rr));
  case X86::MMX_SET0:
    return Expand2AddrUndef(MIB, get(X86::MMX_PXORirr));
  case X86::V_SET0:
  case X86::FsFLD0SS:
  case X86::FsFLD0SD:
  case X86::FsFLD0F128:
    return Expand2AddrUndef(MIB, get(HasAVX ? X86::VXORPSrr : X86::XORPSrr));
  case X86::AVX_SET0: {
    assert(HasAVX && "AVX not supported");
    const TargetRegisterInfo *TRI = &getRegisterInfo();
    Register SrcReg = MIB.getReg(0);
    Register XReg = TRI->getSubReg(SrcReg, X86::sub_xmm);
    MIB->getOperand(0).setReg(XReg);
    Expand2AddrUndef(MIB, get(X86::VXORPSrr));
    MIB.addReg(SrcReg, RegState::ImplicitDefine);
    return true;
  }
  case X86::AVX512_128_SET0:
  case X86::AVX512_FsFLD0SS:
  case X86::AVX512_FsFLD0SD:
  case X86::AVX512_FsFLD0F128: {
    bool HasVLX = Subtarget.hasVLX();
    Register SrcReg = MIB.getReg(0);
    const TargetRegisterInfo *TRI = &getRegisterInfo();
    if (HasVLX || TRI->getEncodingValue(SrcReg) < 16)
      return Expand2AddrUndef(MIB,
                              get(HasVLX ? X86::VPXORDZ128rr : X86::VXORPSrr));
    // Extended register without VLX. Use a larger XOR.
    SrcReg =
        TRI->getMatchingSuperReg(SrcReg, X86::sub_xmm, &X86::VR512RegClass);
    MIB->getOperand(0).setReg(SrcReg);
    return Expand2AddrUndef(MIB, get(X86::VPXORDZrr));
  }
  case X86::AVX512_256_SET0:
  case X86::AVX512_512_SET0: {
    bool HasVLX = Subtarget.hasVLX();
    Register SrcReg = MIB.getReg(0);
    const TargetRegisterInfo *TRI = &getRegisterInfo();
    if (HasVLX || TRI->getEncodingValue(SrcReg) < 16) {
      Register XReg = TRI->getSubReg(SrcReg, X86::sub_xmm);
      MIB->getOperand(0).setReg(XReg);
      Expand2AddrUndef(MIB,
                       get(HasVLX ? X86::VPXORDZ128rr : X86::VXORPSrr));
      MIB.addReg(SrcReg, RegState::ImplicitDefine);
      return true;
    }
    if (MI.getOpcode() == X86::AVX512_256_SET0) {
      // No VLX so we must reference a zmm.
      unsigned ZReg =
        TRI->getMatchingSuperReg(SrcReg, X86::sub_ymm, &X86::VR512RegClass);
      MIB->getOperand(0).setReg(ZReg);
    }
    return Expand2AddrUndef(MIB, get(X86::VPXORDZrr));
  }
  case X86::V_SETALLONES:
    return Expand2AddrUndef(MIB, get(HasAVX ? X86::VPCMPEQDrr : X86::PCMPEQDrr));
  case X86::AVX2_SETALLONES:
    return Expand2AddrUndef(MIB, get(X86::VPCMPEQDYrr));
  case X86::AVX1_SETALLONES: {
    Register Reg = MIB.getReg(0);
    // VCMPPSYrri with an immediate 0xf should produce VCMPTRUEPS.
    MIB->setDesc(get(X86::VCMPPSYrri));
    MIB.addReg(Reg, RegState::Undef).addReg(Reg, RegState::Undef).addImm(0xf);
    return true;
  }
  case X86::AVX512_512_SETALLONES: {
    Register Reg = MIB.getReg(0);
    MIB->setDesc(get(X86::VPTERNLOGDZrri));
    // VPTERNLOGD needs 3 register inputs and an immediate.
    // 0xff will return 1s for any input.
    MIB.addReg(Reg, RegState::Undef).addReg(Reg, RegState::Undef)
       .addReg(Reg, RegState::Undef).addImm(0xff);
    return true;
  }
  case X86::AVX512_512_SEXT_MASK_32:
  case X86::AVX512_512_SEXT_MASK_64: {
    Register Reg = MIB.getReg(0);
    Register MaskReg = MIB.getReg(1);
    unsigned MaskState = getRegState(MIB->getOperand(1));
    unsigned Opc = (MI.getOpcode() == X86::AVX512_512_SEXT_MASK_64) ?
                   X86::VPTERNLOGQZrrikz : X86::VPTERNLOGDZrrikz;
    MI.RemoveOperand(1);
    MIB->setDesc(get(Opc));
    // VPTERNLOG needs 3 register inputs and an immediate.
    // 0xff will return 1s for any input.
    MIB.addReg(Reg, RegState::Undef).addReg(MaskReg, MaskState)
       .addReg(Reg, RegState::Undef).addReg(Reg, RegState::Undef).addImm(0xff);
    return true;
  }
  case X86::VMOVAPSZ128rm_NOVLX:
    return expandNOVLXLoad(MIB, &getRegisterInfo(), get(X86::VMOVAPSrm),
                           get(X86::VBROADCASTF32X4rm), X86::sub_xmm);
  case X86::VMOVUPSZ128rm_NOVLX:
    return expandNOVLXLoad(MIB, &getRegisterInfo(), get(X86::VMOVUPSrm),
                           get(X86::VBROADCASTF32X4rm), X86::sub_xmm);
  case X86::VMOVAPSZ256rm_NOVLX:
    return expandNOVLXLoad(MIB, &getRegisterInfo(), get(X86::VMOVAPSYrm),
                           get(X86::VBROADCASTF64X4rm), X86::sub_ymm);
  case X86::VMOVUPSZ256rm_NOVLX:
    return expandNOVLXLoad(MIB, &getRegisterInfo(), get(X86::VMOVUPSYrm),
                           get(X86::VBROADCASTF64X4rm), X86::sub_ymm);
  case X86::VMOVAPSZ128mr_NOVLX:
    return expandNOVLXStore(MIB, &getRegisterInfo(), get(X86::VMOVAPSmr),
                            get(X86::VEXTRACTF32x4Zmr), X86::sub_xmm);
  case X86::VMOVUPSZ128mr_NOVLX:
    return expandNOVLXStore(MIB, &getRegisterInfo(), get(X86::VMOVUPSmr),
                            get(X86::VEXTRACTF32x4Zmr), X86::sub_xmm);
  case X86::VMOVAPSZ256mr_NOVLX:
    return expandNOVLXStore(MIB, &getRegisterInfo(), get(X86::VMOVAPSYmr),
                            get(X86::VEXTRACTF64x4Zmr), X86::sub_ymm);
  case X86::VMOVUPSZ256mr_NOVLX:
    return expandNOVLXStore(MIB, &getRegisterInfo(), get(X86::VMOVUPSYmr),
                            get(X86::VEXTRACTF64x4Zmr), X86::sub_ymm);
  case X86::MOV32ri64: {
    Register Reg = MIB.getReg(0);
    Register Reg32 = RI.getSubReg(Reg, X86::sub_32bit);
    MI.setDesc(get(X86::MOV32ri));
    MIB->getOperand(0).setReg(Reg32);
    MIB.addReg(Reg, RegState::ImplicitDefine);
    return true;
  }

  // KNL does not recognize dependency-breaking idioms for mask registers,
  // so kxnor %k1, %k1, %k2 has a RAW dependence on %k1.
  // Using %k0 as the undef input register is a performance heuristic based
  // on the assumption that %k0 is used less frequently than the other mask
  // registers, since it is not usable as a write mask.
  // FIXME: A more advanced approach would be to choose the best input mask
  // register based on context.
  case X86::KSET0W: return Expand2AddrKreg(MIB, get(X86::KXORWrr), X86::K0);
  case X86::KSET0D: return Expand2AddrKreg(MIB, get(X86::KXORDrr), X86::K0);
  case X86::KSET0Q: return Expand2AddrKreg(MIB, get(X86::KXORQrr), X86::K0);
  case X86::KSET1W: return Expand2AddrKreg(MIB, get(X86::KXNORWrr), X86::K0);
  case X86::KSET1D: return Expand2AddrKreg(MIB, get(X86::KXNORDrr), X86::K0);
  case X86::KSET1Q: return Expand2AddrKreg(MIB, get(X86::KXNORQrr), X86::K0);
  case TargetOpcode::LOAD_STACK_GUARD:
    expandLoadStackGuard(MIB, *this);
    return true;
  case X86::XOR64_FP:
  case X86::XOR32_FP:
    return expandXorFP(MIB, *this);
  case X86::SHLDROT32ri: return expandSHXDROT(MIB, get(X86::SHLD32rri8));
  case X86::SHLDROT64ri: return expandSHXDROT(MIB, get(X86::SHLD64rri8));
  case X86::SHRDROT32ri: return expandSHXDROT(MIB, get(X86::SHRD32rri8));
  case X86::SHRDROT64ri: return expandSHXDROT(MIB, get(X86::SHRD64rri8));
  case X86::ADD8rr_DB:    MIB->setDesc(get(X86::OR8rr));    break;
  case X86::ADD16rr_DB:   MIB->setDesc(get(X86::OR16rr));   break;
  case X86::ADD32rr_DB:   MIB->setDesc(get(X86::OR32rr));   break;
  case X86::ADD64rr_DB:   MIB->setDesc(get(X86::OR64rr));   break;
  case X86::ADD8ri_DB:    MIB->setDesc(get(X86::OR8ri));    break;
  case X86::ADD16ri_DB:   MIB->setDesc(get(X86::OR16ri));   break;
  case X86::ADD32ri_DB:   MIB->setDesc(get(X86::OR32ri));   break;
  case X86::ADD64ri32_DB: MIB->setDesc(get(X86::OR64ri32)); break;
  case X86::ADD16ri8_DB:  MIB->setDesc(get(X86::OR16ri8));  break;
  case X86::ADD32ri8_DB:  MIB->setDesc(get(X86::OR32ri8));  break;
  case X86::ADD64ri8_DB:  MIB->setDesc(get(X86::OR64ri8));  break;
  }
  return false;
}

/// Return true for all instructions that only update
/// the first 32 or 64-bits of the destination register and leave the rest
/// unmodified. This can be used to avoid folding loads if the instructions
/// only update part of the destination register, and the non-updated part is
/// not needed. e.g. cvtss2sd, sqrtss. Unfolding the load from these
/// instructions breaks the partial register dependency and it can improve
/// performance. e.g.:
///
///   movss (%rdi), %xmm0
///   cvtss2sd %xmm0, %xmm0
///
/// Instead of
///   cvtss2sd (%rdi), %xmm0
///
/// FIXME: This should be turned into a TSFlags.
///
static bool hasPartialRegUpdate(unsigned Opcode,
                                const X86Subtarget &Subtarget,
                                bool ForLoadFold = false) {
  switch (Opcode) {
  case X86::CVTSI2SSrr:
  case X86::CVTSI2SSrm:
  case X86::CVTSI642SSrr:
  case X86::CVTSI642SSrm:
  case X86::CVTSI2SDrr:
  case X86::CVTSI2SDrm:
  case X86::CVTSI642SDrr:
  case X86::CVTSI642SDrm:
    // Load folding won't effect the undef register update since the input is
    // a GPR.
    return !ForLoadFold;
  case X86::CVTSD2SSrr:
  case X86::CVTSD2SSrm:
  case X86::CVTSS2SDrr:
  case X86::CVTSS2SDrm:
  case X86::MOVHPDrm:
  case X86::MOVHPSrm:
  case X86::MOVLPDrm:
  case X86::MOVLPSrm:
  case X86::RCPSSr:
  case X86::RCPSSm:
  case X86::RCPSSr_Int:
  case X86::RCPSSm_Int:
  case X86::ROUNDSDr:
  case X86::ROUNDSDm:
  case X86::ROUNDSSr:
  case X86::ROUNDSSm:
  case X86::RSQRTSSr:
  case X86::RSQRTSSm:
  case X86::RSQRTSSr_Int:
  case X86::RSQRTSSm_Int:
  case X86::SQRTSSr:
  case X86::SQRTSSm:
  case X86::SQRTSSr_Int:
  case X86::SQRTSSm_Int:
  case X86::SQRTSDr:
  case X86::SQRTSDm:
  case X86::SQRTSDr_Int:
  case X86::SQRTSDm_Int:
    return true;
  // GPR
  case X86::POPCNT32rm:
  case X86::POPCNT32rr:
  case X86::POPCNT64rm:
  case X86::POPCNT64rr:
    return Subtarget.hasPOPCNTFalseDeps();
  case X86::LZCNT32rm:
  case X86::LZCNT32rr:
  case X86::LZCNT64rm:
  case X86::LZCNT64rr:
  case X86::TZCNT32rm:
  case X86::TZCNT32rr:
  case X86::TZCNT64rm:
  case X86::TZCNT64rr:
    return Subtarget.hasLZCNTFalseDeps();
  }

  return false;
}

/// Inform the BreakFalseDeps pass how many idle
/// instructions we would like before a partial register update.
unsigned X86InstrInfo::getPartialRegUpdateClearance(
    const MachineInstr &MI, unsigned OpNum,
    const TargetRegisterInfo *TRI) const {
  if (OpNum != 0 || !hasPartialRegUpdate(MI.getOpcode(), Subtarget))
    return 0;

  // If MI is marked as reading Reg, the partial register update is wanted.
  const MachineOperand &MO = MI.getOperand(0);
  Register Reg = MO.getReg();
  if (Register::isVirtualRegister(Reg)) {
    if (MO.readsReg() || MI.readsVirtualRegister(Reg))
      return 0;
  } else {
    if (MI.readsRegister(Reg, TRI))
      return 0;
  }

  // If any instructions in the clearance range are reading Reg, insert a
  // dependency breaking instruction, which is inexpensive and is likely to
  // be hidden in other instruction's cycles.
  return PartialRegUpdateClearance;
}

// Return true for any instruction the copies the high bits of the first source
// operand into the unused high bits of the destination operand.
static bool hasUndefRegUpdate(unsigned Opcode, unsigned &OpNum,
                              bool ForLoadFold = false) {
  // Set the OpNum parameter to the first source operand.
  OpNum = 1;
  switch (Opcode) {
  case X86::VCVTSI2SSrr:
  case X86::VCVTSI2SSrm:
  case X86::VCVTSI2SSrr_Int:
  case X86::VCVTSI2SSrm_Int:
  case X86::VCVTSI642SSrr:
  case X86::VCVTSI642SSrm:
  case X86::VCVTSI642SSrr_Int:
  case X86::VCVTSI642SSrm_Int:
  case X86::VCVTSI2SDrr:
  case X86::VCVTSI2SDrm:
  case X86::VCVTSI2SDrr_Int:
  case X86::VCVTSI2SDrm_Int:
  case X86::VCVTSI642SDrr:
  case X86::VCVTSI642SDrm:
  case X86::VCVTSI642SDrr_Int:
  case X86::VCVTSI642SDrm_Int:
  // AVX-512
  case X86::VCVTSI2SSZrr:
  case X86::VCVTSI2SSZrm:
  case X86::VCVTSI2SSZrr_Int:
  case X86::VCVTSI2SSZrrb_Int:
  case X86::VCVTSI2SSZrm_Int:
  case X86::VCVTSI642SSZrr:
  case X86::VCVTSI642SSZrm:
  case X86::VCVTSI642SSZrr_Int:
  case X86::VCVTSI642SSZrrb_Int:
  case X86::VCVTSI642SSZrm_Int:
  case X86::VCVTSI2SDZrr:
  case X86::VCVTSI2SDZrm:
  case X86::VCVTSI2SDZrr_Int:
  case X86::VCVTSI2SDZrm_Int:
  case X86::VCVTSI642SDZrr:
  case X86::VCVTSI642SDZrm:
  case X86::VCVTSI642SDZrr_Int:
  case X86::VCVTSI642SDZrrb_Int:
  case X86::VCVTSI642SDZrm_Int:
  case X86::VCVTUSI2SSZrr:
  case X86::VCVTUSI2SSZrm:
  case X86::VCVTUSI2SSZrr_Int:
  case X86::VCVTUSI2SSZrrb_Int:
  case X86::VCVTUSI2SSZrm_Int:
  case X86::VCVTUSI642SSZrr:
  case X86::VCVTUSI642SSZrm:
  case X86::VCVTUSI642SSZrr_Int:
  case X86::VCVTUSI642SSZrrb_Int:
  case X86::VCVTUSI642SSZrm_Int:
  case X86::VCVTUSI2SDZrr:
  case X86::VCVTUSI2SDZrm:
  case X86::VCVTUSI2SDZrr_Int:
  case X86::VCVTUSI2SDZrm_Int:
  case X86::VCVTUSI642SDZrr:
  case X86::VCVTUSI642SDZrm:
  case X86::VCVTUSI642SDZrr_Int:
  case X86::VCVTUSI642SDZrrb_Int:
  case X86::VCVTUSI642SDZrm_Int:
    // Load folding won't effect the undef register update since the input is
    // a GPR.
    return !ForLoadFold;
  case X86::VCVTSD2SSrr:
  case X86::VCVTSD2SSrm:
  case X86::VCVTSD2SSrr_Int:
  case X86::VCVTSD2SSrm_Int:
  case X86::VCVTSS2SDrr:
  case X86::VCVTSS2SDrm:
  case X86::VCVTSS2SDrr_Int:
  case X86::VCVTSS2SDrm_Int:
  case X86::VRCPSSr:
  case X86::VRCPSSr_Int:
  case X86::VRCPSSm:
  case X86::VRCPSSm_Int:
  case X86::VROUNDSDr:
  case X86::VROUNDSDm:
  case X86::VROUNDSDr_Int:
  case X86::VROUNDSDm_Int:
  case X86::VROUNDSSr:
  case X86::VROUNDSSm:
  case X86::VROUNDSSr_Int:
  case X86::VROUNDSSm_Int:
  case X86::VRSQRTSSr:
  case X86::VRSQRTSSr_Int:
  case X86::VRSQRTSSm:
  case X86::VRSQRTSSm_Int:
  case X86::VSQRTSSr:
  case X86::VSQRTSSr_Int:
  case X86::VSQRTSSm:
  case X86::VSQRTSSm_Int:
  case X86::VSQRTSDr:
  case X86::VSQRTSDr_Int:
  case X86::VSQRTSDm:
  case X86::VSQRTSDm_Int:
  // AVX-512
  case X86::VCVTSD2SSZrr:
  case X86::VCVTSD2SSZrr_Int:
  case X86::VCVTSD2SSZrrb_Int:
  case X86::VCVTSD2SSZrm:
  case X86::VCVTSD2SSZrm_Int:
  case X86::VCVTSS2SDZrr:
  case X86::VCVTSS2SDZrr_Int:
  case X86::VCVTSS2SDZrrb_Int:
  case X86::VCVTSS2SDZrm:
  case X86::VCVTSS2SDZrm_Int:
  case X86::VGETEXPSDZr:
  case X86::VGETEXPSDZrb:
  case X86::VGETEXPSDZm:
  case X86::VGETEXPSSZr:
  case X86::VGETEXPSSZrb:
  case X86::VGETEXPSSZm:
  case X86::VGETMANTSDZrri:
  case X86::VGETMANTSDZrrib:
  case X86::VGETMANTSDZrmi:
  case X86::VGETMANTSSZrri:
  case X86::VGETMANTSSZrrib:
  case X86::VGETMANTSSZrmi:
  case X86::VRNDSCALESDZr:
  case X86::VRNDSCALESDZr_Int:
  case X86::VRNDSCALESDZrb_Int:
  case X86::VRNDSCALESDZm:
  case X86::VRNDSCALESDZm_Int:
  case X86::VRNDSCALESSZr:
  case X86::VRNDSCALESSZr_Int:
  case X86::VRNDSCALESSZrb_Int:
  case X86::VRNDSCALESSZm:
  case X86::VRNDSCALESSZm_Int:
  case X86::VRCP14SDZrr:
  case X86::VRCP14SDZrm:
  case X86::VRCP14SSZrr:
  case X86::VRCP14SSZrm:
  case X86::VRCP28SDZr:
  case X86::VRCP28SDZrb:
  case X86::VRCP28SDZm:
  case X86::VRCP28SSZr:
  case X86::VRCP28SSZrb:
  case X86::VRCP28SSZm:
  case X86::VREDUCESSZrmi:
  case X86::VREDUCESSZrri:
  case X86::VREDUCESSZrrib:
  case X86::VRSQRT14SDZrr:
  case X86::VRSQRT14SDZrm:
  case X86::VRSQRT14SSZrr:
  case X86::VRSQRT14SSZrm:
  case X86::VRSQRT28SDZr:
  case X86::VRSQRT28SDZrb:
  case X86::VRSQRT28SDZm:
  case X86::VRSQRT28SSZr:
  case X86::VRSQRT28SSZrb:
  case X86::VRSQRT28SSZm:
  case X86::VSQRTSSZr:
  case X86::VSQRTSSZr_Int:
  case X86::VSQRTSSZrb_Int:
  case X86::VSQRTSSZm:
  case X86::VSQRTSSZm_Int:
  case X86::VSQRTSDZr:
  case X86::VSQRTSDZr_Int:
  case X86::VSQRTSDZrb_Int:
  case X86::VSQRTSDZm:
  case X86::VSQRTSDZm_Int:
    return true;
  case X86::VMOVSSZrrk:
  case X86::VMOVSDZrrk:
    OpNum = 3;
    return true;
  case X86::VMOVSSZrrkz:
  case X86::VMOVSDZrrkz:
    OpNum = 2;
    return true;
  }

  return false;
}

/// Inform the BreakFalseDeps pass how many idle instructions we would like
/// before certain undef register reads.
///
/// This catches the VCVTSI2SD family of instructions:
///
/// vcvtsi2sdq %rax, undef %xmm0, %xmm14
///
/// We should to be careful *not* to catch VXOR idioms which are presumably
/// handled specially in the pipeline:
///
/// vxorps undef %xmm1, undef %xmm1, %xmm1
///
/// Like getPartialRegUpdateClearance, this makes a strong assumption that the
/// high bits that are passed-through are not live.
unsigned
X86InstrInfo::getUndefRegClearance(const MachineInstr &MI, unsigned &OpNum,
                                   const TargetRegisterInfo *TRI) const {
  if (!hasUndefRegUpdate(MI.getOpcode(), OpNum))
    return 0;

  const MachineOperand &MO = MI.getOperand(OpNum);
  if (MO.isUndef() && Register::isPhysicalRegister(MO.getReg())) {
    return UndefRegClearance;
  }
  return 0;
}

void X86InstrInfo::breakPartialRegDependency(
    MachineInstr &MI, unsigned OpNum, const TargetRegisterInfo *TRI) const {
  Register Reg = MI.getOperand(OpNum).getReg();
  // If MI kills this register, the false dependence is already broken.
  if (MI.killsRegister(Reg, TRI))
    return;

  if (X86::VR128RegClass.contains(Reg)) {
    // These instructions are all floating point domain, so xorps is the best
    // choice.
    unsigned Opc = Subtarget.hasAVX() ? X86::VXORPSrr : X86::XORPSrr;
    BuildMI(*MI.getParent(), MI, MI.getDebugLoc(), get(Opc), Reg)
        .addReg(Reg, RegState::Undef)
        .addReg(Reg, RegState::Undef);
    MI.addRegisterKilled(Reg, TRI, true);
  } else if (X86::VR256RegClass.contains(Reg)) {
    // Use vxorps to clear the full ymm register.
    // It wants to read and write the xmm sub-register.
    Register XReg = TRI->getSubReg(Reg, X86::sub_xmm);
    BuildMI(*MI.getParent(), MI, MI.getDebugLoc(), get(X86::VXORPSrr), XReg)
        .addReg(XReg, RegState::Undef)
        .addReg(XReg, RegState::Undef)
        .addReg(Reg, RegState::ImplicitDefine);
    MI.addRegisterKilled(Reg, TRI, true);
  } else if (X86::GR64RegClass.contains(Reg)) {
    // Using XOR32rr because it has shorter encoding and zeros up the upper bits
    // as well.
    Register XReg = TRI->getSubReg(Reg, X86::sub_32bit);
    BuildMI(*MI.getParent(), MI, MI.getDebugLoc(), get(X86::XOR32rr), XReg)
        .addReg(XReg, RegState::Undef)
        .addReg(XReg, RegState::Undef)
        .addReg(Reg, RegState::ImplicitDefine);
    MI.addRegisterKilled(Reg, TRI, true);
  } else if (X86::GR32RegClass.contains(Reg)) {
    BuildMI(*MI.getParent(), MI, MI.getDebugLoc(), get(X86::XOR32rr), Reg)
        .addReg(Reg, RegState::Undef)
        .addReg(Reg, RegState::Undef);
    MI.addRegisterKilled(Reg, TRI, true);
  }
}

static void addOperands(MachineInstrBuilder &MIB, ArrayRef<MachineOperand> MOs,
                        int PtrOffset = 0) {
  unsigned NumAddrOps = MOs.size();

  if (NumAddrOps < 4) {
    // FrameIndex only - add an immediate offset (whether its zero or not).
    for (unsigned i = 0; i != NumAddrOps; ++i)
      MIB.add(MOs[i]);
    addOffset(MIB, PtrOffset);
  } else {
    // General Memory Addressing - we need to add any offset to an existing
    // offset.
    assert(MOs.size() == 5 && "Unexpected memory operand list length");
    for (unsigned i = 0; i != NumAddrOps; ++i) {
      const MachineOperand &MO = MOs[i];
      if (i == 3 && PtrOffset != 0) {
        MIB.addDisp(MO, PtrOffset);
      } else {
        MIB.add(MO);
      }
    }
  }
}

static void updateOperandRegConstraints(MachineFunction &MF,
                                        MachineInstr &NewMI,
                                        const TargetInstrInfo &TII) {
  MachineRegisterInfo &MRI = MF.getRegInfo();
  const TargetRegisterInfo &TRI = *MRI.getTargetRegisterInfo();

  for (int Idx : llvm::seq<int>(0, NewMI.getNumOperands())) {
    MachineOperand &MO = NewMI.getOperand(Idx);
    // We only need to update constraints on virtual register operands.
    if (!MO.isReg())
      continue;
    Register Reg = MO.getReg();
    if (!Register::isVirtualRegister(Reg))
      continue;

    auto *NewRC = MRI.constrainRegClass(
        Reg, TII.getRegClass(NewMI.getDesc(), Idx, &TRI, MF));
    if (!NewRC) {
      LLVM_DEBUG(
          dbgs() << "WARNING: Unable to update register constraint for operand "
                 << Idx << " of instruction:\n";
          NewMI.dump(); dbgs() << "\n");
    }
  }
}

static MachineInstr *FuseTwoAddrInst(MachineFunction &MF, unsigned Opcode,
                                     ArrayRef<MachineOperand> MOs,
                                     MachineBasicBlock::iterator InsertPt,
                                     MachineInstr &MI,
                                     const TargetInstrInfo &TII) {
  // Create the base instruction with the memory operand as the first part.
  // Omit the implicit operands, something BuildMI can't do.
  MachineInstr *NewMI =
      MF.CreateMachineInstr(TII.get(Opcode), MI.getDebugLoc(), true);
  MachineInstrBuilder MIB(MF, NewMI);
  addOperands(MIB, MOs);

  // Loop over the rest of the ri operands, converting them over.
  unsigned NumOps = MI.getDesc().getNumOperands() - 2;
  for (unsigned i = 0; i != NumOps; ++i) {
    MachineOperand &MO = MI.getOperand(i + 2);
    MIB.add(MO);
  }
  for (unsigned i = NumOps + 2, e = MI.getNumOperands(); i != e; ++i) {
    MachineOperand &MO = MI.getOperand(i);
    MIB.add(MO);
  }

  updateOperandRegConstraints(MF, *NewMI, TII);

  MachineBasicBlock *MBB = InsertPt->getParent();
  MBB->insert(InsertPt, NewMI);

  return MIB;
}

static MachineInstr *FuseInst(MachineFunction &MF, unsigned Opcode,
                              unsigned OpNo, ArrayRef<MachineOperand> MOs,
                              MachineBasicBlock::iterator InsertPt,
                              MachineInstr &MI, const TargetInstrInfo &TII,
                              int PtrOffset = 0) {
  // Omit the implicit operands, something BuildMI can't do.
  MachineInstr *NewMI =
      MF.CreateMachineInstr(TII.get(Opcode), MI.getDebugLoc(), true);
  MachineInstrBuilder MIB(MF, NewMI);

  for (unsigned i = 0, e = MI.getNumOperands(); i != e; ++i) {
    MachineOperand &MO = MI.getOperand(i);
    if (i == OpNo) {
      assert(MO.isReg() && "Expected to fold into reg operand!");
      addOperands(MIB, MOs, PtrOffset);
    } else {
      MIB.add(MO);
    }
  }

  updateOperandRegConstraints(MF, *NewMI, TII);

  // Copy the NoFPExcept flag from the instruction we're fusing.
  if (MI.getFlag(MachineInstr::MIFlag::NoFPExcept))
    NewMI->setFlag(MachineInstr::MIFlag::NoFPExcept);

  MachineBasicBlock *MBB = InsertPt->getParent();
  MBB->insert(InsertPt, NewMI);

  return MIB;
}

static MachineInstr *MakeM0Inst(const TargetInstrInfo &TII, unsigned Opcode,
                                ArrayRef<MachineOperand> MOs,
                                MachineBasicBlock::iterator InsertPt,
                                MachineInstr &MI) {
  MachineInstrBuilder MIB = BuildMI(*InsertPt->getParent(), InsertPt,
                                    MI.getDebugLoc(), TII.get(Opcode));
  addOperands(MIB, MOs);
  return MIB.addImm(0);
}

MachineInstr *X86InstrInfo::foldMemoryOperandCustom(
    MachineFunction &MF, MachineInstr &MI, unsigned OpNum,
    ArrayRef<MachineOperand> MOs, MachineBasicBlock::iterator InsertPt,
    unsigned Size, unsigned Align) const {
  switch (MI.getOpcode()) {
  case X86::INSERTPSrr:
  case X86::VINSERTPSrr:
  case X86::VINSERTPSZrr:
    // Attempt to convert the load of inserted vector into a fold load
    // of a single float.
    if (OpNum == 2) {
      unsigned Imm = MI.getOperand(MI.getNumOperands() - 1).getImm();
      unsigned ZMask = Imm & 15;
      unsigned DstIdx = (Imm >> 4) & 3;
      unsigned SrcIdx = (Imm >> 6) & 3;

      const TargetRegisterInfo &TRI = *MF.getSubtarget().getRegisterInfo();
      const TargetRegisterClass *RC = getRegClass(MI.getDesc(), OpNum, &RI, MF);
      unsigned RCSize = TRI.getRegSizeInBits(*RC) / 8;
      if ((Size == 0 || Size >= 16) && RCSize >= 16 && 4 <= Align) {
        int PtrOffset = SrcIdx * 4;
        unsigned NewImm = (DstIdx << 4) | ZMask;
        unsigned NewOpCode =
            (MI.getOpcode() == X86::VINSERTPSZrr) ? X86::VINSERTPSZrm :
            (MI.getOpcode() == X86::VINSERTPSrr)  ? X86::VINSERTPSrm  :
                                                    X86::INSERTPSrm;
        MachineInstr *NewMI =
            FuseInst(MF, NewOpCode, OpNum, MOs, InsertPt, MI, *this, PtrOffset);
        NewMI->getOperand(NewMI->getNumOperands() - 1).setImm(NewImm);
        return NewMI;
      }
    }
    break;
  case X86::MOVHLPSrr:
  case X86::VMOVHLPSrr:
  case X86::VMOVHLPSZrr:
    // Move the upper 64-bits of the second operand to the lower 64-bits.
    // To fold the load, adjust the pointer to the upper and use (V)MOVLPS.
    // TODO: In most cases AVX doesn't have a 8-byte alignment requirement.
    if (OpNum == 2) {
      const TargetRegisterInfo &TRI = *MF.getSubtarget().getRegisterInfo();
      const TargetRegisterClass *RC = getRegClass(MI.getDesc(), OpNum, &RI, MF);
      unsigned RCSize = TRI.getRegSizeInBits(*RC) / 8;
      if ((Size == 0 || Size >= 16) && RCSize >= 16 && 8 <= Align) {
        unsigned NewOpCode =
            (MI.getOpcode() == X86::VMOVHLPSZrr) ? X86::VMOVLPSZ128rm :
            (MI.getOpcode() == X86::VMOVHLPSrr)  ? X86::VMOVLPSrm     :
                                                   X86::MOVLPSrm;
        MachineInstr *NewMI =
            FuseInst(MF, NewOpCode, OpNum, MOs, InsertPt, MI, *this, 8);
        return NewMI;
      }
    }
    break;
  case X86::UNPCKLPDrr:
    // If we won't be able to fold this to the memory form of UNPCKL, use
    // MOVHPD instead. Done as custom because we can't have this in the load
    // table twice.
    if (OpNum == 2) {
      const TargetRegisterInfo &TRI = *MF.getSubtarget().getRegisterInfo();
      const TargetRegisterClass *RC = getRegClass(MI.getDesc(), OpNum, &RI, MF);
      unsigned RCSize = TRI.getRegSizeInBits(*RC) / 8;
      if ((Size == 0 || Size >= 16) && RCSize >= 16 && Align < 16) {
        MachineInstr *NewMI =
            FuseInst(MF, X86::MOVHPDrm, OpNum, MOs, InsertPt, MI, *this);
        return NewMI;
      }
    }
    break;
  }

  return nullptr;
}

static bool shouldPreventUndefRegUpdateMemFold(MachineFunction &MF,
                                               MachineInstr &MI) {
  unsigned Ignored;
  if (!hasUndefRegUpdate(MI.getOpcode(), Ignored, /*ForLoadFold*/true) ||
      !MI.getOperand(1).isReg())
    return false;

  // The are two cases we need to handle depending on where in the pipeline
  // the folding attempt is being made.
  // -Register has the undef flag set.
  // -Register is produced by the IMPLICIT_DEF instruction.

  if (MI.getOperand(1).isUndef())
    return true;

  MachineRegisterInfo &RegInfo = MF.getRegInfo();
  MachineInstr *VRegDef = RegInfo.getUniqueVRegDef(MI.getOperand(1).getReg());
  return VRegDef && VRegDef->isImplicitDef();
}


MachineInstr *X86InstrInfo::foldMemoryOperandImpl(
    MachineFunction &MF, MachineInstr &MI, unsigned OpNum,
    ArrayRef<MachineOperand> MOs, MachineBasicBlock::iterator InsertPt,
    unsigned Size, unsigned Align, bool AllowCommute) const {
  bool isSlowTwoMemOps = Subtarget.slowTwoMemOps();
  bool isTwoAddrFold = false;

  // For CPUs that favor the register form of a call or push,
  // do not fold loads into calls or pushes, unless optimizing for size
  // aggressively.
  if (isSlowTwoMemOps && !MF.getFunction().hasMinSize() &&
      (MI.getOpcode() == X86::CALL32r || MI.getOpcode() == X86::CALL64r ||
       MI.getOpcode() == X86::PUSH16r || MI.getOpcode() == X86::PUSH32r ||
       MI.getOpcode() == X86::PUSH64r))
    return nullptr;

  // Avoid partial and undef register update stalls unless optimizing for size.
  if (!MF.getFunction().hasOptSize() &&
      (hasPartialRegUpdate(MI.getOpcode(), Subtarget, /*ForLoadFold*/true) ||
       shouldPreventUndefRegUpdateMemFold(MF, MI)))
    return nullptr;

  unsigned NumOps = MI.getDesc().getNumOperands();
  bool isTwoAddr =
      NumOps > 1 && MI.getDesc().getOperandConstraint(1, MCOI::TIED_TO) != -1;

  // FIXME: AsmPrinter doesn't know how to handle
  // X86II::MO_GOT_ABSOLUTE_ADDRESS after folding.
  if (MI.getOpcode() == X86::ADD32ri &&
      MI.getOperand(2).getTargetFlags() == X86II::MO_GOT_ABSOLUTE_ADDRESS)
    return nullptr;

  // GOTTPOFF relocation loads can only be folded into add instructions.
  // FIXME: Need to exclude other relocations that only support specific
  // instructions.
  if (MOs.size() == X86::AddrNumOperands &&
      MOs[X86::AddrDisp].getTargetFlags() == X86II::MO_GOTTPOFF &&
      MI.getOpcode() != X86::ADD64rr)
    return nullptr;

  MachineInstr *NewMI = nullptr;

  // Attempt to fold any custom cases we have.
  if (MachineInstr *CustomMI =
          foldMemoryOperandCustom(MF, MI, OpNum, MOs, InsertPt, Size, Align))
    return CustomMI;

  const X86MemoryFoldTableEntry *I = nullptr;

  // Folding a memory location into the two-address part of a two-address
  // instruction is different than folding it other places.  It requires
  // replacing the *two* registers with the memory location.
  if (isTwoAddr && NumOps >= 2 && OpNum < 2 && MI.getOperand(0).isReg() &&
      MI.getOperand(1).isReg() &&
      MI.getOperand(0).getReg() == MI.getOperand(1).getReg()) {
    I = lookupTwoAddrFoldTable(MI.getOpcode());
    isTwoAddrFold = true;
  } else {
    if (OpNum == 0) {
      if (MI.getOpcode() == X86::MOV32r0) {
        NewMI = MakeM0Inst(*this, X86::MOV32mi, MOs, InsertPt, MI);
        if (NewMI)
          return NewMI;
      }
    }

    I = lookupFoldTable(MI.getOpcode(), OpNum);
  }

  if (I != nullptr) {
    unsigned Opcode = I->DstOp;
    unsigned MinAlign = (I->Flags & TB_ALIGN_MASK) >> TB_ALIGN_SHIFT;
    MinAlign = MinAlign ? 1 << (MinAlign - 1) : 0;
    if (Align < MinAlign)
      return nullptr;
    bool NarrowToMOV32rm = false;
    if (Size) {
      const TargetRegisterInfo &TRI = *MF.getSubtarget().getRegisterInfo();
      const TargetRegisterClass *RC = getRegClass(MI.getDesc(), OpNum,
                                                  &RI, MF);
      unsigned RCSize = TRI.getRegSizeInBits(*RC) / 8;
      if (Size < RCSize) {
        // FIXME: Allow scalar intrinsic instructions like ADDSSrm_Int.
        // Check if it's safe to fold the load. If the size of the object is
        // narrower than the load width, then it's not.
        if (Opcode != X86::MOV64rm || RCSize != 8 || Size != 4)
          return nullptr;
        // If this is a 64-bit load, but the spill slot is 32, then we can do
        // a 32-bit load which is implicitly zero-extended. This likely is
        // due to live interval analysis remat'ing a load from stack slot.
        if (MI.getOperand(0).getSubReg() || MI.getOperand(1).getSubReg())
          return nullptr;
        Opcode = X86::MOV32rm;
        NarrowToMOV32rm = true;
      }
    }

    if (isTwoAddrFold)
      NewMI = FuseTwoAddrInst(MF, Opcode, MOs, InsertPt, MI, *this);
    else
      NewMI = FuseInst(MF, Opcode, OpNum, MOs, InsertPt, MI, *this);

    if (NarrowToMOV32rm) {
      // If this is the special case where we use a MOV32rm to load a 32-bit
      // value and zero-extend the top bits. Change the destination register
      // to a 32-bit one.
      Register DstReg = NewMI->getOperand(0).getReg();
      if (Register::isPhysicalRegister(DstReg))
        NewMI->getOperand(0).setReg(RI.getSubReg(DstReg, X86::sub_32bit));
      else
        NewMI->getOperand(0).setSubReg(X86::sub_32bit);
    }
    return NewMI;
  }

  // If the instruction and target operand are commutable, commute the
  // instruction and try again.
  if (AllowCommute) {
    unsigned CommuteOpIdx1 = OpNum, CommuteOpIdx2 = CommuteAnyOperandIndex;
    if (findCommutedOpIndices(MI, CommuteOpIdx1, CommuteOpIdx2)) {
      bool HasDef = MI.getDesc().getNumDefs();
      Register Reg0 = HasDef ? MI.getOperand(0).getReg() : Register();
      Register Reg1 = MI.getOperand(CommuteOpIdx1).getReg();
      Register Reg2 = MI.getOperand(CommuteOpIdx2).getReg();
      bool Tied1 =
          0 == MI.getDesc().getOperandConstraint(CommuteOpIdx1, MCOI::TIED_TO);
      bool Tied2 =
          0 == MI.getDesc().getOperandConstraint(CommuteOpIdx2, MCOI::TIED_TO);

      // If either of the commutable operands are tied to the destination
      // then we can not commute + fold.
      if ((HasDef && Reg0 == Reg1 && Tied1) ||
          (HasDef && Reg0 == Reg2 && Tied2))
        return nullptr;

      MachineInstr *CommutedMI =
          commuteInstruction(MI, false, CommuteOpIdx1, CommuteOpIdx2);
      if (!CommutedMI) {
        // Unable to commute.
        return nullptr;
      }
      if (CommutedMI != &MI) {
        // New instruction. We can't fold from this.
        CommutedMI->eraseFromParent();
        return nullptr;
      }

      // Attempt to fold with the commuted version of the instruction.
      NewMI = foldMemoryOperandImpl(MF, MI, CommuteOpIdx2, MOs, InsertPt,
                                    Size, Align, /*AllowCommute=*/false);
      if (NewMI)
        return NewMI;

      // Folding failed again - undo the commute before returning.
      MachineInstr *UncommutedMI =
          commuteInstruction(MI, false, CommuteOpIdx1, CommuteOpIdx2);
      if (!UncommutedMI) {
        // Unable to commute.
        return nullptr;
      }
      if (UncommutedMI != &MI) {
        // New instruction. It doesn't need to be kept.
        UncommutedMI->eraseFromParent();
        return nullptr;
      }

      // Return here to prevent duplicate fuse failure report.
      return nullptr;
    }
  }

  // No fusion
  if (PrintFailedFusing && !MI.isCopy())
    dbgs() << "We failed to fuse operand " << OpNum << " in " << MI;
  return nullptr;
}

MachineInstr *
X86InstrInfo::foldMemoryOperandImpl(MachineFunction &MF, MachineInstr &MI,
                                    ArrayRef<unsigned> Ops,
                                    MachineBasicBlock::iterator InsertPt,
                                    int FrameIndex, LiveIntervals *LIS,
                                    VirtRegMap *VRM) const {
  // Check switch flag
  if (NoFusing)
    return nullptr;

  // Avoid partial and undef register update stalls unless optimizing for size.
  if (!MF.getFunction().hasOptSize() &&
      (hasPartialRegUpdate(MI.getOpcode(), Subtarget, /*ForLoadFold*/true) ||
       shouldPreventUndefRegUpdateMemFold(MF, MI)))
    return nullptr;

  // Don't fold subreg spills, or reloads that use a high subreg.
  for (auto Op : Ops) {
    MachineOperand &MO = MI.getOperand(Op);
    auto SubReg = MO.getSubReg();
    if (SubReg && (MO.isDef() || SubReg == X86::sub_8bit_hi))
      return nullptr;
  }

  const MachineFrameInfo &MFI = MF.getFrameInfo();
  unsigned Size = MFI.getObjectSize(FrameIndex);
  unsigned Alignment = MFI.getObjectAlignment(FrameIndex);
  // If the function stack isn't realigned we don't want to fold instructions
  // that need increased alignment.
  if (!RI.needsStackRealignment(MF))
    Alignment =
        std::min(Alignment, Subtarget.getFrameLowering()->getStackAlignment());
  if (Ops.size() == 2 && Ops[0] == 0 && Ops[1] == 1) {
    unsigned NewOpc = 0;
    unsigned RCSize = 0;
    switch (MI.getOpcode()) {
    default: return nullptr;
    case X86::TEST8rr:  NewOpc = X86::CMP8ri; RCSize = 1; break;
    case X86::TEST16rr: NewOpc = X86::CMP16ri8; RCSize = 2; break;
    case X86::TEST32rr: NewOpc = X86::CMP32ri8; RCSize = 4; break;
    case X86::TEST64rr: NewOpc = X86::CMP64ri8; RCSize = 8; break;
    }
    // Check if it's safe to fold the load. If the size of the object is
    // narrower than the load width, then it's not.
    if (Size < RCSize)
      return nullptr;
    // Change to CMPXXri r, 0 first.
    MI.setDesc(get(NewOpc));
    MI.getOperand(1).ChangeToImmediate(0);
  } else if (Ops.size() != 1)
    return nullptr;

  return foldMemoryOperandImpl(MF, MI, Ops[0],
                               MachineOperand::CreateFI(FrameIndex), InsertPt,
                               Size, Alignment, /*AllowCommute=*/true);
}

/// Check if \p LoadMI is a partial register load that we can't fold into \p MI
/// because the latter uses contents that wouldn't be defined in the folded
/// version.  For instance, this transformation isn't legal:
///   movss (%rdi), %xmm0
///   addps %xmm0, %xmm0
/// ->
///   addps (%rdi), %xmm0
///
/// But this one is:
///   movss (%rdi), %xmm0
///   addss %xmm0, %xmm0
/// ->
///   addss (%rdi), %xmm0
///
static bool isNonFoldablePartialRegisterLoad(const MachineInstr &LoadMI,
                                             const MachineInstr &UserMI,
                                             const MachineFunction &MF) {
  unsigned Opc = LoadMI.getOpcode();
  unsigned UserOpc = UserMI.getOpcode();
  const TargetRegisterInfo &TRI = *MF.getSubtarget().getRegisterInfo();
  const TargetRegisterClass *RC =
      MF.getRegInfo().getRegClass(LoadMI.getOperand(0).getReg());
  unsigned RegSize = TRI.getRegSizeInBits(*RC);

  if ((Opc == X86::MOVSSrm || Opc == X86::VMOVSSrm || Opc == X86::VMOVSSZrm ||
       Opc == X86::MOVSSrm_alt || Opc == X86::VMOVSSrm_alt ||
       Opc == X86::VMOVSSZrm_alt) &&
      RegSize > 32) {
    // These instructions only load 32 bits, we can't fold them if the
    // destination register is wider than 32 bits (4 bytes), and its user
    // instruction isn't scalar (SS).
    switch (UserOpc) {
    case X86::CVTSS2SDrr_Int:
    case X86::VCVTSS2SDrr_Int:
    case X86::VCVTSS2SDZrr_Int:
    case X86::VCVTSS2SDZrr_Intk:
    case X86::VCVTSS2SDZrr_Intkz:
    case X86::CVTSS2SIrr_Int:     case X86::CVTSS2SI64rr_Int:
    case X86::VCVTSS2SIrr_Int:    case X86::VCVTSS2SI64rr_Int:
    case X86::VCVTSS2SIZrr_Int:   case X86::VCVTSS2SI64Zrr_Int:
    case X86::CVTTSS2SIrr_Int:    case X86::CVTTSS2SI64rr_Int:
    case X86::VCVTTSS2SIrr_Int:   case X86::VCVTTSS2SI64rr_Int:
    case X86::VCVTTSS2SIZrr_Int:  case X86::VCVTTSS2SI64Zrr_Int:
    case X86::VCVTSS2USIZrr_Int:  case X86::VCVTSS2USI64Zrr_Int:
    case X86::VCVTTSS2USIZrr_Int: case X86::VCVTTSS2USI64Zrr_Int:
    case X86::RCPSSr_Int:   case X86::VRCPSSr_Int:
    case X86::RSQRTSSr_Int: case X86::VRSQRTSSr_Int:
    case X86::ROUNDSSr_Int: case X86::VROUNDSSr_Int:
    case X86::COMISSrr_Int: case X86::VCOMISSrr_Int: case X86::VCOMISSZrr_Int:
    case X86::UCOMISSrr_Int:case X86::VUCOMISSrr_Int:case X86::VUCOMISSZrr_Int:
    case X86::ADDSSrr_Int: case X86::VADDSSrr_Int: case X86::VADDSSZrr_Int:
    case X86::CMPSSrr_Int: case X86::VCMPSSrr_Int: case X86::VCMPSSZrr_Int:
    case X86::DIVSSrr_Int: case X86::VDIVSSrr_Int: case X86::VDIVSSZrr_Int:
    case X86::MAXSSrr_Int: case X86::VMAXSSrr_Int: case X86::VMAXSSZrr_Int:
    case X86::MINSSrr_Int: case X86::VMINSSrr_Int: case X86::VMINSSZrr_Int:
    case X86::MULSSrr_Int: case X86::VMULSSrr_Int: case X86::VMULSSZrr_Int:
    case X86::SQRTSSr_Int: case X86::VSQRTSSr_Int: case X86::VSQRTSSZr_Int:
    case X86::SUBSSrr_Int: case X86::VSUBSSrr_Int: case X86::VSUBSSZrr_Int:
    case X86::VADDSSZrr_Intk: case X86::VADDSSZrr_Intkz:
    case X86::VCMPSSZrr_Intk:
    case X86::VDIVSSZrr_Intk: case X86::VDIVSSZrr_Intkz:
    case X86::VMAXSSZrr_Intk: case X86::VMAXSSZrr_Intkz:
    case X86::VMINSSZrr_Intk: case X86::VMINSSZrr_Intkz:
    case X86::VMULSSZrr_Intk: case X86::VMULSSZrr_Intkz:
    case X86::VSQRTSSZr_Intk: case X86::VSQRTSSZr_Intkz:
    case X86::VSUBSSZrr_Intk: case X86::VSUBSSZrr_Intkz:
    case X86::VFMADDSS4rr_Int:   case X86::VFNMADDSS4rr_Int:
    case X86::VFMSUBSS4rr_Int:   case X86::VFNMSUBSS4rr_Int:
    case X86::VFMADD132SSr_Int:  case X86::VFNMADD132SSr_Int:
    case X86::VFMADD213SSr_Int:  case X86::VFNMADD213SSr_Int:
    case X86::VFMADD231SSr_Int:  case X86::VFNMADD231SSr_Int:
    case X86::VFMSUB132SSr_Int:  case X86::VFNMSUB132SSr_Int:
    case X86::VFMSUB213SSr_Int:  case X86::VFNMSUB213SSr_Int:
    case X86::VFMSUB231SSr_Int:  case X86::VFNMSUB231SSr_Int:
    case X86::VFMADD132SSZr_Int: case X86::VFNMADD132SSZr_Int:
    case X86::VFMADD213SSZr_Int: case X86::VFNMADD213SSZr_Int:
    case X86::VFMADD231SSZr_Int: case X86::VFNMADD231SSZr_Int:
    case X86::VFMSUB132SSZr_Int: case X86::VFNMSUB132SSZr_Int:
    case X86::VFMSUB213SSZr_Int: case X86::VFNMSUB213SSZr_Int:
    case X86::VFMSUB231SSZr_Int: case X86::VFNMSUB231SSZr_Int:
    case X86::VFMADD132SSZr_Intk: case X86::VFNMADD132SSZr_Intk:
    case X86::VFMADD213SSZr_Intk: case X86::VFNMADD213SSZr_Intk:
    case X86::VFMADD231SSZr_Intk: case X86::VFNMADD231SSZr_Intk:
    case X86::VFMSUB132SSZr_Intk: case X86::VFNMSUB132SSZr_Intk:
    case X86::VFMSUB213SSZr_Intk: case X86::VFNMSUB213SSZr_Intk:
    case X86::VFMSUB231SSZr_Intk: case X86::VFNMSUB231SSZr_Intk:
    case X86::VFMADD132SSZr_Intkz: case X86::VFNMADD132SSZr_Intkz:
    case X86::VFMADD213SSZr_Intkz: case X86::VFNMADD213SSZr_Intkz:
    case X86::VFMADD231SSZr_Intkz: case X86::VFNMADD231SSZr_Intkz:
    case X86::VFMSUB132SSZr_Intkz: case X86::VFNMSUB132SSZr_Intkz:
    case X86::VFMSUB213SSZr_Intkz: case X86::VFNMSUB213SSZr_Intkz:
    case X86::VFMSUB231SSZr_Intkz: case X86::VFNMSUB231SSZr_Intkz:
    case X86::VFIXUPIMMSSZrri:
    case X86::VFIXUPIMMSSZrrik:
    case X86::VFIXUPIMMSSZrrikz:
    case X86::VFPCLASSSSZrr:
    case X86::VFPCLASSSSZrrk:
    case X86::VGETEXPSSZr:
    case X86::VGETEXPSSZrk:
    case X86::VGETEXPSSZrkz:
    case X86::VGETMANTSSZrri:
    case X86::VGETMANTSSZrrik:
    case X86::VGETMANTSSZrrikz:
    case X86::VRANGESSZrri:
    case X86::VRANGESSZrrik:
    case X86::VRANGESSZrrikz:
    case X86::VRCP14SSZrr:
    case X86::VRCP14SSZrrk:
    case X86::VRCP14SSZrrkz:
    case X86::VRCP28SSZr:
    case X86::VRCP28SSZrk:
    case X86::VRCP28SSZrkz:
    case X86::VREDUCESSZrri:
    case X86::VREDUCESSZrrik:
    case X86::VREDUCESSZrrikz:
    case X86::VRNDSCALESSZr_Int:
    case X86::VRNDSCALESSZr_Intk:
    case X86::VRNDSCALESSZr_Intkz:
    case X86::VRSQRT14SSZrr:
    case X86::VRSQRT14SSZrrk:
    case X86::VRSQRT14SSZrrkz:
    case X86::VRSQRT28SSZr:
    case X86::VRSQRT28SSZrk:
    case X86::VRSQRT28SSZrkz:
    case X86::VSCALEFSSZrr:
    case X86::VSCALEFSSZrrk:
    case X86::VSCALEFSSZrrkz:
      return false;
    default:
      return true;
    }
  }

  if ((Opc == X86::MOVSDrm || Opc == X86::VMOVSDrm || Opc == X86::VMOVSDZrm ||
       Opc == X86::MOVSDrm_alt || Opc == X86::VMOVSDrm_alt ||
       Opc == X86::VMOVSDZrm_alt) &&
      RegSize > 64) {
    // These instructions only load 64 bits, we can't fold them if the
    // destination register is wider than 64 bits (8 bytes), and its user
    // instruction isn't scalar (SD).
    switch (UserOpc) {
    case X86::CVTSD2SSrr_Int:
    case X86::VCVTSD2SSrr_Int:
    case X86::VCVTSD2SSZrr_Int:
    case X86::VCVTSD2SSZrr_Intk:
    case X86::VCVTSD2SSZrr_Intkz:
    case X86::CVTSD2SIrr_Int:     case X86::CVTSD2SI64rr_Int:
    case X86::VCVTSD2SIrr_Int:    case X86::VCVTSD2SI64rr_Int:
    case X86::VCVTSD2SIZrr_Int:   case X86::VCVTSD2SI64Zrr_Int:
    case X86::CVTTSD2SIrr_Int:    case X86::CVTTSD2SI64rr_Int:
    case X86::VCVTTSD2SIrr_Int:   case X86::VCVTTSD2SI64rr_Int:
    case X86::VCVTTSD2SIZrr_Int:  case X86::VCVTTSD2SI64Zrr_Int:
    case X86::VCVTSD2USIZrr_Int:  case X86::VCVTSD2USI64Zrr_Int:
    case X86::VCVTTSD2USIZrr_Int: case X86::VCVTTSD2USI64Zrr_Int:
    case X86::ROUNDSDr_Int: case X86::VROUNDSDr_Int:
    case X86::COMISDrr_Int: case X86::VCOMISDrr_Int: case X86::VCOMISDZrr_Int:
    case X86::UCOMISDrr_Int:case X86::VUCOMISDrr_Int:case X86::VUCOMISDZrr_Int:
    case X86::ADDSDrr_Int: case X86::VADDSDrr_Int: case X86::VADDSDZrr_Int:
    case X86::CMPSDrr_Int: case X86::VCMPSDrr_Int: case X86::VCMPSDZrr_Int:
    case X86::DIVSDrr_Int: case X86::VDIVSDrr_Int: case X86::VDIVSDZrr_Int:
    case X86::MAXSDrr_Int: case X86::VMAXSDrr_Int: case X86::VMAXSDZrr_Int:
    case X86::MINSDrr_Int: case X86::VMINSDrr_Int: case X86::VMINSDZrr_Int:
    case X86::MULSDrr_Int: case X86::VMULSDrr_Int: case X86::VMULSDZrr_Int:
    case X86::SQRTSDr_Int: case X86::VSQRTSDr_Int: case X86::VSQRTSDZr_Int:
    case X86::SUBSDrr_Int: case X86::VSUBSDrr_Int: case X86::VSUBSDZrr_Int:
    case X86::VADDSDZrr_Intk: case X86::VADDSDZrr_Intkz:
    case X86::VCMPSDZrr_Intk:
    case X86::VDIVSDZrr_Intk: case X86::VDIVSDZrr_Intkz:
    case X86::VMAXSDZrr_Intk: case X86::VMAXSDZrr_Intkz:
    case X86::VMINSDZrr_Intk: case X86::VMINSDZrr_Intkz:
    case X86::VMULSDZrr_Intk: case X86::VMULSDZrr_Intkz:
    case X86::VSQRTSDZr_Intk: case X86::VSQRTSDZr_Intkz:
    case X86::VSUBSDZrr_Intk: case X86::VSUBSDZrr_Intkz:
    case X86::VFMADDSD4rr_Int:   case X86::VFNMADDSD4rr_Int:
    case X86::VFMSUBSD4rr_Int:   case X86::VFNMSUBSD4rr_Int:
    case X86::VFMADD132SDr_Int:  case X86::VFNMADD132SDr_Int:
    case X86::VFMADD213SDr_Int:  case X86::VFNMADD213SDr_Int:
    case X86::VFMADD231SDr_Int:  case X86::VFNMADD231SDr_Int:
    case X86::VFMSUB132SDr_Int:  case X86::VFNMSUB132SDr_Int:
    case X86::VFMSUB213SDr_Int:  case X86::VFNMSUB213SDr_Int:
    case X86::VFMSUB231SDr_Int:  case X86::VFNMSUB231SDr_Int:
    case X86::VFMADD132SDZr_Int: case X86::VFNMADD132SDZr_Int:
    case X86::VFMADD213SDZr_Int: case X86::VFNMADD213SDZr_Int:
    case X86::VFMADD231SDZr_Int: case X86::VFNMADD231SDZr_Int:
    case X86::VFMSUB132SDZr_Int: case X86::VFNMSUB132SDZr_Int:
    case X86::VFMSUB213SDZr_Int: case X86::VFNMSUB213SDZr_Int:
    case X86::VFMSUB231SDZr_Int: case X86::VFNMSUB231SDZr_Int:
    case X86::VFMADD132SDZr_Intk: case X86::VFNMADD132SDZr_Intk:
    case X86::VFMADD213SDZr_Intk: case X86::VFNMADD213SDZr_Intk:
    case X86::VFMADD231SDZr_Intk: case X86::VFNMADD231SDZr_Intk:
    case X86::VFMSUB132SDZr_Intk: case X86::VFNMSUB132SDZr_Intk:
    case X86::VFMSUB213SDZr_Intk: case X86::VFNMSUB213SDZr_Intk:
    case X86::VFMSUB231SDZr_Intk: case X86::VFNMSUB231SDZr_Intk:
    case X86::VFMADD132SDZr_Intkz: case X86::VFNMADD132SDZr_Intkz:
    case X86::VFMADD213SDZr_Intkz: case X86::VFNMADD213SDZr_Intkz:
    case X86::VFMADD231SDZr_Intkz: case X86::VFNMADD231SDZr_Intkz:
    case X86::VFMSUB132SDZr_Intkz: case X86::VFNMSUB132SDZr_Intkz:
    case X86::VFMSUB213SDZr_Intkz: case X86::VFNMSUB213SDZr_Intkz:
    case X86::VFMSUB231SDZr_Intkz: case X86::VFNMSUB231SDZr_Intkz:
    case X86::VFIXUPIMMSDZrri:
    case X86::VFIXUPIMMSDZrrik:
    case X86::VFIXUPIMMSDZrrikz:
    case X86::VFPCLASSSDZrr:
    case X86::VFPCLASSSDZrrk:
    case X86::VGETEXPSDZr:
    case X86::VGETEXPSDZrk:
    case X86::VGETEXPSDZrkz:
    case X86::VGETMANTSDZrri:
    case X86::VGETMANTSDZrrik:
    case X86::VGETMANTSDZrrikz:
    case X86::VRANGESDZrri:
    case X86::VRANGESDZrrik:
    case X86::VRANGESDZrrikz:
    case X86::VRCP14SDZrr:
    case X86::VRCP14SDZrrk:
    case X86::VRCP14SDZrrkz:
    case X86::VRCP28SDZr:
    case X86::VRCP28SDZrk:
    case X86::VRCP28SDZrkz:
    case X86::VREDUCESDZrri:
    case X86::VREDUCESDZrrik:
    case X86::VREDUCESDZrrikz:
    case X86::VRNDSCALESDZr_Int:
    case X86::VRNDSCALESDZr_Intk:
    case X86::VRNDSCALESDZr_Intkz:
    case X86::VRSQRT14SDZrr:
    case X86::VRSQRT14SDZrrk:
    case X86::VRSQRT14SDZrrkz:
    case X86::VRSQRT28SDZr:
    case X86::VRSQRT28SDZrk:
    case X86::VRSQRT28SDZrkz:
    case X86::VSCALEFSDZrr:
    case X86::VSCALEFSDZrrk:
    case X86::VSCALEFSDZrrkz:
      return false;
    default:
      return true;
    }
  }

  return false;
}

MachineInstr *X86InstrInfo::foldMemoryOperandImpl(
    MachineFunction &MF, MachineInstr &MI, ArrayRef<unsigned> Ops,
    MachineBasicBlock::iterator InsertPt, MachineInstr &LoadMI,
    LiveIntervals *LIS) const {

  // TODO: Support the case where LoadMI loads a wide register, but MI
  // only uses a subreg.
  for (auto Op : Ops) {
    if (MI.getOperand(Op).getSubReg())
      return nullptr;
  }

  // If loading from a FrameIndex, fold directly from the FrameIndex.
  unsigned NumOps = LoadMI.getDesc().getNumOperands();
  int FrameIndex;
  if (isLoadFromStackSlot(LoadMI, FrameIndex)) {
    if (isNonFoldablePartialRegisterLoad(LoadMI, MI, MF))
      return nullptr;
    return foldMemoryOperandImpl(MF, MI, Ops, InsertPt, FrameIndex, LIS);
  }

  // Check switch flag
  if (NoFusing) return nullptr;

  // Avoid partial and undef register update stalls unless optimizing for size.
  if (!MF.getFunction().hasOptSize() &&
      (hasPartialRegUpdate(MI.getOpcode(), Subtarget, /*ForLoadFold*/true) ||
       shouldPreventUndefRegUpdateMemFold(MF, MI)))
    return nullptr;

  // Determine the alignment of the load.
  unsigned Alignment = 0;
  if (LoadMI.hasOneMemOperand())
    Alignment = (*LoadMI.memoperands_begin())->getAlignment();
  else
    switch (LoadMI.getOpcode()) {
    case X86::AVX512_512_SET0:
    case X86::AVX512_512_SETALLONES:
      Alignment = 64;
      break;
    case X86::AVX2_SETALLONES:
    case X86::AVX1_SETALLONES:
    case X86::AVX_SET0:
    case X86::AVX512_256_SET0:
      Alignment = 32;
      break;
    case X86::V_SET0:
    case X86::V_SETALLONES:
    case X86::AVX512_128_SET0:
    case X86::FsFLD0F128:
    case X86::AVX512_FsFLD0F128:
      Alignment = 16;
      break;
    case X86::MMX_SET0:
    case X86::FsFLD0SD:
    case X86::AVX512_FsFLD0SD:
      Alignment = 8;
      break;
    case X86::FsFLD0SS:
    case X86::AVX512_FsFLD0SS:
      Alignment = 4;
      break;
    default:
      return nullptr;
    }
  if (Ops.size() == 2 && Ops[0] == 0 && Ops[1] == 1) {
    unsigned NewOpc = 0;
    switch (MI.getOpcode()) {
    default: return nullptr;
    case X86::TEST8rr:  NewOpc = X86::CMP8ri; break;
    case X86::TEST16rr: NewOpc = X86::CMP16ri8; break;
    case X86::TEST32rr: NewOpc = X86::CMP32ri8; break;
    case X86::TEST64rr: NewOpc = X86::CMP64ri8; break;
    }
    // Change to CMPXXri r, 0 first.
    MI.setDesc(get(NewOpc));
    MI.getOperand(1).ChangeToImmediate(0);
  } else if (Ops.size() != 1)
    return nullptr;

  // Make sure the subregisters match.
  // Otherwise we risk changing the size of the load.
  if (LoadMI.getOperand(0).getSubReg() != MI.getOperand(Ops[0]).getSubReg())
    return nullptr;

  SmallVector<MachineOperand,X86::AddrNumOperands> MOs;
  switch (LoadMI.getOpcode()) {
  case X86::MMX_SET0:
  case X86::V_SET0:
  case X86::V_SETALLONES:
  case X86::AVX2_SETALLONES:
  case X86::AVX1_SETALLONES:
  case X86::AVX_SET0:
  case X86::AVX512_128_SET0:
  case X86::AVX512_256_SET0:
  case X86::AVX512_512_SET0:
  case X86::AVX512_512_SETALLONES:
  case X86::FsFLD0SD:
  case X86::AVX512_FsFLD0SD:
  case X86::FsFLD0SS:
  case X86::AVX512_FsFLD0SS:
  case X86::FsFLD0F128:
  case X86::AVX512_FsFLD0F128: {
    // Folding a V_SET0 or V_SETALLONES as a load, to ease register pressure.
    // Create a constant-pool entry and operands to load from it.

    // Medium and large mode can't fold loads this way.
    if (MF.getTarget().getCodeModel() != CodeModel::Small &&
        MF.getTarget().getCodeModel() != CodeModel::Kernel)
      return nullptr;

    // x86-32 PIC requires a PIC base register for constant pools.
    unsigned PICBase = 0;
    if (MF.getTarget().isPositionIndependent()) {
      if (Subtarget.is64Bit())
        PICBase = X86::RIP;
      else
        // FIXME: PICBase = getGlobalBaseReg(&MF);
        // This doesn't work for several reasons.
        // 1. GlobalBaseReg may have been spilled.
        // 2. It may not be live at MI.
        return nullptr;
    }

    // Create a constant-pool entry.
    MachineConstantPool &MCP = *MF.getConstantPool();
    Type *Ty;
    unsigned Opc = LoadMI.getOpcode();
    if (Opc == X86::FsFLD0SS || Opc == X86::AVX512_FsFLD0SS)
      Ty = Type::getFloatTy(MF.getFunction().getContext());
    else if (Opc == X86::FsFLD0SD || Opc == X86::AVX512_FsFLD0SD)
      Ty = Type::getDoubleTy(MF.getFunction().getContext());
    else if (Opc == X86::FsFLD0F128 || Opc == X86::AVX512_FsFLD0F128)
      Ty = Type::getFP128Ty(MF.getFunction().getContext());
    else if (Opc == X86::AVX512_512_SET0 || Opc == X86::AVX512_512_SETALLONES)
      Ty = VectorType::get(Type::getInt32Ty(MF.getFunction().getContext()),16);
    else if (Opc == X86::AVX2_SETALLONES || Opc == X86::AVX_SET0 ||
             Opc == X86::AVX512_256_SET0 || Opc == X86::AVX1_SETALLONES)
      Ty = VectorType::get(Type::getInt32Ty(MF.getFunction().getContext()), 8);
    else if (Opc == X86::MMX_SET0)
      Ty = VectorType::get(Type::getInt32Ty(MF.getFunction().getContext()), 2);
    else
      Ty = VectorType::get(Type::getInt32Ty(MF.getFunction().getContext()), 4);

    bool IsAllOnes = (Opc == X86::V_SETALLONES || Opc == X86::AVX2_SETALLONES ||
                      Opc == X86::AVX512_512_SETALLONES ||
                      Opc == X86::AVX1_SETALLONES);
    const Constant *C = IsAllOnes ? Constant::getAllOnesValue(Ty) :
                                    Constant::getNullValue(Ty);
    unsigned CPI = MCP.getConstantPoolIndex(C, Alignment);

    // Create operands to load from the constant pool entry.
    MOs.push_back(MachineOperand::CreateReg(PICBase, false));
    MOs.push_back(MachineOperand::CreateImm(1));
    MOs.push_back(MachineOperand::CreateReg(0, false));
    MOs.push_back(MachineOperand::CreateCPI(CPI, 0));
    MOs.push_back(MachineOperand::CreateReg(0, false));
    break;
  }
  default: {
    if (isNonFoldablePartialRegisterLoad(LoadMI, MI, MF))
      return nullptr;

    // Folding a normal load. Just copy the load's address operands.
    MOs.append(LoadMI.operands_begin() + NumOps - X86::AddrNumOperands,
               LoadMI.operands_begin() + NumOps);
    break;
  }
  }
  return foldMemoryOperandImpl(MF, MI, Ops[0], MOs, InsertPt,
                               /*Size=*/0, Alignment, /*AllowCommute=*/true);
}

static SmallVector<MachineMemOperand *, 2>
extractLoadMMOs(ArrayRef<MachineMemOperand *> MMOs, MachineFunction &MF) {
  SmallVector<MachineMemOperand *, 2> LoadMMOs;

  for (MachineMemOperand *MMO : MMOs) {
    if (!MMO->isLoad())
      continue;

    if (!MMO->isStore()) {
      // Reuse the MMO.
      LoadMMOs.push_back(MMO);
    } else {
      // Clone the MMO and unset the store flag.
      LoadMMOs.push_back(MF.getMachineMemOperand(
          MMO, MMO->getFlags() & ~MachineMemOperand::MOStore));
    }
  }

  return LoadMMOs;
}

static SmallVector<MachineMemOperand *, 2>
extractStoreMMOs(ArrayRef<MachineMemOperand *> MMOs, MachineFunction &MF) {
  SmallVector<MachineMemOperand *, 2> StoreMMOs;

  for (MachineMemOperand *MMO : MMOs) {
    if (!MMO->isStore())
      continue;

    if (!MMO->isLoad()) {
      // Reuse the MMO.
      StoreMMOs.push_back(MMO);
    } else {
      // Clone the MMO and unset the load flag.
      StoreMMOs.push_back(MF.getMachineMemOperand(
          MMO, MMO->getFlags() & ~MachineMemOperand::MOLoad));
    }
  }

  return StoreMMOs;
}

static unsigned getBroadcastOpcode(const X86MemoryFoldTableEntry *I,
                                   const TargetRegisterClass *RC,
                                   const X86Subtarget &STI) {
  assert(STI.hasAVX512() && "Expected at least AVX512!");
  unsigned SpillSize = STI.getRegisterInfo()->getSpillSize(*RC);
  assert((SpillSize == 64 || STI.hasVLX()) &&
         "Can't broadcast less than 64 bytes without AVX512VL!");

  switch (I->Flags & TB_BCAST_MASK) {
  default: llvm_unreachable("Unexpected broadcast type!");
  case TB_BCAST_D:
    switch (SpillSize) {
    default: llvm_unreachable("Unknown spill size");
    case 16: return X86::VPBROADCASTDZ128rm;
    case 32: return X86::VPBROADCASTDZ256rm;
    case 64: return X86::VPBROADCASTDZrm;
    }
    break;
  case TB_BCAST_Q:
    switch (SpillSize) {
    default: llvm_unreachable("Unknown spill size");
    case 16: return X86::VPBROADCASTQZ128rm;
    case 32: return X86::VPBROADCASTQZ256rm;
    case 64: return X86::VPBROADCASTQZrm;
    }
    break;
  case TB_BCAST_SS:
    switch (SpillSize) {
    default: llvm_unreachable("Unknown spill size");
    case 16: return X86::VBROADCASTSSZ128rm;
    case 32: return X86::VBROADCASTSSZ256rm;
    case 64: return X86::VBROADCASTSSZrm;
    }
    break;
  case TB_BCAST_SD:
    switch (SpillSize) {
    default: llvm_unreachable("Unknown spill size");
    case 16: return X86::VMOVDDUPZ128rm;
    case 32: return X86::VBROADCASTSDZ256rm;
    case 64: return X86::VBROADCASTSDZrm;
    }
    break;
  }
}

bool X86InstrInfo::unfoldMemoryOperand(
    MachineFunction &MF, MachineInstr &MI, unsigned Reg, bool UnfoldLoad,
    bool UnfoldStore, SmallVectorImpl<MachineInstr *> &NewMIs) const {
  const X86MemoryFoldTableEntry *I = lookupUnfoldTable(MI.getOpcode());
  if (I == nullptr)
    return false;
  unsigned Opc = I->DstOp;
  unsigned Index = I->Flags & TB_INDEX_MASK;
  bool FoldedLoad = I->Flags & TB_FOLDED_LOAD;
  bool FoldedStore = I->Flags & TB_FOLDED_STORE;
  bool FoldedBCast = I->Flags & TB_FOLDED_BCAST;
  if (UnfoldLoad && !FoldedLoad)
    return false;
  UnfoldLoad &= FoldedLoad;
  if (UnfoldStore && !FoldedStore)
    return false;
  UnfoldStore &= FoldedStore;

  const MCInstrDesc &MCID = get(Opc);

  const TargetRegisterClass *RC = getRegClass(MCID, Index, &RI, MF);
  const TargetRegisterInfo &TRI = *MF.getSubtarget().getRegisterInfo();
  // TODO: Check if 32-byte or greater accesses are slow too?
  if (!MI.hasOneMemOperand() && RC == &X86::VR128RegClass &&
      Subtarget.isUnalignedMem16Slow())
    // Without memoperands, loadRegFromAddr and storeRegToStackSlot will
    // conservatively assume the address is unaligned. That's bad for
    // performance.
    return false;
  SmallVector<MachineOperand, X86::AddrNumOperands> AddrOps;
  SmallVector<MachineOperand,2> BeforeOps;
  SmallVector<MachineOperand,2> AfterOps;
  SmallVector<MachineOperand,4> ImpOps;
  for (unsigned i = 0, e = MI.getNumOperands(); i != e; ++i) {
    MachineOperand &Op = MI.getOperand(i);
    if (i >= Index && i < Index + X86::AddrNumOperands)
      AddrOps.push_back(Op);
    else if (Op.isReg() && Op.isImplicit())
      ImpOps.push_back(Op);
    else if (i < Index)
      BeforeOps.push_back(Op);
    else if (i > Index)
      AfterOps.push_back(Op);
  }

  // Emit the load or broadcast instruction.
  if (UnfoldLoad) {
    auto MMOs = extractLoadMMOs(MI.memoperands(), MF);

    unsigned Opc;
    if (FoldedBCast) {
      Opc = getBroadcastOpcode(I, RC, Subtarget);
    } else {
      unsigned Alignment = std::max<uint32_t>(TRI.getSpillSize(*RC), 16);
      bool isAligned = !MMOs.empty() && MMOs.front()->getAlignment() >= Alignment;
      Opc = getLoadRegOpcode(Reg, RC, isAligned, Subtarget);
    }

    DebugLoc DL;
    MachineInstrBuilder MIB = BuildMI(MF, DL, get(Opc), Reg);
    for (unsigned i = 0, e = AddrOps.size(); i != e; ++i)
      MIB.add(AddrOps[i]);
    MIB.setMemRefs(MMOs);
    NewMIs.push_back(MIB);

    if (UnfoldStore) {
      // Address operands cannot be marked isKill.
      for (unsigned i = 1; i != 1 + X86::AddrNumOperands; ++i) {
        MachineOperand &MO = NewMIs[0]->getOperand(i);
        if (MO.isReg())
          MO.setIsKill(false);
      }
    }
  }

  // Emit the data processing instruction.
  MachineInstr *DataMI = MF.CreateMachineInstr(MCID, MI.getDebugLoc(), true);
  MachineInstrBuilder MIB(MF, DataMI);

  if (FoldedStore)
    MIB.addReg(Reg, RegState::Define);
  for (MachineOperand &BeforeOp : BeforeOps)
    MIB.add(BeforeOp);
  if (FoldedLoad)
    MIB.addReg(Reg);
  for (MachineOperand &AfterOp : AfterOps)
    MIB.add(AfterOp);
  for (MachineOperand &ImpOp : ImpOps) {
    MIB.addReg(ImpOp.getReg(),
               getDefRegState(ImpOp.isDef()) |
               RegState::Implicit |
               getKillRegState(ImpOp.isKill()) |
               getDeadRegState(ImpOp.isDead()) |
               getUndefRegState(ImpOp.isUndef()));
  }
  // Change CMP32ri r, 0 back to TEST32rr r, r, etc.
  switch (DataMI->getOpcode()) {
  default: break;
  case X86::CMP64ri32:
  case X86::CMP64ri8:
  case X86::CMP32ri:
  case X86::CMP32ri8:
  case X86::CMP16ri:
  case X86::CMP16ri8:
  case X86::CMP8ri: {
    MachineOperand &MO0 = DataMI->getOperand(0);
    MachineOperand &MO1 = DataMI->getOperand(1);
    if (MO1.getImm() == 0) {
      unsigned NewOpc;
      switch (DataMI->getOpcode()) {
      default: llvm_unreachable("Unreachable!");
      case X86::CMP64ri8:
      case X86::CMP64ri32: NewOpc = X86::TEST64rr; break;
      case X86::CMP32ri8:
      case X86::CMP32ri:   NewOpc = X86::TEST32rr; break;
      case X86::CMP16ri8:
      case X86::CMP16ri:   NewOpc = X86::TEST16rr; break;
      case X86::CMP8ri:    NewOpc = X86::TEST8rr; break;
      }
      DataMI->setDesc(get(NewOpc));
      MO1.ChangeToRegister(MO0.getReg(), false);
    }
  }
  }
  NewMIs.push_back(DataMI);

  // Emit the store instruction.
  if (UnfoldStore) {
    const TargetRegisterClass *DstRC = getRegClass(MCID, 0, &RI, MF);
    auto MMOs = extractStoreMMOs(MI.memoperands(), MF);
    unsigned Alignment = std::max<uint32_t>(TRI.getSpillSize(*DstRC), 16);
    bool isAligned = !MMOs.empty() && MMOs.front()->getAlignment() >= Alignment;
    unsigned Opc = getStoreRegOpcode(Reg, DstRC, isAligned, Subtarget);
    DebugLoc DL;
    MachineInstrBuilder MIB = BuildMI(MF, DL, get(Opc));
    for (unsigned i = 0, e = AddrOps.size(); i != e; ++i)
      MIB.add(AddrOps[i]);
    MIB.addReg(Reg, RegState::Kill);
    MIB.setMemRefs(MMOs);
    NewMIs.push_back(MIB);
  }

  return true;
}

bool
X86InstrInfo::unfoldMemoryOperand(SelectionDAG &DAG, SDNode *N,
                                  SmallVectorImpl<SDNode*> &NewNodes) const {
  if (!N->isMachineOpcode())
    return false;

  const X86MemoryFoldTableEntry *I = lookupUnfoldTable(N->getMachineOpcode());
  if (I == nullptr)
    return false;
  unsigned Opc = I->DstOp;
  unsigned Index = I->Flags & TB_INDEX_MASK;
  bool FoldedLoad = I->Flags & TB_FOLDED_LOAD;
  bool FoldedStore = I->Flags & TB_FOLDED_STORE;
  bool FoldedBCast = I->Flags & TB_FOLDED_BCAST;
  const MCInstrDesc &MCID = get(Opc);
  MachineFunction &MF = DAG.getMachineFunction();
  const TargetRegisterInfo &TRI = *MF.getSubtarget().getRegisterInfo();
  const TargetRegisterClass *RC = getRegClass(MCID, Index, &RI, MF);
  unsigned NumDefs = MCID.NumDefs;
  std::vector<SDValue> AddrOps;
  std::vector<SDValue> BeforeOps;
  std::vector<SDValue> AfterOps;
  SDLoc dl(N);
  unsigned NumOps = N->getNumOperands();
  for (unsigned i = 0; i != NumOps-1; ++i) {
    SDValue Op = N->getOperand(i);
    if (i >= Index-NumDefs && i < Index-NumDefs + X86::AddrNumOperands)
      AddrOps.push_back(Op);
    else if (i < Index-NumDefs)
      BeforeOps.push_back(Op);
    else if (i > Index-NumDefs)
      AfterOps.push_back(Op);
  }
  SDValue Chain = N->getOperand(NumOps-1);
  AddrOps.push_back(Chain);

  // Emit the load instruction.
  SDNode *Load = nullptr;
  if (FoldedLoad) {
    EVT VT = *TRI.legalclasstypes_begin(*RC);
    auto MMOs = extractLoadMMOs(cast<MachineSDNode>(N)->memoperands(), MF);
    if (MMOs.empty() && RC == &X86::VR128RegClass &&
        Subtarget.isUnalignedMem16Slow())
      // Do not introduce a slow unaligned load.
      return false;
    // FIXME: If a VR128 can have size 32, we should be checking if a 32-byte
    // memory access is slow above.

    unsigned Opc;
    if (FoldedBCast) {
      Opc = getBroadcastOpcode(I, RC, Subtarget);
    } else {
      unsigned Alignment = std::max<uint32_t>(TRI.getSpillSize(*RC), 16);
      bool isAligned = !MMOs.empty() && MMOs.front()->getAlignment() >= Alignment;
      Opc = getLoadRegOpcode(0, RC, isAligned, Subtarget);
    }

    Load = DAG.getMachineNode(Opc, dl, VT, MVT::Other, AddrOps);
    NewNodes.push_back(Load);

    // Preserve memory reference information.
    DAG.setNodeMemRefs(cast<MachineSDNode>(Load), MMOs);
  }

  // Emit the data processing instruction.
  std::vector<EVT> VTs;
  const TargetRegisterClass *DstRC = nullptr;
  if (MCID.getNumDefs() > 0) {
    DstRC = getRegClass(MCID, 0, &RI, MF);
    VTs.push_back(*TRI.legalclasstypes_begin(*DstRC));
  }
  for (unsigned i = 0, e = N->getNumValues(); i != e; ++i) {
    EVT VT = N->getValueType(i);
    if (VT != MVT::Other && i >= (unsigned)MCID.getNumDefs())
      VTs.push_back(VT);
  }
  if (Load)
    BeforeOps.push_back(SDValue(Load, 0));
  BeforeOps.insert(BeforeOps.end(), AfterOps.begin(), AfterOps.end());
  // Change CMP32ri r, 0 back to TEST32rr r, r, etc.
  switch (Opc) {
    default: break;
    case X86::CMP64ri32:
    case X86::CMP64ri8:
    case X86::CMP32ri:
    case X86::CMP32ri8:
    case X86::CMP16ri:
    case X86::CMP16ri8:
    case X86::CMP8ri:
      if (isNullConstant(BeforeOps[1])) {
        switch (Opc) {
          default: llvm_unreachable("Unreachable!");
          case X86::CMP64ri8:
          case X86::CMP64ri32: Opc = X86::TEST64rr; break;
          case X86::CMP32ri8:
          case X86::CMP32ri:   Opc = X86::TEST32rr; break;
          case X86::CMP16ri8:
          case X86::CMP16ri:   Opc = X86::TEST16rr; break;
          case X86::CMP8ri:    Opc = X86::TEST8rr; break;
        }
        BeforeOps[1] = BeforeOps[0];
      }
  }
  SDNode *NewNode= DAG.getMachineNode(Opc, dl, VTs, BeforeOps);
  NewNodes.push_back(NewNode);

  // Emit the store instruction.
  if (FoldedStore) {
    AddrOps.pop_back();
    AddrOps.push_back(SDValue(NewNode, 0));
    AddrOps.push_back(Chain);
    auto MMOs = extractStoreMMOs(cast<MachineSDNode>(N)->memoperands(), MF);
    if (MMOs.empty() && RC == &X86::VR128RegClass &&
        Subtarget.isUnalignedMem16Slow())
      // Do not introduce a slow unaligned store.
      return false;
    // FIXME: If a VR128 can have size 32, we should be checking if a 32-byte
    // memory access is slow above.
    unsigned Alignment = std::max<uint32_t>(TRI.getSpillSize(*RC), 16);
    bool isAligned = !MMOs.empty() && MMOs.front()->getAlignment() >= Alignment;
    SDNode *Store =
        DAG.getMachineNode(getStoreRegOpcode(0, DstRC, isAligned, Subtarget),
                           dl, MVT::Other, AddrOps);
    NewNodes.push_back(Store);

    // Preserve memory reference information.
    DAG.setNodeMemRefs(cast<MachineSDNode>(Store), MMOs);
  }

  return true;
}

unsigned X86InstrInfo::getOpcodeAfterMemoryUnfold(unsigned Opc,
                                      bool UnfoldLoad, bool UnfoldStore,
                                      unsigned *LoadRegIndex) const {
  const X86MemoryFoldTableEntry *I = lookupUnfoldTable(Opc);
  if (I == nullptr)
    return 0;
  bool FoldedLoad = I->Flags & TB_FOLDED_LOAD;
  bool FoldedStore = I->Flags & TB_FOLDED_STORE;
  if (UnfoldLoad && !FoldedLoad)
    return 0;
  if (UnfoldStore && !FoldedStore)
    return 0;
  if (LoadRegIndex)
    *LoadRegIndex = I->Flags & TB_INDEX_MASK;
  return I->DstOp;
}

bool
X86InstrInfo::areLoadsFromSameBasePtr(SDNode *Load1, SDNode *Load2,
                                     int64_t &Offset1, int64_t &Offset2) const {
  if (!Load1->isMachineOpcode() || !Load2->isMachineOpcode())
    return false;
  unsigned Opc1 = Load1->getMachineOpcode();
  unsigned Opc2 = Load2->getMachineOpcode();
  switch (Opc1) {
  default: return false;
  case X86::MOV8rm:
  case X86::MOV16rm:
  case X86::MOV32rm:
  case X86::MOV64rm:
  case X86::LD_Fp32m:
  case X86::LD_Fp64m:
  case X86::LD_Fp80m:
  case X86::MOVSSrm:
  case X86::MOVSSrm_alt:
  case X86::MOVSDrm:
  case X86::MOVSDrm_alt:
  case X86::MMX_MOVD64rm:
  case X86::MMX_MOVQ64rm:
  case X86::MOVAPSrm:
  case X86::MOVUPSrm:
  case X86::MOVAPDrm:
  case X86::MOVUPDrm:
  case X86::MOVDQArm:
  case X86::MOVDQUrm:
  // AVX load instructions
  case X86::VMOVSSrm:
  case X86::VMOVSSrm_alt:
  case X86::VMOVSDrm:
  case X86::VMOVSDrm_alt:
  case X86::VMOVAPSrm:
  case X86::VMOVUPSrm:
  case X86::VMOVAPDrm:
  case X86::VMOVUPDrm:
  case X86::VMOVDQArm:
  case X86::VMOVDQUrm:
  case X86::VMOVAPSYrm:
  case X86::VMOVUPSYrm:
  case X86::VMOVAPDYrm:
  case X86::VMOVUPDYrm:
  case X86::VMOVDQAYrm:
  case X86::VMOVDQUYrm:
  // AVX512 load instructions
  case X86::VMOVSSZrm:
  case X86::VMOVSSZrm_alt:
  case X86::VMOVSDZrm:
  case X86::VMOVSDZrm_alt:
  case X86::VMOVAPSZ128rm:
  case X86::VMOVUPSZ128rm:
  case X86::VMOVAPSZ128rm_NOVLX:
  case X86::VMOVUPSZ128rm_NOVLX:
  case X86::VMOVAPDZ128rm:
  case X86::VMOVUPDZ128rm:
  case X86::VMOVDQU8Z128rm:
  case X86::VMOVDQU16Z128rm:
  case X86::VMOVDQA32Z128rm:
  case X86::VMOVDQU32Z128rm:
  case X86::VMOVDQA64Z128rm:
  case X86::VMOVDQU64Z128rm:
  case X86::VMOVAPSZ256rm:
  case X86::VMOVUPSZ256rm:
  case X86::VMOVAPSZ256rm_NOVLX:
  case X86::VMOVUPSZ256rm_NOVLX:
  case X86::VMOVAPDZ256rm:
  case X86::VMOVUPDZ256rm:
  case X86::VMOVDQU8Z256rm:
  case X86::VMOVDQU16Z256rm:
  case X86::VMOVDQA32Z256rm:
  case X86::VMOVDQU32Z256rm:
  case X86::VMOVDQA64Z256rm:
  case X86::VMOVDQU64Z256rm:
  case X86::VMOVAPSZrm:
  case X86::VMOVUPSZrm:
  case X86::VMOVAPDZrm:
  case X86::VMOVUPDZrm:
  case X86::VMOVDQU8Zrm:
  case X86::VMOVDQU16Zrm:
  case X86::VMOVDQA32Zrm:
  case X86::VMOVDQU32Zrm:
  case X86::VMOVDQA64Zrm:
  case X86::VMOVDQU64Zrm:
  case X86::KMOVBkm:
  case X86::KMOVWkm:
  case X86::KMOVDkm:
  case X86::KMOVQkm:
    break;
  }
  switch (Opc2) {
  default: return false;
  case X86::MOV8rm:
  case X86::MOV16rm:
  case X86::MOV32rm:
  case X86::MOV64rm:
  case X86::LD_Fp32m:
  case X86::LD_Fp64m:
  case X86::LD_Fp80m:
  case X86::MOVSSrm:
  case X86::MOVSSrm_alt:
  case X86::MOVSDrm:
  case X86::MOVSDrm_alt:
  case X86::MMX_MOVD64rm:
  case X86::MMX_MOVQ64rm:
  case X86::MOVAPSrm:
  case X86::MOVUPSrm:
  case X86::MOVAPDrm:
  case X86::MOVUPDrm:
  case X86::MOVDQArm:
  case X86::MOVDQUrm:
  // AVX load instructions
  case X86::VMOVSSrm:
  case X86::VMOVSSrm_alt:
  case X86::VMOVSDrm:
  case X86::VMOVSDrm_alt:
  case X86::VMOVAPSrm:
  case X86::VMOVUPSrm:
  case X86::VMOVAPDrm:
  case X86::VMOVUPDrm:
  case X86::VMOVDQArm:
  case X86::VMOVDQUrm:
  case X86::VMOVAPSYrm:
  case X86::VMOVUPSYrm:
  case X86::VMOVAPDYrm:
  case X86::VMOVUPDYrm:
  case X86::VMOVDQAYrm:
  case X86::VMOVDQUYrm:
  // AVX512 load instructions
  case X86::VMOVSSZrm:
  case X86::VMOVSSZrm_alt:
  case X86::VMOVSDZrm:
  case X86::VMOVSDZrm_alt:
  case X86::VMOVAPSZ128rm:
  case X86::VMOVUPSZ128rm:
  case X86::VMOVAPSZ128rm_NOVLX:
  case X86::VMOVUPSZ128rm_NOVLX:
  case X86::VMOVAPDZ128rm:
  case X86::VMOVUPDZ128rm:
  case X86::VMOVDQU8Z128rm:
  case X86::VMOVDQU16Z128rm:
  case X86::VMOVDQA32Z128rm:
  case X86::VMOVDQU32Z128rm:
  case X86::VMOVDQA64Z128rm:
  case X86::VMOVDQU64Z128rm:
  case X86::VMOVAPSZ256rm:
  case X86::VMOVUPSZ256rm:
  case X86::VMOVAPSZ256rm_NOVLX:
  case X86::VMOVUPSZ256rm_NOVLX:
  case X86::VMOVAPDZ256rm:
  case X86::VMOVUPDZ256rm:
  case X86::VMOVDQU8Z256rm:
  case X86::VMOVDQU16Z256rm:
  case X86::VMOVDQA32Z256rm:
  case X86::VMOVDQU32Z256rm:
  case X86::VMOVDQA64Z256rm:
  case X86::VMOVDQU64Z256rm:
  case X86::VMOVAPSZrm:
  case X86::VMOVUPSZrm:
  case X86::VMOVAPDZrm:
  case X86::VMOVUPDZrm:
  case X86::VMOVDQU8Zrm:
  case X86::VMOVDQU16Zrm:
  case X86::VMOVDQA32Zrm:
  case X86::VMOVDQU32Zrm:
  case X86::VMOVDQA64Zrm:
  case X86::VMOVDQU64Zrm:
  case X86::KMOVBkm:
  case X86::KMOVWkm:
  case X86::KMOVDkm:
  case X86::KMOVQkm:
    break;
  }

  // Lambda to check if both the loads have the same value for an operand index.
  auto HasSameOp = [&](int I) {
    return Load1->getOperand(I) == Load2->getOperand(I);
  };

  // All operands except the displacement should match.
  if (!HasSameOp(X86::AddrBaseReg) || !HasSameOp(X86::AddrScaleAmt) ||
      !HasSameOp(X86::AddrIndexReg) || !HasSameOp(X86::AddrSegmentReg))
    return false;

  // Chain Operand must be the same.
  if (!HasSameOp(5))
    return false;

  // Now let's examine if the displacements are constants.
  auto Disp1 = dyn_cast<ConstantSDNode>(Load1->getOperand(X86::AddrDisp));
  auto Disp2 = dyn_cast<ConstantSDNode>(Load2->getOperand(X86::AddrDisp));
  if (!Disp1 || !Disp2)
    return false;

  Offset1 = Disp1->getSExtValue();
  Offset2 = Disp2->getSExtValue();
  return true;
}

bool X86InstrInfo::shouldScheduleLoadsNear(SDNode *Load1, SDNode *Load2,
                                           int64_t Offset1, int64_t Offset2,
                                           unsigned NumLoads) const {
  assert(Offset2 > Offset1);
  if ((Offset2 - Offset1) / 8 > 64)
    return false;

  unsigned Opc1 = Load1->getMachineOpcode();
  unsigned Opc2 = Load2->getMachineOpcode();
  if (Opc1 != Opc2)
    return false;  // FIXME: overly conservative?

  switch (Opc1) {
  default: break;
  case X86::LD_Fp32m:
  case X86::LD_Fp64m:
  case X86::LD_Fp80m:
  case X86::MMX_MOVD64rm:
  case X86::MMX_MOVQ64rm:
    return false;
  }

  EVT VT = Load1->getValueType(0);
  switch (VT.getSimpleVT().SimpleTy) {
  default:
    // XMM registers. In 64-bit mode we can be a bit more aggressive since we
    // have 16 of them to play with.
    if (Subtarget.is64Bit()) {
      if (NumLoads >= 3)
        return false;
    } else if (NumLoads) {
      return false;
    }
    break;
  case MVT::i8:
  case MVT::i16:
  case MVT::i32:
  case MVT::i64:
  case MVT::f32:
  case MVT::f64:
    if (NumLoads)
      return false;
    break;
  }

  return true;
}

bool X86InstrInfo::
reverseBranchCondition(SmallVectorImpl<MachineOperand> &Cond) const {
  assert(Cond.size() == 1 && "Invalid X86 branch condition!");
  X86::CondCode CC = static_cast<X86::CondCode>(Cond[0].getImm());
  Cond[0].setImm(GetOppositeBranchCondition(CC));
  return false;
}

bool X86InstrInfo::
isSafeToMoveRegClassDefs(const TargetRegisterClass *RC) const {
  // FIXME: Return false for x87 stack register classes for now. We can't
  // allow any loads of these registers before FpGet_ST0_80.
  return !(RC == &X86::CCRRegClass || RC == &X86::DFCCRRegClass ||
           RC == &X86::RFP32RegClass || RC == &X86::RFP64RegClass ||
           RC == &X86::RFP80RegClass);
}

/// Return a virtual register initialized with the
/// the global base register value. Output instructions required to
/// initialize the register in the function entry block, if necessary.
///
/// TODO: Eliminate this and move the code to X86MachineFunctionInfo.
///
unsigned X86InstrInfo::getGlobalBaseReg(MachineFunction *MF) const {
  assert((!Subtarget.is64Bit() ||
          MF->getTarget().getCodeModel() == CodeModel::Medium ||
          MF->getTarget().getCodeModel() == CodeModel::Large) &&
         "X86-64 PIC uses RIP relative addressing");

  X86MachineFunctionInfo *X86FI = MF->getInfo<X86MachineFunctionInfo>();
  unsigned GlobalBaseReg = X86FI->getGlobalBaseReg();
  if (GlobalBaseReg != 0)
    return GlobalBaseReg;

  // Create the register. The code to initialize it is inserted
  // later, by the CGBR pass (below).
  MachineRegisterInfo &RegInfo = MF->getRegInfo();
  GlobalBaseReg = RegInfo.createVirtualRegister(
      Subtarget.is64Bit() ? &X86::GR64_NOSPRegClass : &X86::GR32_NOSPRegClass);
  X86FI->setGlobalBaseReg(GlobalBaseReg);
  return GlobalBaseReg;
}

// These are the replaceable SSE instructions. Some of these have Int variants
// that we don't include here. We don't want to replace instructions selected
// by intrinsics.
static const uint16_t ReplaceableInstrs[][3] = {
  //PackedSingle     PackedDouble    PackedInt
  { X86::MOVAPSmr,   X86::MOVAPDmr,  X86::MOVDQAmr  },
  { X86::MOVAPSrm,   X86::MOVAPDrm,  X86::MOVDQArm  },
  { X86::MOVAPSrr,   X86::MOVAPDrr,  X86::MOVDQArr  },
  { X86::MOVUPSmr,   X86::MOVUPDmr,  X86::MOVDQUmr  },
  { X86::MOVUPSrm,   X86::MOVUPDrm,  X86::MOVDQUrm  },
  { X86::MOVLPSmr,   X86::MOVLPDmr,  X86::MOVPQI2QImr },
  { X86::MOVSDmr,    X86::MOVSDmr,   X86::MOVPQI2QImr },
  { X86::MOVSSmr,    X86::MOVSSmr,   X86::MOVPDI2DImr },
  { X86::MOVSDrm,    X86::MOVSDrm,   X86::MOVQI2PQIrm },
  { X86::MOVSDrm_alt,X86::MOVSDrm_alt,X86::MOVQI2PQIrm },
  { X86::MOVSSrm,    X86::MOVSSrm,   X86::MOVDI2PDIrm },
  { X86::MOVSSrm_alt,X86::MOVSSrm_alt,X86::MOVDI2PDIrm },
  { X86::MOVNTPSmr,  X86::MOVNTPDmr, X86::MOVNTDQmr },
  { X86::ANDNPSrm,   X86::ANDNPDrm,  X86::PANDNrm   },
  { X86::ANDNPSrr,   X86::ANDNPDrr,  X86::PANDNrr   },
  { X86::ANDPSrm,    X86::ANDPDrm,   X86::PANDrm    },
  { X86::ANDPSrr,    X86::ANDPDrr,   X86::PANDrr    },
  { X86::ORPSrm,     X86::ORPDrm,    X86::PORrm     },
  { X86::ORPSrr,     X86::ORPDrr,    X86::PORrr     },
  { X86::XORPSrm,    X86::XORPDrm,   X86::PXORrm    },
  { X86::XORPSrr,    X86::XORPDrr,   X86::PXORrr    },
  { X86::UNPCKLPDrm, X86::UNPCKLPDrm, X86::PUNPCKLQDQrm },
  { X86::MOVLHPSrr,  X86::UNPCKLPDrr, X86::PUNPCKLQDQrr },
  { X86::UNPCKHPDrm, X86::UNPCKHPDrm, X86::PUNPCKHQDQrm },
  { X86::UNPCKHPDrr, X86::UNPCKHPDrr, X86::PUNPCKHQDQrr },
  { X86::UNPCKLPSrm, X86::UNPCKLPSrm, X86::PUNPCKLDQrm },
  { X86::UNPCKLPSrr, X86::UNPCKLPSrr, X86::PUNPCKLDQrr },
  { X86::UNPCKHPSrm, X86::UNPCKHPSrm, X86::PUNPCKHDQrm },
  { X86::UNPCKHPSrr, X86::UNPCKHPSrr, X86::PUNPCKHDQrr },
  { X86::EXTRACTPSmr, X86::EXTRACTPSmr, X86::PEXTRDmr },
  { X86::EXTRACTPSrr, X86::EXTRACTPSrr, X86::PEXTRDrr },
  // AVX 128-bit support
  { X86::VMOVAPSmr,  X86::VMOVAPDmr,  X86::VMOVDQAmr  },
  { X86::VMOVAPSrm,  X86::VMOVAPDrm,  X86::VMOVDQArm  },
  { X86::VMOVAPSrr,  X86::VMOVAPDrr,  X86::VMOVDQArr  },
  { X86::VMOVUPSmr,  X86::VMOVUPDmr,  X86::VMOVDQUmr  },
  { X86::VMOVUPSrm,  X86::VMOVUPDrm,  X86::VMOVDQUrm  },
  { X86::VMOVLPSmr,  X86::VMOVLPDmr,  X86::VMOVPQI2QImr },
  { X86::VMOVSDmr,   X86::VMOVSDmr,   X86::VMOVPQI2QImr },
  { X86::VMOVSSmr,   X86::VMOVSSmr,   X86::VMOVPDI2DImr },
  { X86::VMOVSDrm,   X86::VMOVSDrm,   X86::VMOVQI2PQIrm },
  { X86::VMOVSDrm_alt,X86::VMOVSDrm_alt,X86::VMOVQI2PQIrm },
  { X86::VMOVSSrm,   X86::VMOVSSrm,   X86::VMOVDI2PDIrm },
  { X86::VMOVSSrm_alt,X86::VMOVSSrm_alt,X86::VMOVDI2PDIrm },
  { X86::VMOVNTPSmr, X86::VMOVNTPDmr, X86::VMOVNTDQmr },
  { X86::VANDNPSrm,  X86::VANDNPDrm,  X86::VPANDNrm   },
  { X86::VANDNPSrr,  X86::VANDNPDrr,  X86::VPANDNrr   },
  { X86::VANDPSrm,   X86::VANDPDrm,   X86::VPANDrm    },
  { X86::VANDPSrr,   X86::VANDPDrr,   X86::VPANDrr    },
  { X86::VORPSrm,    X86::VORPDrm,    X86::VPORrm     },
  { X86::VORPSrr,    X86::VORPDrr,    X86::VPORrr     },
  { X86::VXORPSrm,   X86::VXORPDrm,   X86::VPXORrm    },
  { X86::VXORPSrr,   X86::VXORPDrr,   X86::VPXORrr    },
  { X86::VUNPCKLPDrm, X86::VUNPCKLPDrm, X86::VPUNPCKLQDQrm },
  { X86::VMOVLHPSrr,  X86::VUNPCKLPDrr, X86::VPUNPCKLQDQrr },
  { X86::VUNPCKHPDrm, X86::VUNPCKHPDrm, X86::VPUNPCKHQDQrm },
  { X86::VUNPCKHPDrr, X86::VUNPCKHPDrr, X86::VPUNPCKHQDQrr },
  { X86::VUNPCKLPSrm, X86::VUNPCKLPSrm, X86::VPUNPCKLDQrm },
  { X86::VUNPCKLPSrr, X86::VUNPCKLPSrr, X86::VPUNPCKLDQrr },
  { X86::VUNPCKHPSrm, X86::VUNPCKHPSrm, X86::VPUNPCKHDQrm },
  { X86::VUNPCKHPSrr, X86::VUNPCKHPSrr, X86::VPUNPCKHDQrr },
  { X86::VEXTRACTPSmr, X86::VEXTRACTPSmr, X86::VPEXTRDmr },
  { X86::VEXTRACTPSrr, X86::VEXTRACTPSrr, X86::VPEXTRDrr },
  // AVX 256-bit support
  { X86::VMOVAPSYmr,   X86::VMOVAPDYmr,   X86::VMOVDQAYmr  },
  { X86::VMOVAPSYrm,   X86::VMOVAPDYrm,   X86::VMOVDQAYrm  },
  { X86::VMOVAPSYrr,   X86::VMOVAPDYrr,   X86::VMOVDQAYrr  },
  { X86::VMOVUPSYmr,   X86::VMOVUPDYmr,   X86::VMOVDQUYmr  },
  { X86::VMOVUPSYrm,   X86::VMOVUPDYrm,   X86::VMOVDQUYrm  },
  { X86::VMOVNTPSYmr,  X86::VMOVNTPDYmr,  X86::VMOVNTDQYmr },
  { X86::VPERMPSYrm,   X86::VPERMPSYrm,   X86::VPERMDYrm },
  { X86::VPERMPSYrr,   X86::VPERMPSYrr,   X86::VPERMDYrr },
  { X86::VPERMPDYmi,   X86::VPERMPDYmi,   X86::VPERMQYmi },
  { X86::VPERMPDYri,   X86::VPERMPDYri,   X86::VPERMQYri },
  // AVX512 support
  { X86::VMOVLPSZ128mr,  X86::VMOVLPDZ128mr,  X86::VMOVPQI2QIZmr  },
  { X86::VMOVNTPSZ128mr, X86::VMOVNTPDZ128mr, X86::VMOVNTDQZ128mr },
  { X86::VMOVNTPSZ256mr, X86::VMOVNTPDZ256mr, X86::VMOVNTDQZ256mr },
  { X86::VMOVNTPSZmr,    X86::VMOVNTPDZmr,    X86::VMOVNTDQZmr    },
  { X86::VMOVSDZmr,      X86::VMOVSDZmr,      X86::VMOVPQI2QIZmr  },
  { X86::VMOVSSZmr,      X86::VMOVSSZmr,      X86::VMOVPDI2DIZmr  },
  { X86::VMOVSDZrm,      X86::VMOVSDZrm,      X86::VMOVQI2PQIZrm  },
  { X86::VMOVSDZrm_alt,  X86::VMOVSDZrm_alt,  X86::VMOVQI2PQIZrm  },
  { X86::VMOVSSZrm,      X86::VMOVSSZrm,      X86::VMOVDI2PDIZrm  },
  { X86::VMOVSSZrm_alt,  X86::VMOVSSZrm_alt,  X86::VMOVDI2PDIZrm  },
  { X86::VBROADCASTSSZ128rr,X86::VBROADCASTSSZ128rr,X86::VPBROADCASTDZ128rr },
  { X86::VBROADCASTSSZ128rm,X86::VBROADCASTSSZ128rm,X86::VPBROADCASTDZ128rm },
  { X86::VBROADCASTSSZ256rr,X86::VBROADCASTSSZ256rr,X86::VPBROADCASTDZ256rr },
  { X86::VBROADCASTSSZ256rm,X86::VBROADCASTSSZ256rm,X86::VPBROADCASTDZ256rm },
  { X86::VBROADCASTSSZrr,   X86::VBROADCASTSSZrr,   X86::VPBROADCASTDZrr },
  { X86::VBROADCASTSSZrm,   X86::VBROADCASTSSZrm,   X86::VPBROADCASTDZrm },
  { X86::VMOVDDUPZ128rr,    X86::VMOVDDUPZ128rr,    X86::VPBROADCASTQZ128rr },
  { X86::VMOVDDUPZ128rm,    X86::VMOVDDUPZ128rm,    X86::VPBROADCASTQZ128rm },
  { X86::VBROADCASTSDZ256rr,X86::VBROADCASTSDZ256rr,X86::VPBROADCASTQZ256rr },
  { X86::VBROADCASTSDZ256rm,X86::VBROADCASTSDZ256rm,X86::VPBROADCASTQZ256rm },
  { X86::VBROADCASTSDZrr,   X86::VBROADCASTSDZrr,   X86::VPBROADCASTQZrr },
  { X86::VBROADCASTSDZrm,   X86::VBROADCASTSDZrm,   X86::VPBROADCASTQZrm },
  { X86::VINSERTF32x4Zrr,   X86::VINSERTF32x4Zrr,   X86::VINSERTI32x4Zrr },
  { X86::VINSERTF32x4Zrm,   X86::VINSERTF32x4Zrm,   X86::VINSERTI32x4Zrm },
  { X86::VINSERTF32x8Zrr,   X86::VINSERTF32x8Zrr,   X86::VINSERTI32x8Zrr },
  { X86::VINSERTF32x8Zrm,   X86::VINSERTF32x8Zrm,   X86::VINSERTI32x8Zrm },
  { X86::VINSERTF64x2Zrr,   X86::VINSERTF64x2Zrr,   X86::VINSERTI64x2Zrr },
  { X86::VINSERTF64x2Zrm,   X86::VINSERTF64x2Zrm,   X86::VINSERTI64x2Zrm },
  { X86::VINSERTF64x4Zrr,   X86::VINSERTF64x4Zrr,   X86::VINSERTI64x4Zrr },
  { X86::VINSERTF64x4Zrm,   X86::VINSERTF64x4Zrm,   X86::VINSERTI64x4Zrm },
  { X86::VINSERTF32x4Z256rr,X86::VINSERTF32x4Z256rr,X86::VINSERTI32x4Z256rr },
  { X86::VINSERTF32x4Z256rm,X86::VINSERTF32x4Z256rm,X86::VINSERTI32x4Z256rm },
  { X86::VINSERTF64x2Z256rr,X86::VINSERTF64x2Z256rr,X86::VINSERTI64x2Z256rr },
  { X86::VINSERTF64x2Z256rm,X86::VINSERTF64x2Z256rm,X86::VINSERTI64x2Z256rm },
  { X86::VEXTRACTF32x4Zrr,   X86::VEXTRACTF32x4Zrr,   X86::VEXTRACTI32x4Zrr },
  { X86::VEXTRACTF32x4Zmr,   X86::VEXTRACTF32x4Zmr,   X86::VEXTRACTI32x4Zmr },
  { X86::VEXTRACTF32x8Zrr,   X86::VEXTRACTF32x8Zrr,   X86::VEXTRACTI32x8Zrr },
  { X86::VEXTRACTF32x8Zmr,   X86::VEXTRACTF32x8Zmr,   X86::VEXTRACTI32x8Zmr },
  { X86::VEXTRACTF64x2Zrr,   X86::VEXTRACTF64x2Zrr,   X86::VEXTRACTI64x2Zrr },
  { X86::VEXTRACTF64x2Zmr,   X86::VEXTRACTF64x2Zmr,   X86::VEXTRACTI64x2Zmr },
  { X86::VEXTRACTF64x4Zrr,   X86::VEXTRACTF64x4Zrr,   X86::VEXTRACTI64x4Zrr },
  { X86::VEXTRACTF64x4Zmr,   X86::VEXTRACTF64x4Zmr,   X86::VEXTRACTI64x4Zmr },
  { X86::VEXTRACTF32x4Z256rr,X86::VEXTRACTF32x4Z256rr,X86::VEXTRACTI32x4Z256rr },
  { X86::VEXTRACTF32x4Z256mr,X86::VEXTRACTF32x4Z256mr,X86::VEXTRACTI32x4Z256mr },
  { X86::VEXTRACTF64x2Z256rr,X86::VEXTRACTF64x2Z256rr,X86::VEXTRACTI64x2Z256rr },
  { X86::VEXTRACTF64x2Z256mr,X86::VEXTRACTF64x2Z256mr,X86::VEXTRACTI64x2Z256mr },
  { X86::VPERMILPSmi,        X86::VPERMILPSmi,        X86::VPSHUFDmi },
  { X86::VPERMILPSri,        X86::VPERMILPSri,        X86::VPSHUFDri },
  { X86::VPERMILPSZ128mi,    X86::VPERMILPSZ128mi,    X86::VPSHUFDZ128mi },
  { X86::VPERMILPSZ128ri,    X86::VPERMILPSZ128ri,    X86::VPSHUFDZ128ri },
  { X86::VPERMILPSZ256mi,    X86::VPERMILPSZ256mi,    X86::VPSHUFDZ256mi },
  { X86::VPERMILPSZ256ri,    X86::VPERMILPSZ256ri,    X86::VPSHUFDZ256ri },
  { X86::VPERMILPSZmi,       X86::VPERMILPSZmi,       X86::VPSHUFDZmi },
  { X86::VPERMILPSZri,       X86::VPERMILPSZri,       X86::VPSHUFDZri },
  { X86::VPERMPSZ256rm,      X86::VPERMPSZ256rm,      X86::VPERMDZ256rm },
  { X86::VPERMPSZ256rr,      X86::VPERMPSZ256rr,      X86::VPERMDZ256rr },
  { X86::VPERMPDZ256mi,      X86::VPERMPDZ256mi,      X86::VPERMQZ256mi },
  { X86::VPERMPDZ256ri,      X86::VPERMPDZ256ri,      X86::VPERMQZ256ri },
  { X86::VPERMPDZ256rm,      X86::VPERMPDZ256rm,      X86::VPERMQZ256rm },
  { X86::VPERMPDZ256rr,      X86::VPERMPDZ256rr,      X86::VPERMQZ256rr },
  { X86::VPERMPSZrm,         X86::VPERMPSZrm,         X86::VPERMDZrm },
  { X86::VPERMPSZrr,         X86::VPERMPSZrr,         X86::VPERMDZrr },
  { X86::VPERMPDZmi,         X86::VPERMPDZmi,         X86::VPERMQZmi },
  { X86::VPERMPDZri,         X86::VPERMPDZri,         X86::VPERMQZri },
  { X86::VPERMPDZrm,         X86::VPERMPDZrm,         X86::VPERMQZrm },
  { X86::VPERMPDZrr,         X86::VPERMPDZrr,         X86::VPERMQZrr },
  { X86::VUNPCKLPDZ256rm,    X86::VUNPCKLPDZ256rm,    X86::VPUNPCKLQDQZ256rm },
  { X86::VUNPCKLPDZ256rr,    X86::VUNPCKLPDZ256rr,    X86::VPUNPCKLQDQZ256rr },
  { X86::VUNPCKHPDZ256rm,    X86::VUNPCKHPDZ256rm,    X86::VPUNPCKHQDQZ256rm },
  { X86::VUNPCKHPDZ256rr,    X86::VUNPCKHPDZ256rr,    X86::VPUNPCKHQDQZ256rr },
  { X86::VUNPCKLPSZ256rm,    X86::VUNPCKLPSZ256rm,    X86::VPUNPCKLDQZ256rm },
  { X86::VUNPCKLPSZ256rr,    X86::VUNPCKLPSZ256rr,    X86::VPUNPCKLDQZ256rr },
  { X86::VUNPCKHPSZ256rm,    X86::VUNPCKHPSZ256rm,    X86::VPUNPCKHDQZ256rm },
  { X86::VUNPCKHPSZ256rr,    X86::VUNPCKHPSZ256rr,    X86::VPUNPCKHDQZ256rr },
  { X86::VUNPCKLPDZ128rm,    X86::VUNPCKLPDZ128rm,    X86::VPUNPCKLQDQZ128rm },
  { X86::VMOVLHPSZrr,        X86::VUNPCKLPDZ128rr,    X86::VPUNPCKLQDQZ128rr },
  { X86::VUNPCKHPDZ128rm,    X86::VUNPCKHPDZ128rm,    X86::VPUNPCKHQDQZ128rm },
  { X86::VUNPCKHPDZ128rr,    X86::VUNPCKHPDZ128rr,    X86::VPUNPCKHQDQZ128rr },
  { X86::VUNPCKLPSZ128rm,    X86::VUNPCKLPSZ128rm,    X86::VPUNPCKLDQZ128rm },
  { X86::VUNPCKLPSZ128rr,    X86::VUNPCKLPSZ128rr,    X86::VPUNPCKLDQZ128rr },
  { X86::VUNPCKHPSZ128rm,    X86::VUNPCKHPSZ128rm,    X86::VPUNPCKHDQZ128rm },
  { X86::VUNPCKHPSZ128rr,    X86::VUNPCKHPSZ128rr,    X86::VPUNPCKHDQZ128rr },
  { X86::VUNPCKLPDZrm,       X86::VUNPCKLPDZrm,       X86::VPUNPCKLQDQZrm },
  { X86::VUNPCKLPDZrr,       X86::VUNPCKLPDZrr,       X86::VPUNPCKLQDQZrr },
  { X86::VUNPCKHPDZrm,       X86::VUNPCKHPDZrm,       X86::VPUNPCKHQDQZrm },
  { X86::VUNPCKHPDZrr,       X86::VUNPCKHPDZrr,       X86::VPUNPCKHQDQZrr },
  { X86::VUNPCKLPSZrm,       X86::VUNPCKLPSZrm,       X86::VPUNPCKLDQZrm },
  { X86::VUNPCKLPSZrr,       X86::VUNPCKLPSZrr,       X86::VPUNPCKLDQZrr },
  { X86::VUNPCKHPSZrm,       X86::VUNPCKHPSZrm,       X86::VPUNPCKHDQZrm },
  { X86::VUNPCKHPSZrr,       X86::VUNPCKHPSZrr,       X86::VPUNPCKHDQZrr },
  { X86::VEXTRACTPSZmr,      X86::VEXTRACTPSZmr,      X86::VPEXTRDZmr },
  { X86::VEXTRACTPSZrr,      X86::VEXTRACTPSZrr,      X86::VPEXTRDZrr },
};

static const uint16_t ReplaceableInstrsAVX2[][3] = {
  //PackedSingle       PackedDouble       PackedInt
  { X86::VANDNPSYrm,   X86::VANDNPDYrm,   X86::VPANDNYrm   },
  { X86::VANDNPSYrr,   X86::VANDNPDYrr,   X86::VPANDNYrr   },
  { X86::VANDPSYrm,    X86::VANDPDYrm,    X86::VPANDYrm    },
  { X86::VANDPSYrr,    X86::VANDPDYrr,    X86::VPANDYrr    },
  { X86::VORPSYrm,     X86::VORPDYrm,     X86::VPORYrm     },
  { X86::VORPSYrr,     X86::VORPDYrr,     X86::VPORYrr     },
  { X86::VXORPSYrm,    X86::VXORPDYrm,    X86::VPXORYrm    },
  { X86::VXORPSYrr,    X86::VXORPDYrr,    X86::VPXORYrr    },
  { X86::VPERM2F128rm,   X86::VPERM2F128rm,   X86::VPERM2I128rm },
  { X86::VPERM2F128rr,   X86::VPERM2F128rr,   X86::VPERM2I128rr },
  { X86::VBROADCASTSSrm, X86::VBROADCASTSSrm, X86::VPBROADCASTDrm},
  { X86::VBROADCASTSSrr, X86::VBROADCASTSSrr, X86::VPBROADCASTDrr},
  { X86::VMOVDDUPrm,     X86::VMOVDDUPrm,     X86::VPBROADCASTQrm},
  { X86::VMOVDDUPrr,     X86::VMOVDDUPrr,     X86::VPBROADCASTQrr},
  { X86::VBROADCASTSSYrr, X86::VBROADCASTSSYrr, X86::VPBROADCASTDYrr},
  { X86::VBROADCASTSSYrm, X86::VBROADCASTSSYrm, X86::VPBROADCASTDYrm},
  { X86::VBROADCASTSDYrr, X86::VBROADCASTSDYrr, X86::VPBROADCASTQYrr},
  { X86::VBROADCASTSDYrm, X86::VBROADCASTSDYrm, X86::VPBROADCASTQYrm},
  { X86::VBROADCASTF128,  X86::VBROADCASTF128,  X86::VBROADCASTI128 },
  { X86::VBLENDPSYrri,    X86::VBLENDPSYrri,    X86::VPBLENDDYrri },
  { X86::VBLENDPSYrmi,    X86::VBLENDPSYrmi,    X86::VPBLENDDYrmi },
  { X86::VPERMILPSYmi,    X86::VPERMILPSYmi,    X86::VPSHUFDYmi },
  { X86::VPERMILPSYri,    X86::VPERMILPSYri,    X86::VPSHUFDYri },
  { X86::VUNPCKLPDYrm,    X86::VUNPCKLPDYrm,    X86::VPUNPCKLQDQYrm },
  { X86::VUNPCKLPDYrr,    X86::VUNPCKLPDYrr,    X86::VPUNPCKLQDQYrr },
  { X86::VUNPCKHPDYrm,    X86::VUNPCKHPDYrm,    X86::VPUNPCKHQDQYrm },
  { X86::VUNPCKHPDYrr,    X86::VUNPCKHPDYrr,    X86::VPUNPCKHQDQYrr },
  { X86::VUNPCKLPSYrm,    X86::VUNPCKLPSYrm,    X86::VPUNPCKLDQYrm },
  { X86::VUNPCKLPSYrr,    X86::VUNPCKLPSYrr,    X86::VPUNPCKLDQYrr },
  { X86::VUNPCKHPSYrm,    X86::VUNPCKHPSYrm,    X86::VPUNPCKHDQYrm },
  { X86::VUNPCKHPSYrr,    X86::VUNPCKHPSYrr,    X86::VPUNPCKHDQYrr },
};

static const uint16_t ReplaceableInstrsFP[][3] = {
  //PackedSingle         PackedDouble
  { X86::MOVLPSrm,       X86::MOVLPDrm,      X86::INSTRUCTION_LIST_END },
  { X86::MOVHPSrm,       X86::MOVHPDrm,      X86::INSTRUCTION_LIST_END },
  { X86::MOVHPSmr,       X86::MOVHPDmr,      X86::INSTRUCTION_LIST_END },
  { X86::VMOVLPSrm,      X86::VMOVLPDrm,     X86::INSTRUCTION_LIST_END },
  { X86::VMOVHPSrm,      X86::VMOVHPDrm,     X86::INSTRUCTION_LIST_END },
  { X86::VMOVHPSmr,      X86::VMOVHPDmr,     X86::INSTRUCTION_LIST_END },
  { X86::VMOVLPSZ128rm,  X86::VMOVLPDZ128rm, X86::INSTRUCTION_LIST_END },
  { X86::VMOVHPSZ128rm,  X86::VMOVHPDZ128rm, X86::INSTRUCTION_LIST_END },
  { X86::VMOVHPSZ128mr,  X86::VMOVHPDZ128mr, X86::INSTRUCTION_LIST_END },
};

static const uint16_t ReplaceableInstrsAVX2InsertExtract[][3] = {
  //PackedSingle       PackedDouble       PackedInt
  { X86::VEXTRACTF128mr, X86::VEXTRACTF128mr, X86::VEXTRACTI128mr },
  { X86::VEXTRACTF128rr, X86::VEXTRACTF128rr, X86::VEXTRACTI128rr },
  { X86::VINSERTF128rm,  X86::VINSERTF128rm,  X86::VINSERTI128rm },
  { X86::VINSERTF128rr,  X86::VINSERTF128rr,  X86::VINSERTI128rr },
};

static const uint16_t ReplaceableInstrsAVX512[][4] = {
  // Two integer columns for 64-bit and 32-bit elements.
  //PackedSingle        PackedDouble        PackedInt             PackedInt
  { X86::VMOVAPSZ128mr, X86::VMOVAPDZ128mr, X86::VMOVDQA64Z128mr, X86::VMOVDQA32Z128mr  },
  { X86::VMOVAPSZ128rm, X86::VMOVAPDZ128rm, X86::VMOVDQA64Z128rm, X86::VMOVDQA32Z128rm  },
  { X86::VMOVAPSZ128rr, X86::VMOVAPDZ128rr, X86::VMOVDQA64Z128rr, X86::VMOVDQA32Z128rr  },
  { X86::VMOVUPSZ128mr, X86::VMOVUPDZ128mr, X86::VMOVDQU64Z128mr, X86::VMOVDQU32Z128mr  },
  { X86::VMOVUPSZ128rm, X86::VMOVUPDZ128rm, X86::VMOVDQU64Z128rm, X86::VMOVDQU32Z128rm  },
  { X86::VMOVAPSZ256mr, X86::VMOVAPDZ256mr, X86::VMOVDQA64Z256mr, X86::VMOVDQA32Z256mr  },
  { X86::VMOVAPSZ256rm, X86::VMOVAPDZ256rm, X86::VMOVDQA64Z256rm, X86::VMOVDQA32Z256rm  },
  { X86::VMOVAPSZ256rr, X86::VMOVAPDZ256rr, X86::VMOVDQA64Z256rr, X86::VMOVDQA32Z256rr  },
  { X86::VMOVUPSZ256mr, X86::VMOVUPDZ256mr, X86::VMOVDQU64Z256mr, X86::VMOVDQU32Z256mr  },
  { X86::VMOVUPSZ256rm, X86::VMOVUPDZ256rm, X86::VMOVDQU64Z256rm, X86::VMOVDQU32Z256rm  },
  { X86::VMOVAPSZmr,    X86::VMOVAPDZmr,    X86::VMOVDQA64Zmr,    X86::VMOVDQA32Zmr     },
  { X86::VMOVAPSZrm,    X86::VMOVAPDZrm,    X86::VMOVDQA64Zrm,    X86::VMOVDQA32Zrm     },
  { X86::VMOVAPSZrr,    X86::VMOVAPDZrr,    X86::VMOVDQA64Zrr,    X86::VMOVDQA32Zrr     },
  { X86::VMOVUPSZmr,    X86::VMOVUPDZmr,    X86::VMOVDQU64Zmr,    X86::VMOVDQU32Zmr     },
  { X86::VMOVUPSZrm,    X86::VMOVUPDZrm,    X86::VMOVDQU64Zrm,    X86::VMOVDQU32Zrm     },
};

static const uint16_t ReplaceableInstrsAVX512DQ[][4] = {
  // Two integer columns for 64-bit and 32-bit elements.
  //PackedSingle        PackedDouble        PackedInt           PackedInt
  { X86::VANDNPSZ128rm, X86::VANDNPDZ128rm, X86::VPANDNQZ128rm, X86::VPANDNDZ128rm },
  { X86::VANDNPSZ128rr, X86::VANDNPDZ128rr, X86::VPANDNQZ128rr, X86::VPANDNDZ128rr },
  { X86::VANDPSZ128rm,  X86::VANDPDZ128rm,  X86::VPANDQZ128rm,  X86::VPANDDZ128rm  },
  { X86::VANDPSZ128rr,  X86::VANDPDZ128rr,  X86::VPANDQZ128rr,  X86::VPANDDZ128rr  },
  { X86::VORPSZ128rm,   X86::VORPDZ128rm,   X86::VPORQZ128rm,   X86::VPORDZ128rm   },
  { X86::VORPSZ128rr,   X86::VORPDZ128rr,   X86::VPORQZ128rr,   X86::VPORDZ128rr   },
  { X86::VXORPSZ128rm,  X86::VXORPDZ128rm,  X86::VPXORQZ128rm,  X86::VPXORDZ128rm  },
  { X86::VXORPSZ128rr,  X86::VXORPDZ128rr,  X86::VPXORQZ128rr,  X86::VPXORDZ128rr  },
  { X86::VANDNPSZ256rm, X86::VANDNPDZ256rm, X86::VPANDNQZ256rm, X86::VPANDNDZ256rm },
  { X86::VANDNPSZ256rr, X86::VANDNPDZ256rr, X86::VPANDNQZ256rr, X86::VPANDNDZ256rr },
  { X86::VANDPSZ256rm,  X86::VANDPDZ256rm,  X86::VPANDQZ256rm,  X86::VPANDDZ256rm  },
  { X86::VANDPSZ256rr,  X86::VANDPDZ256rr,  X86::VPANDQZ256rr,  X86::VPANDDZ256rr  },
  { X86::VORPSZ256rm,   X86::VORPDZ256rm,   X86::VPORQZ256rm,   X86::VPORDZ256rm   },
  { X86::VORPSZ256rr,   X86::VORPDZ256rr,   X86::VPORQZ256rr,   X86::VPORDZ256rr   },
  { X86::VXORPSZ256rm,  X86::VXORPDZ256rm,  X86::VPXORQZ256rm,  X86::VPXORDZ256rm  },
  { X86::VXORPSZ256rr,  X86::VXORPDZ256rr,  X86::VPXORQZ256rr,  X86::VPXORDZ256rr  },
  { X86::VANDNPSZrm,    X86::VANDNPDZrm,    X86::VPANDNQZrm,    X86::VPANDNDZrm    },
  { X86::VANDNPSZrr,    X86::VANDNPDZrr,    X86::VPANDNQZrr,    X86::VPANDNDZrr    },
  { X86::VANDPSZrm,     X86::VANDPDZrm,     X86::VPANDQZrm,     X86::VPANDDZrm     },
  { X86::VANDPSZrr,     X86::VANDPDZrr,     X86::VPANDQZrr,     X86::VPANDDZrr     },
  { X86::VORPSZrm,      X86::VORPDZrm,      X86::VPORQZrm,      X86::VPORDZrm      },
  { X86::VORPSZrr,      X86::VORPDZrr,      X86::VPORQZrr,      X86::VPORDZrr      },
  { X86::VXORPSZrm,     X86::VXORPDZrm,     X86::VPXORQZrm,     X86::VPXORDZrm     },
  { X86::VXORPSZrr,     X86::VXORPDZrr,     X86::VPXORQZrr,     X86::VPXORDZrr     },
};

static const uint16_t ReplaceableInstrsAVX512DQMasked[][4] = {
  // Two integer columns for 64-bit and 32-bit elements.
  //PackedSingle          PackedDouble
  //PackedInt             PackedInt
  { X86::VANDNPSZ128rmk,  X86::VANDNPDZ128rmk,
    X86::VPANDNQZ128rmk,  X86::VPANDNDZ128rmk  },
  { X86::VANDNPSZ128rmkz, X86::VANDNPDZ128rmkz,
    X86::VPANDNQZ128rmkz, X86::VPANDNDZ128rmkz },
  { X86::VANDNPSZ128rrk,  X86::VANDNPDZ128rrk,
    X86::VPANDNQZ128rrk,  X86::VPANDNDZ128rrk  },
  { X86::VANDNPSZ128rrkz, X86::VANDNPDZ128rrkz,
    X86::VPANDNQZ128rrkz, X86::VPANDNDZ128rrkz },
  { X86::VANDPSZ128rmk,   X86::VANDPDZ128rmk,
    X86::VPANDQZ128rmk,   X86::VPANDDZ128rmk   },
  { X86::VANDPSZ128rmkz,  X86::VANDPDZ128rmkz,
    X86::VPANDQZ128rmkz,  X86::VPANDDZ128rmkz  },
  { X86::VANDPSZ128rrk,   X86::VANDPDZ128rrk,
    X86::VPANDQZ128rrk,   X86::VPANDDZ128rrk   },
  { X86::VANDPSZ128rrkz,  X86::VANDPDZ128rrkz,
    X86::VPANDQZ128rrkz,  X86::VPANDDZ128rrkz  },
  { X86::VORPSZ128rmk,    X86::VORPDZ128rmk,
    X86::VPORQZ128rmk,    X86::VPORDZ128rmk    },
  { X86::VORPSZ128rmkz,   X86::VORPDZ128rmkz,
    X86::VPORQZ128rmkz,   X86::VPORDZ128rmkz   },
  { X86::VORPSZ128rrk,    X86::VORPDZ128rrk,
    X86::VPORQZ128rrk,    X86::VPORDZ128rrk    },
  { X86::VORPSZ128rrkz,   X86::VORPDZ128rrkz,
    X86::VPORQZ128rrkz,   X86::VPORDZ128rrkz   },
  { X86::VXORPSZ128rmk,   X86::VXORPDZ128rmk,
    X86::VPXORQZ128rmk,   X86::VPXORDZ128rmk   },
  { X86::VXORPSZ128rmkz,  X86::VXORPDZ128rmkz,
    X86::VPXORQZ128rmkz,  X86::VPXORDZ128rmkz  },
  { X86::VXORPSZ128rrk,   X86::VXORPDZ128rrk,
    X86::VPXORQZ128rrk,   X86::VPXORDZ128rrk   },
  { X86::VXORPSZ128rrkz,  X86::VXORPDZ128rrkz,
    X86::VPXORQZ128rrkz,  X86::VPXORDZ128rrkz  },
  { X86::VANDNPSZ256rmk,  X86::VANDNPDZ256rmk,
    X86::VPANDNQZ256rmk,  X86::VPANDNDZ256rmk  },
  { X86::VANDNPSZ256rmkz, X86::VANDNPDZ256rmkz,
    X86::VPANDNQZ256rmkz, X86::VPANDNDZ256rmkz },
  { X86::VANDNPSZ256rrk,  X86::VANDNPDZ256rrk,
    X86::VPANDNQZ256rrk,  X86::VPANDNDZ256rrk  },
  { X86::VANDNPSZ256rrkz, X86::VANDNPDZ256rrkz,
    X86::VPANDNQZ256rrkz, X86::VPANDNDZ256rrkz },
  { X86::VANDPSZ256rmk,   X86::VANDPDZ256rmk,
    X86::VPANDQZ256rmk,   X86::VPANDDZ256rmk   },
  { X86::VANDPSZ256rmkz,  X86::VANDPDZ256rmkz,
    X86::VPANDQZ256rmkz,  X86::VPANDDZ256rmkz  },
  { X86::VANDPSZ256rrk,   X86::VANDPDZ256rrk,
    X86::VPANDQZ256rrk,   X86::VPANDDZ256rrk   },
  { X86::VANDPSZ256rrkz,  X86::VANDPDZ256rrkz,
    X86::VPANDQZ256rrkz,  X86::VPANDDZ256rrkz  },
  { X86::VORPSZ256rmk,    X86::VORPDZ256rmk,
    X86::VPORQZ256rmk,    X86::VPORDZ256rmk    },
  { X86::VORPSZ256rmkz,   X86::VORPDZ256rmkz,
    X86::VPORQZ256rmkz,   X86::VPORDZ256rmkz   },
  { X86::VORPSZ256rrk,    X86::VORPDZ256rrk,
    X86::VPORQZ256rrk,    X86::VPORDZ256rrk    },
  { X86::VORPSZ256rrkz,   X86::VORPDZ256rrkz,
    X86::VPORQZ256rrkz,   X86::VPORDZ256rrkz   },
  { X86::VXORPSZ256rmk,   X86::VXORPDZ256rmk,
    X86::VPXORQZ256rmk,   X86::VPXORDZ256rmk   },
  { X86::VXORPSZ256rmkz,  X86::VXORPDZ256rmkz,
    X86::VPXORQZ256rmkz,  X86::VPXORDZ256rmkz  },
  { X86::VXORPSZ256rrk,   X86::VXORPDZ256rrk,
    X86::VPXORQZ256rrk,   X86::VPXORDZ256rrk   },
  { X86::VXORPSZ256rrkz,  X86::VXORPDZ256rrkz,
    X86::VPXORQZ256rrkz,  X86::VPXORDZ256rrkz  },
  { X86::VANDNPSZrmk,     X86::VANDNPDZrmk,
    X86::VPANDNQZrmk,     X86::VPANDNDZrmk     },
  { X86::VANDNPSZrmkz,    X86::VANDNPDZrmkz,
    X86::VPANDNQZrmkz,    X86::VPANDNDZrmkz    },
  { X86::VANDNPSZrrk,     X86::VANDNPDZrrk,
    X86::VPANDNQZrrk,     X86::VPANDNDZrrk     },
  { X86::VANDNPSZrrkz,    X86::VANDNPDZrrkz,
    X86::VPANDNQZrrkz,    X86::VPANDNDZrrkz    },
  { X86::VANDPSZrmk,      X86::VANDPDZrmk,
    X86::VPANDQZrmk,      X86::VPANDDZrmk      },
  { X86::VANDPSZrmkz,     X86::VANDPDZrmkz,
    X86::VPANDQZrmkz,     X86::VPANDDZrmkz     },
  { X86::VANDPSZrrk,      X86::VANDPDZrrk,
    X86::VPANDQZrrk,      X86::VPANDDZrrk      },
  { X86::VANDPSZrrkz,     X86::VANDPDZrrkz,
    X86::VPANDQZrrkz,     X86::VPANDDZrrkz     },
  { X86::VORPSZrmk,       X86::VORPDZrmk,
    X86::VPORQZrmk,       X86::VPORDZrmk       },
  { X86::VORPSZrmkz,      X86::VORPDZrmkz,
    X86::VPORQZrmkz,      X86::VPORDZrmkz      },
  { X86::VORPSZrrk,       X86::VORPDZrrk,
    X86::VPORQZrrk,       X86::VPORDZrrk       },
  { X86::VORPSZrrkz,      X86::VORPDZrrkz,
    X86::VPORQZrrkz,      X86::VPORDZrrkz      },
  { X86::VXORPSZrmk,      X86::VXORPDZrmk,
    X86::VPXORQZrmk,      X86::VPXORDZrmk      },
  { X86::VXORPSZrmkz,     X86::VXORPDZrmkz,
    X86::VPXORQZrmkz,     X86::VPXORDZrmkz     },
  { X86::VXORPSZrrk,      X86::VXORPDZrrk,
    X86::VPXORQZrrk,      X86::VPXORDZrrk      },
  { X86::VXORPSZrrkz,     X86::VXORPDZrrkz,
    X86::VPXORQZrrkz,     X86::VPXORDZrrkz     },
  // Broadcast loads can be handled the same as masked operations to avoid
  // changing element size.
  { X86::VANDNPSZ128rmb,  X86::VANDNPDZ128rmb,
    X86::VPANDNQZ128rmb,  X86::VPANDNDZ128rmb  },
  { X86::VANDPSZ128rmb,   X86::VANDPDZ128rmb,
    X86::VPANDQZ128rmb,   X86::VPANDDZ128rmb   },
  { X86::VORPSZ128rmb,    X86::VORPDZ128rmb,
    X86::VPORQZ128rmb,    X86::VPORDZ128rmb    },
  { X86::VXORPSZ128rmb,   X86::VXORPDZ128rmb,
    X86::VPXORQZ128rmb,   X86::VPXORDZ128rmb   },
  { X86::VANDNPSZ256rmb,  X86::VANDNPDZ256rmb,
    X86::VPANDNQZ256rmb,  X86::VPANDNDZ256rmb  },
  { X86::VANDPSZ256rmb,   X86::VANDPDZ256rmb,
    X86::VPANDQZ256rmb,   X86::VPANDDZ256rmb   },
  { X86::VORPSZ256rmb,    X86::VORPDZ256rmb,
    X86::VPORQZ256rmb,    X86::VPORDZ256rmb    },
  { X86::VXORPSZ256rmb,   X86::VXORPDZ256rmb,
    X86::VPXORQZ256rmb,   X86::VPXORDZ256rmb   },
  { X86::VANDNPSZrmb,     X86::VANDNPDZrmb,
    X86::VPANDNQZrmb,     X86::VPANDNDZrmb     },
  { X86::VANDPSZrmb,      X86::VANDPDZrmb,
    X86::VPANDQZrmb,      X86::VPANDDZrmb      },
  { X86::VANDPSZrmb,      X86::VANDPDZrmb,
    X86::VPANDQZrmb,      X86::VPANDDZrmb      },
  { X86::VORPSZrmb,       X86::VORPDZrmb,
    X86::VPORQZrmb,       X86::VPORDZrmb       },
  { X86::VXORPSZrmb,      X86::VXORPDZrmb,
    X86::VPXORQZrmb,      X86::VPXORDZrmb      },
  { X86::VANDNPSZ128rmbk, X86::VANDNPDZ128rmbk,
    X86::VPANDNQZ128rmbk, X86::VPANDNDZ128rmbk },
  { X86::VANDPSZ128rmbk,  X86::VANDPDZ128rmbk,
    X86::VPANDQZ128rmbk,  X86::VPANDDZ128rmbk  },
  { X86::VORPSZ128rmbk,   X86::VORPDZ128rmbk,
    X86::VPORQZ128rmbk,   X86::VPORDZ128rmbk   },
  { X86::VXORPSZ128rmbk,  X86::VXORPDZ128rmbk,
    X86::VPXORQZ128rmbk,  X86::VPXORDZ128rmbk  },
  { X86::VANDNPSZ256rmbk, X86::VANDNPDZ256rmbk,
    X86::VPANDNQZ256rmbk, X86::VPANDNDZ256rmbk },
  { X86::VANDPSZ256rmbk,  X86::VANDPDZ256rmbk,
    X86::VPANDQZ256rmbk,  X86::VPANDDZ256rmbk  },
  { X86::VORPSZ256rmbk,   X86::VORPDZ256rmbk,
    X86::VPORQZ256rmbk,   X86::VPORDZ256rmbk   },
  { X86::VXORPSZ256rmbk,  X86::VXORPDZ256rmbk,
    X86::VPXORQZ256rmbk,  X86::VPXORDZ256rmbk  },
  { X86::VANDNPSZrmbk,    X86::VANDNPDZrmbk,
    X86::VPANDNQZrmbk,    X86::VPANDNDZrmbk    },
  { X86::VANDPSZrmbk,     X86::VANDPDZrmbk,
    X86::VPANDQZrmbk,     X86::VPANDDZrmbk     },
  { X86::VANDPSZrmbk,     X86::VANDPDZrmbk,
    X86::VPANDQZrmbk,     X86::VPANDDZrmbk     },
  { X86::VORPSZrmbk,      X86::VORPDZrmbk,
    X86::VPORQZrmbk,      X86::VPORDZrmbk      },
  { X86::VXORPSZrmbk,     X86::VXORPDZrmbk,
    X86::VPXORQZrmbk,     X86::VPXORDZrmbk     },
  { X86::VANDNPSZ128rmbkz,X86::VANDNPDZ128rmbkz,
    X86::VPANDNQZ128rmbkz,X86::VPANDNDZ128rmbkz},
  { X86::VANDPSZ128rmbkz, X86::VANDPDZ128rmbkz,
    X86::VPANDQZ128rmbkz, X86::VPANDDZ128rmbkz },
  { X86::VORPSZ128rmbkz,  X86::VORPDZ128rmbkz,
    X86::VPORQZ128rmbkz,  X86::VPORDZ128rmbkz  },
  { X86::VXORPSZ128rmbkz, X86::VXORPDZ128rmbkz,
    X86::VPXORQZ128rmbkz, X86::VPXORDZ128rmbkz },
  { X86::VANDNPSZ256rmbkz,X86::VANDNPDZ256rmbkz,
    X86::VPANDNQZ256rmbkz,X86::VPANDNDZ256rmbkz},
  { X86::VANDPSZ256rmbkz, X86::VANDPDZ256rmbkz,
    X86::VPANDQZ256rmbkz, X86::VPANDDZ256rmbkz },
  { X86::VORPSZ256rmbkz,  X86::VORPDZ256rmbkz,
    X86::VPORQZ256rmbkz,  X86::VPORDZ256rmbkz  },
  { X86::VXORPSZ256rmbkz, X86::VXORPDZ256rmbkz,
    X86::VPXORQZ256rmbkz, X86::VPXORDZ256rmbkz },
  { X86::VANDNPSZrmbkz,   X86::VANDNPDZrmbkz,
    X86::VPANDNQZrmbkz,   X86::VPANDNDZrmbkz   },
  { X86::VANDPSZrmbkz,    X86::VANDPDZrmbkz,
    X86::VPANDQZrmbkz,    X86::VPANDDZrmbkz    },
  { X86::VANDPSZrmbkz,    X86::VANDPDZrmbkz,
    X86::VPANDQZrmbkz,    X86::VPANDDZrmbkz    },
  { X86::VORPSZrmbkz,     X86::VORPDZrmbkz,
    X86::VPORQZrmbkz,     X86::VPORDZrmbkz     },
  { X86::VXORPSZrmbkz,    X86::VXORPDZrmbkz,
    X86::VPXORQZrmbkz,    X86::VPXORDZrmbkz    },
};

// NOTE: These should only be used by the custom domain methods.
static const uint16_t ReplaceableBlendInstrs[][3] = {
  //PackedSingle             PackedDouble             PackedInt
  { X86::BLENDPSrmi,         X86::BLENDPDrmi,         X86::PBLENDWrmi   },
  { X86::BLENDPSrri,         X86::BLENDPDrri,         X86::PBLENDWrri   },
  { X86::VBLENDPSrmi,        X86::VBLENDPDrmi,        X86::VPBLENDWrmi  },
  { X86::VBLENDPSrri,        X86::VBLENDPDrri,        X86::VPBLENDWrri  },
  { X86::VBLENDPSYrmi,       X86::VBLENDPDYrmi,       X86::VPBLENDWYrmi },
  { X86::VBLENDPSYrri,       X86::VBLENDPDYrri,       X86::VPBLENDWYrri },
};
static const uint16_t ReplaceableBlendAVX2Instrs[][3] = {
  //PackedSingle             PackedDouble             PackedInt
  { X86::VBLENDPSrmi,        X86::VBLENDPDrmi,        X86::VPBLENDDrmi  },
  { X86::VBLENDPSrri,        X86::VBLENDPDrri,        X86::VPBLENDDrri  },
  { X86::VBLENDPSYrmi,       X86::VBLENDPDYrmi,       X86::VPBLENDDYrmi },
  { X86::VBLENDPSYrri,       X86::VBLENDPDYrri,       X86::VPBLENDDYrri },
};

// Special table for changing EVEX logic instructions to VEX.
// TODO: Should we run EVEX->VEX earlier?
static const uint16_t ReplaceableCustomAVX512LogicInstrs[][4] = {
  // Two integer columns for 64-bit and 32-bit elements.
  //PackedSingle     PackedDouble     PackedInt           PackedInt
  { X86::VANDNPSrm,  X86::VANDNPDrm,  X86::VPANDNQZ128rm, X86::VPANDNDZ128rm },
  { X86::VANDNPSrr,  X86::VANDNPDrr,  X86::VPANDNQZ128rr, X86::VPANDNDZ128rr },
  { X86::VANDPSrm,   X86::VANDPDrm,   X86::VPANDQZ128rm,  X86::VPANDDZ128rm  },
  { X86::VANDPSrr,   X86::VANDPDrr,   X86::VPANDQZ128rr,  X86::VPANDDZ128rr  },
  { X86::VORPSrm,    X86::VORPDrm,    X86::VPORQZ128rm,   X86::VPORDZ128rm   },
  { X86::VORPSrr,    X86::VORPDrr,    X86::VPORQZ128rr,   X86::VPORDZ128rr   },
  { X86::VXORPSrm,   X86::VXORPDrm,   X86::VPXORQZ128rm,  X86::VPXORDZ128rm  },
  { X86::VXORPSrr,   X86::VXORPDrr,   X86::VPXORQZ128rr,  X86::VPXORDZ128rr  },
  { X86::VANDNPSYrm, X86::VANDNPDYrm, X86::VPANDNQZ256rm, X86::VPANDNDZ256rm },
  { X86::VANDNPSYrr, X86::VANDNPDYrr, X86::VPANDNQZ256rr, X86::VPANDNDZ256rr },
  { X86::VANDPSYrm,  X86::VANDPDYrm,  X86::VPANDQZ256rm,  X86::VPANDDZ256rm  },
  { X86::VANDPSYrr,  X86::VANDPDYrr,  X86::VPANDQZ256rr,  X86::VPANDDZ256rr  },
  { X86::VORPSYrm,   X86::VORPDYrm,   X86::VPORQZ256rm,   X86::VPORDZ256rm   },
  { X86::VORPSYrr,   X86::VORPDYrr,   X86::VPORQZ256rr,   X86::VPORDZ256rr   },
  { X86::VXORPSYrm,  X86::VXORPDYrm,  X86::VPXORQZ256rm,  X86::VPXORDZ256rm  },
  { X86::VXORPSYrr,  X86::VXORPDYrr,  X86::VPXORQZ256rr,  X86::VPXORDZ256rr  },
};

// FIXME: Some shuffle and unpack instructions have equivalents in different
// domains, but they require a bit more work than just switching opcodes.

static const uint16_t *lookup(unsigned opcode, unsigned domain,
                              ArrayRef<uint16_t[3]> Table) {
  for (const uint16_t (&Row)[3] : Table)
    if (Row[domain-1] == opcode)
      return Row;
  return nullptr;
}

static const uint16_t *lookupAVX512(unsigned opcode, unsigned domain,
                                    ArrayRef<uint16_t[4]> Table) {
  // If this is the integer domain make sure to check both integer columns.
  for (const uint16_t (&Row)[4] : Table)
    if (Row[domain-1] == opcode || (domain == 3 && Row[3] == opcode))
      return Row;
  return nullptr;
}

// Helper to attempt to widen/narrow blend masks.
static bool AdjustBlendMask(unsigned OldMask, unsigned OldWidth,
                            unsigned NewWidth, unsigned *pNewMask = nullptr) {
  assert(((OldWidth % NewWidth) == 0 || (NewWidth % OldWidth) == 0) &&
         "Illegal blend mask scale");
  unsigned NewMask = 0;

  if ((OldWidth % NewWidth) == 0) {
    unsigned Scale = OldWidth / NewWidth;
    unsigned SubMask = (1u << Scale) - 1;
    for (unsigned i = 0; i != NewWidth; ++i) {
      unsigned Sub = (OldMask >> (i * Scale)) & SubMask;
      if (Sub == SubMask)
        NewMask |= (1u << i);
      else if (Sub != 0x0)
        return false;
    }
  } else {
    unsigned Scale = NewWidth / OldWidth;
    unsigned SubMask = (1u << Scale) - 1;
    for (unsigned i = 0; i != OldWidth; ++i) {
      if (OldMask & (1 << i)) {
        NewMask |= (SubMask << (i * Scale));
      }
    }
  }

  if (pNewMask)
    *pNewMask = NewMask;
  return true;
}

uint16_t X86InstrInfo::getExecutionDomainCustom(const MachineInstr &MI) const {
  unsigned Opcode = MI.getOpcode();
  unsigned NumOperands = MI.getDesc().getNumOperands();

  auto GetBlendDomains = [&](unsigned ImmWidth, bool Is256) {
    uint16_t validDomains = 0;
    if (MI.getOperand(NumOperands - 1).isImm()) {
      unsigned Imm = MI.getOperand(NumOperands - 1).getImm();
      if (AdjustBlendMask(Imm, ImmWidth, Is256 ? 8 : 4))
        validDomains |= 0x2; // PackedSingle
      if (AdjustBlendMask(Imm, ImmWidth, Is256 ? 4 : 2))
        validDomains |= 0x4; // PackedDouble
      if (!Is256 || Subtarget.hasAVX2())
        validDomains |= 0x8; // PackedInt
    }
    return validDomains;
  };

  switch (Opcode) {
  case X86::BLENDPDrmi:
  case X86::BLENDPDrri:
  case X86::VBLENDPDrmi:
  case X86::VBLENDPDrri:
    return GetBlendDomains(2, false);
  case X86::VBLENDPDYrmi:
  case X86::VBLENDPDYrri:
    return GetBlendDomains(4, true);
  case X86::BLENDPSrmi:
  case X86::BLENDPSrri:
  case X86::VBLENDPSrmi:
  case X86::VBLENDPSrri:
  case X86::VPBLENDDrmi:
  case X86::VPBLENDDrri:
    return GetBlendDomains(4, false);
  case X86::VBLENDPSYrmi:
  case X86::VBLENDPSYrri:
  case X86::VPBLENDDYrmi:
  case X86::VPBLENDDYrri:
    return GetBlendDomains(8, true);
  case X86::PBLENDWrmi:
  case X86::PBLENDWrri:
  case X86::VPBLENDWrmi:
  case X86::VPBLENDWrri:
  // Treat VPBLENDWY as a 128-bit vector as it repeats the lo/hi masks.
  case X86::VPBLENDWYrmi:
  case X86::VPBLENDWYrri:
    return GetBlendDomains(8, false);
  case X86::VPANDDZ128rr:  case X86::VPANDDZ128rm:
  case X86::VPANDDZ256rr:  case X86::VPANDDZ256rm:
  case X86::VPANDQZ128rr:  case X86::VPANDQZ128rm:
  case X86::VPANDQZ256rr:  case X86::VPANDQZ256rm:
  case X86::VPANDNDZ128rr: case X86::VPANDNDZ128rm:
  case X86::VPANDNDZ256rr: case X86::VPANDNDZ256rm:
  case X86::VPANDNQZ128rr: case X86::VPANDNQZ128rm:
  case X86::VPANDNQZ256rr: case X86::VPANDNQZ256rm:
  case X86::VPORDZ128rr:   case X86::VPORDZ128rm:
  case X86::VPORDZ256rr:   case X86::VPORDZ256rm:
  case X86::VPORQZ128rr:   case X86::VPORQZ128rm:
  case X86::VPORQZ256rr:   case X86::VPORQZ256rm:
  case X86::VPXORDZ128rr:  case X86::VPXORDZ128rm:
  case X86::VPXORDZ256rr:  case X86::VPXORDZ256rm:
  case X86::VPXORQZ128rr:  case X86::VPXORQZ128rm:
  case X86::VPXORQZ256rr:  case X86::VPXORQZ256rm:
    // If we don't have DQI see if we can still switch from an EVEX integer
    // instruction to a VEX floating point instruction.
    if (Subtarget.hasDQI())
      return 0;

    if (RI.getEncodingValue(MI.getOperand(0).getReg()) >= 16)
      return 0;
    if (RI.getEncodingValue(MI.getOperand(1).getReg()) >= 16)
      return 0;
    // Register forms will have 3 operands. Memory form will have more.
    if (NumOperands == 3 &&
        RI.getEncodingValue(MI.getOperand(2).getReg()) >= 16)
      return 0;

    // All domains are valid.
    return 0xe;
  case X86::MOVHLPSrr:
    // We can swap domains when both inputs are the same register.
    // FIXME: This doesn't catch all the cases we would like. If the input
    // register isn't KILLed by the instruction, the two address instruction
    // pass puts a COPY on one input. The other input uses the original
    // register. This prevents the same physical register from being used by
    // both inputs.
    if (MI.getOperand(1).getReg() == MI.getOperand(2).getReg() &&
        MI.getOperand(0).getSubReg() == 0 &&
        MI.getOperand(1).getSubReg() == 0 &&
        MI.getOperand(2).getSubReg() == 0)
      return 0x6;
    return 0;
  case X86::SHUFPDrri:
    return 0x6;
  }
  return 0;
}

bool X86InstrInfo::setExecutionDomainCustom(MachineInstr &MI,
                                            unsigned Domain) const {
  assert(Domain > 0 && Domain < 4 && "Invalid execution domain");
  uint16_t dom = (MI.getDesc().TSFlags >> X86II::SSEDomainShift) & 3;
  assert(dom && "Not an SSE instruction");

  unsigned Opcode = MI.getOpcode();
  unsigned NumOperands = MI.getDesc().getNumOperands();

  auto SetBlendDomain = [&](unsigned ImmWidth, bool Is256) {
    if (MI.getOperand(NumOperands - 1).isImm()) {
      unsigned Imm = MI.getOperand(NumOperands - 1).getImm() & 255;
      Imm = (ImmWidth == 16 ? ((Imm << 8) | Imm) : Imm);
      unsigned NewImm = Imm;

      const uint16_t *table = lookup(Opcode, dom, ReplaceableBlendInstrs);
      if (!table)
        table = lookup(Opcode, dom, ReplaceableBlendAVX2Instrs);

      if (Domain == 1) { // PackedSingle
        AdjustBlendMask(Imm, ImmWidth, Is256 ? 8 : 4, &NewImm);
      } else if (Domain == 2) { // PackedDouble
        AdjustBlendMask(Imm, ImmWidth, Is256 ? 4 : 2, &NewImm);
      } else if (Domain == 3) { // PackedInt
        if (Subtarget.hasAVX2()) {
          // If we are already VPBLENDW use that, else use VPBLENDD.
          if ((ImmWidth / (Is256 ? 2 : 1)) != 8) {
            table = lookup(Opcode, dom, ReplaceableBlendAVX2Instrs);
            AdjustBlendMask(Imm, ImmWidth, Is256 ? 8 : 4, &NewImm);
          }
        } else {
          assert(!Is256 && "128-bit vector expected");
          AdjustBlendMask(Imm, ImmWidth, 8, &NewImm);
        }
      }

      assert(table && table[Domain - 1] && "Unknown domain op");
      MI.setDesc(get(table[Domain - 1]));
      MI.getOperand(NumOperands - 1).setImm(NewImm & 255);
    }
    return true;
  };

  switch (Opcode) {
  case X86::BLENDPDrmi:
  case X86::BLENDPDrri:
  case X86::VBLENDPDrmi:
  case X86::VBLENDPDrri:
    return SetBlendDomain(2, false);
  case X86::VBLENDPDYrmi:
  case X86::VBLENDPDYrri:
    return SetBlendDomain(4, true);
  case X86::BLENDPSrmi:
  case X86::BLENDPSrri:
  case X86::VBLENDPSrmi:
  case X86::VBLENDPSrri:
  case X86::VPBLENDDrmi:
  case X86::VPBLENDDrri:
    return SetBlendDomain(4, false);
  case X86::VBLENDPSYrmi:
  case X86::VBLENDPSYrri:
  case X86::VPBLENDDYrmi:
  case X86::VPBLENDDYrri:
    return SetBlendDomain(8, true);
  case X86::PBLENDWrmi:
  case X86::PBLENDWrri:
  case X86::VPBLENDWrmi:
  case X86::VPBLENDWrri:
    return SetBlendDomain(8, false);
  case X86::VPBLENDWYrmi:
  case X86::VPBLENDWYrri:
    return SetBlendDomain(16, true);
  case X86::VPANDDZ128rr:  case X86::VPANDDZ128rm:
  case X86::VPANDDZ256rr:  case X86::VPANDDZ256rm:
  case X86::VPANDQZ128rr:  case X86::VPANDQZ128rm:
  case X86::VPANDQZ256rr:  case X86::VPANDQZ256rm:
  case X86::VPANDNDZ128rr: case X86::VPANDNDZ128rm:
  case X86::VPANDNDZ256rr: case X86::VPANDNDZ256rm:
  case X86::VPANDNQZ128rr: case X86::VPANDNQZ128rm:
  case X86::VPANDNQZ256rr: case X86::VPANDNQZ256rm:
  case X86::VPORDZ128rr:   case X86::VPORDZ128rm:
  case X86::VPORDZ256rr:   case X86::VPORDZ256rm:
  case X86::VPORQZ128rr:   case X86::VPORQZ128rm:
  case X86::VPORQZ256rr:   case X86::VPORQZ256rm:
  case X86::VPXORDZ128rr:  case X86::VPXORDZ128rm:
  case X86::VPXORDZ256rr:  case X86::VPXORDZ256rm:
  case X86::VPXORQZ128rr:  case X86::VPXORQZ128rm:
  case X86::VPXORQZ256rr:  case X86::VPXORQZ256rm: {
    // Without DQI, convert EVEX instructions to VEX instructions.
    if (Subtarget.hasDQI())
      return false;

    const uint16_t *table = lookupAVX512(MI.getOpcode(), dom,
                                         ReplaceableCustomAVX512LogicInstrs);
    assert(table && "Instruction not found in table?");
    // Don't change integer Q instructions to D instructions and
    // use D intructions if we started with a PS instruction.
    if (Domain == 3 && (dom == 1 || table[3] == MI.getOpcode()))
      Domain = 4;
    MI.setDesc(get(table[Domain - 1]));
    return true;
  }
  case X86::UNPCKHPDrr:
  case X86::MOVHLPSrr:
    // We just need to commute the instruction which will switch the domains.
    if (Domain != dom && Domain != 3 &&
        MI.getOperand(1).getReg() == MI.getOperand(2).getReg() &&
        MI.getOperand(0).getSubReg() == 0 &&
        MI.getOperand(1).getSubReg() == 0 &&
        MI.getOperand(2).getSubReg() == 0) {
      commuteInstruction(MI, false);
      return true;
    }
    // We must always return true for MOVHLPSrr.
    if (Opcode == X86::MOVHLPSrr)
      return true;
    break;
  case X86::SHUFPDrri: {
    if (Domain == 1) {
      unsigned Imm = MI.getOperand(3).getImm();
      unsigned NewImm = 0x44;
      if (Imm & 1) NewImm |= 0x0a;
      if (Imm & 2) NewImm |= 0xa0;
      MI.getOperand(3).setImm(NewImm);
      MI.setDesc(get(X86::SHUFPSrri));
    }
    return true;
  }
  }
  return false;
}

std::pair<uint16_t, uint16_t>
X86InstrInfo::getExecutionDomain(const MachineInstr &MI) const {
  uint16_t domain = (MI.getDesc().TSFlags >> X86II::SSEDomainShift) & 3;
  unsigned opcode = MI.getOpcode();
  uint16_t validDomains = 0;
  if (domain) {
    // Attempt to match for custom instructions.
    validDomains = getExecutionDomainCustom(MI);
    if (validDomains)
      return std::make_pair(domain, validDomains);

    if (lookup(opcode, domain, ReplaceableInstrs)) {
      validDomains = 0xe;
    } else if (lookup(opcode, domain, ReplaceableInstrsAVX2)) {
      validDomains = Subtarget.hasAVX2() ? 0xe : 0x6;
    } else if (lookup(opcode, domain, ReplaceableInstrsFP)) {
      validDomains = 0x6;
    } else if (lookup(opcode, domain, ReplaceableInstrsAVX2InsertExtract)) {
      // Insert/extract instructions should only effect domain if AVX2
      // is enabled.
      if (!Subtarget.hasAVX2())
        return std::make_pair(0, 0);
      validDomains = 0xe;
    } else if (lookupAVX512(opcode, domain, ReplaceableInstrsAVX512)) {
      validDomains = 0xe;
    } else if (Subtarget.hasDQI() && lookupAVX512(opcode, domain,
                                                  ReplaceableInstrsAVX512DQ)) {
      validDomains = 0xe;
    } else if (Subtarget.hasDQI()) {
      if (const uint16_t *table = lookupAVX512(opcode, domain,
                                             ReplaceableInstrsAVX512DQMasked)) {
        if (domain == 1 || (domain == 3 && table[3] == opcode))
          validDomains = 0xa;
        else
          validDomains = 0xc;
      }
    }
  }
  return std::make_pair(domain, validDomains);
}

void X86InstrInfo::setExecutionDomain(MachineInstr &MI, unsigned Domain) const {
  assert(Domain>0 && Domain<4 && "Invalid execution domain");
  uint16_t dom = (MI.getDesc().TSFlags >> X86II::SSEDomainShift) & 3;
  assert(dom && "Not an SSE instruction");

  // Attempt to match for custom instructions.
  if (setExecutionDomainCustom(MI, Domain))
    return;

  const uint16_t *table = lookup(MI.getOpcode(), dom, ReplaceableInstrs);
  if (!table) { // try the other table
    assert((Subtarget.hasAVX2() || Domain < 3) &&
           "256-bit vector operations only available in AVX2");
    table = lookup(MI.getOpcode(), dom, ReplaceableInstrsAVX2);
  }
  if (!table) { // try the FP table
    table = lookup(MI.getOpcode(), dom, ReplaceableInstrsFP);
    assert((!table || Domain < 3) &&
           "Can only select PackedSingle or PackedDouble");
  }
  if (!table) { // try the other table
    assert(Subtarget.hasAVX2() &&
           "256-bit insert/extract only available in AVX2");
    table = lookup(MI.getOpcode(), dom, ReplaceableInstrsAVX2InsertExtract);
  }
  if (!table) { // try the AVX512 table
    assert(Subtarget.hasAVX512() && "Requires AVX-512");
    table = lookupAVX512(MI.getOpcode(), dom, ReplaceableInstrsAVX512);
    // Don't change integer Q instructions to D instructions.
    if (table && Domain == 3 && table[3] == MI.getOpcode())
      Domain = 4;
  }
  if (!table) { // try the AVX512DQ table
    assert((Subtarget.hasDQI() || Domain >= 3) && "Requires AVX-512DQ");
    table = lookupAVX512(MI.getOpcode(), dom, ReplaceableInstrsAVX512DQ);
    // Don't change integer Q instructions to D instructions and
    // use D intructions if we started with a PS instruction.
    if (table && Domain == 3 && (dom == 1 || table[3] == MI.getOpcode()))
      Domain = 4;
  }
  if (!table) { // try the AVX512DQMasked table
    assert((Subtarget.hasDQI() || Domain >= 3) && "Requires AVX-512DQ");
    table = lookupAVX512(MI.getOpcode(), dom, ReplaceableInstrsAVX512DQMasked);
    if (table && Domain == 3 && (dom == 1 || table[3] == MI.getOpcode()))
      Domain = 4;
  }
  assert(table && "Cannot change domain");
  MI.setDesc(get(table[Domain - 1]));
}

/// Return the noop instruction to use for a noop.
void X86InstrInfo::getNoop(MCInst &NopInst) const {
  NopInst.setOpcode(X86::NOOP);
}

bool X86InstrInfo::isHighLatencyDef(int opc) const {
  switch (opc) {
  default: return false;
  case X86::DIVPDrm:
  case X86::DIVPDrr:
  case X86::DIVPSrm:
  case X86::DIVPSrr:
  case X86::DIVSDrm:
  case X86::DIVSDrm_Int:
  case X86::DIVSDrr:
  case X86::DIVSDrr_Int:
  case X86::DIVSSrm:
  case X86::DIVSSrm_Int:
  case X86::DIVSSrr:
  case X86::DIVSSrr_Int:
  case X86::SQRTPDm:
  case X86::SQRTPDr:
  case X86::SQRTPSm:
  case X86::SQRTPSr:
  case X86::SQRTSDm:
  case X86::SQRTSDm_Int:
  case X86::SQRTSDr:
  case X86::SQRTSDr_Int:
  case X86::SQRTSSm:
  case X86::SQRTSSm_Int:
  case X86::SQRTSSr:
  case X86::SQRTSSr_Int:
  // AVX instructions with high latency
  case X86::VDIVPDrm:
  case X86::VDIVPDrr:
  case X86::VDIVPDYrm:
  case X86::VDIVPDYrr:
  case X86::VDIVPSrm:
  case X86::VDIVPSrr:
  case X86::VDIVPSYrm:
  case X86::VDIVPSYrr:
  case X86::VDIVSDrm:
  case X86::VDIVSDrm_Int:
  case X86::VDIVSDrr:
  case X86::VDIVSDrr_Int:
  case X86::VDIVSSrm:
  case X86::VDIVSSrm_Int:
  case X86::VDIVSSrr:
  case X86::VDIVSSrr_Int:
  case X86::VSQRTPDm:
  case X86::VSQRTPDr:
  case X86::VSQRTPDYm:
  case X86::VSQRTPDYr:
  case X86::VSQRTPSm:
  case X86::VSQRTPSr:
  case X86::VSQRTPSYm:
  case X86::VSQRTPSYr:
  case X86::VSQRTSDm:
  case X86::VSQRTSDm_Int:
  case X86::VSQRTSDr:
  case X86::VSQRTSDr_Int:
  case X86::VSQRTSSm:
  case X86::VSQRTSSm_Int:
  case X86::VSQRTSSr:
  case X86::VSQRTSSr_Int:
  // AVX512 instructions with high latency
  case X86::VDIVPDZ128rm:
  case X86::VDIVPDZ128rmb:
  case X86::VDIVPDZ128rmbk:
  case X86::VDIVPDZ128rmbkz:
  case X86::VDIVPDZ128rmk:
  case X86::VDIVPDZ128rmkz:
  case X86::VDIVPDZ128rr:
  case X86::VDIVPDZ128rrk:
  case X86::VDIVPDZ128rrkz:
  case X86::VDIVPDZ256rm:
  case X86::VDIVPDZ256rmb:
  case X86::VDIVPDZ256rmbk:
  case X86::VDIVPDZ256rmbkz:
  case X86::VDIVPDZ256rmk:
  case X86::VDIVPDZ256rmkz:
  case X86::VDIVPDZ256rr:
  case X86::VDIVPDZ256rrk:
  case X86::VDIVPDZ256rrkz:
  case X86::VDIVPDZrrb:
  case X86::VDIVPDZrrbk:
  case X86::VDIVPDZrrbkz:
  case X86::VDIVPDZrm:
  case X86::VDIVPDZrmb:
  case X86::VDIVPDZrmbk:
  case X86::VDIVPDZrmbkz:
  case X86::VDIVPDZrmk:
  case X86::VDIVPDZrmkz:
  case X86::VDIVPDZrr:
  case X86::VDIVPDZrrk:
  case X86::VDIVPDZrrkz:
  case X86::VDIVPSZ128rm:
  case X86::VDIVPSZ128rmb:
  case X86::VDIVPSZ128rmbk:
  case X86::VDIVPSZ128rmbkz:
  case X86::VDIVPSZ128rmk:
  case X86::VDIVPSZ128rmkz:
  case X86::VDIVPSZ128rr:
  case X86::VDIVPSZ128rrk:
  case X86::VDIVPSZ128rrkz:
  case X86::VDIVPSZ256rm:
  case X86::VDIVPSZ256rmb:
  case X86::VDIVPSZ256rmbk:
  case X86::VDIVPSZ256rmbkz:
  case X86::VDIVPSZ256rmk:
  case X86::VDIVPSZ256rmkz:
  case X86::VDIVPSZ256rr:
  case X86::VDIVPSZ256rrk:
  case X86::VDIVPSZ256rrkz:
  case X86::VDIVPSZrrb:
  case X86::VDIVPSZrrbk:
  case X86::VDIVPSZrrbkz:
  case X86::VDIVPSZrm:
  case X86::VDIVPSZrmb:
  case X86::VDIVPSZrmbk:
  case X86::VDIVPSZrmbkz:
  case X86::VDIVPSZrmk:
  case X86::VDIVPSZrmkz:
  case X86::VDIVPSZrr:
  case X86::VDIVPSZrrk:
  case X86::VDIVPSZrrkz:
  case X86::VDIVSDZrm:
  case X86::VDIVSDZrr:
  case X86::VDIVSDZrm_Int:
  case X86::VDIVSDZrm_Intk:
  case X86::VDIVSDZrm_Intkz:
  case X86::VDIVSDZrr_Int:
  case X86::VDIVSDZrr_Intk:
  case X86::VDIVSDZrr_Intkz:
  case X86::VDIVSDZrrb_Int:
  case X86::VDIVSDZrrb_Intk:
  case X86::VDIVSDZrrb_Intkz:
  case X86::VDIVSSZrm:
  case X86::VDIVSSZrr:
  case X86::VDIVSSZrm_Int:
  case X86::VDIVSSZrm_Intk:
  case X86::VDIVSSZrm_Intkz:
  case X86::VDIVSSZrr_Int:
  case X86::VDIVSSZrr_Intk:
  case X86::VDIVSSZrr_Intkz:
  case X86::VDIVSSZrrb_Int:
  case X86::VDIVSSZrrb_Intk:
  case X86::VDIVSSZrrb_Intkz:
  case X86::VSQRTPDZ128m:
  case X86::VSQRTPDZ128mb:
  case X86::VSQRTPDZ128mbk:
  case X86::VSQRTPDZ128mbkz:
  case X86::VSQRTPDZ128mk:
  case X86::VSQRTPDZ128mkz:
  case X86::VSQRTPDZ128r:
  case X86::VSQRTPDZ128rk:
  case X86::VSQRTPDZ128rkz:
  case X86::VSQRTPDZ256m:
  case X86::VSQRTPDZ256mb:
  case X86::VSQRTPDZ256mbk:
  case X86::VSQRTPDZ256mbkz:
  case X86::VSQRTPDZ256mk:
  case X86::VSQRTPDZ256mkz:
  case X86::VSQRTPDZ256r:
  case X86::VSQRTPDZ256rk:
  case X86::VSQRTPDZ256rkz:
  case X86::VSQRTPDZm:
  case X86::VSQRTPDZmb:
  case X86::VSQRTPDZmbk:
  case X86::VSQRTPDZmbkz:
  case X86::VSQRTPDZmk:
  case X86::VSQRTPDZmkz:
  case X86::VSQRTPDZr:
  case X86::VSQRTPDZrb:
  case X86::VSQRTPDZrbk:
  case X86::VSQRTPDZrbkz:
  case X86::VSQRTPDZrk:
  case X86::VSQRTPDZrkz:
  case X86::VSQRTPSZ128m:
  case X86::VSQRTPSZ128mb:
  case X86::VSQRTPSZ128mbk:
  case X86::VSQRTPSZ128mbkz:
  case X86::VSQRTPSZ128mk:
  case X86::VSQRTPSZ128mkz:
  case X86::VSQRTPSZ128r:
  case X86::VSQRTPSZ128rk:
  case X86::VSQRTPSZ128rkz:
  case X86::VSQRTPSZ256m:
  case X86::VSQRTPSZ256mb:
  case X86::VSQRTPSZ256mbk:
  case X86::VSQRTPSZ256mbkz:
  case X86::VSQRTPSZ256mk:
  case X86::VSQRTPSZ256mkz:
  case X86::VSQRTPSZ256r:
  case X86::VSQRTPSZ256rk:
  case X86::VSQRTPSZ256rkz:
  case X86::VSQRTPSZm:
  case X86::VSQRTPSZmb:
  case X86::VSQRTPSZmbk:
  case X86::VSQRTPSZmbkz:
  case X86::VSQRTPSZmk:
  case X86::VSQRTPSZmkz:
  case X86::VSQRTPSZr:
  case X86::VSQRTPSZrb:
  case X86::VSQRTPSZrbk:
  case X86::VSQRTPSZrbkz:
  case X86::VSQRTPSZrk:
  case X86::VSQRTPSZrkz:
  case X86::VSQRTSDZm:
  case X86::VSQRTSDZm_Int:
  case X86::VSQRTSDZm_Intk:
  case X86::VSQRTSDZm_Intkz:
  case X86::VSQRTSDZr:
  case X86::VSQRTSDZr_Int:
  case X86::VSQRTSDZr_Intk:
  case X86::VSQRTSDZr_Intkz:
  case X86::VSQRTSDZrb_Int:
  case X86::VSQRTSDZrb_Intk:
  case X86::VSQRTSDZrb_Intkz:
  case X86::VSQRTSSZm:
  case X86::VSQRTSSZm_Int:
  case X86::VSQRTSSZm_Intk:
  case X86::VSQRTSSZm_Intkz:
  case X86::VSQRTSSZr:
  case X86::VSQRTSSZr_Int:
  case X86::VSQRTSSZr_Intk:
  case X86::VSQRTSSZr_Intkz:
  case X86::VSQRTSSZrb_Int:
  case X86::VSQRTSSZrb_Intk:
  case X86::VSQRTSSZrb_Intkz:

  case X86::VGATHERDPDYrm:
  case X86::VGATHERDPDZ128rm:
  case X86::VGATHERDPDZ256rm:
  case X86::VGATHERDPDZrm:
  case X86::VGATHERDPDrm:
  case X86::VGATHERDPSYrm:
  case X86::VGATHERDPSZ128rm:
  case X86::VGATHERDPSZ256rm:
  case X86::VGATHERDPSZrm:
  case X86::VGATHERDPSrm:
  case X86::VGATHERPF0DPDm:
  case X86::VGATHERPF0DPSm:
  case X86::VGATHERPF0QPDm:
  case X86::VGATHERPF0QPSm:
  case X86::VGATHERPF1DPDm:
  case X86::VGATHERPF1DPSm:
  case X86::VGATHERPF1QPDm:
  case X86::VGATHERPF1QPSm:
  case X86::VGATHERQPDYrm:
  case X86::VGATHERQPDZ128rm:
  case X86::VGATHERQPDZ256rm:
  case X86::VGATHERQPDZrm:
  case X86::VGATHERQPDrm:
  case X86::VGATHERQPSYrm:
  case X86::VGATHERQPSZ128rm:
  case X86::VGATHERQPSZ256rm:
  case X86::VGATHERQPSZrm:
  case X86::VGATHERQPSrm:
  case X86::VPGATHERDDYrm:
  case X86::VPGATHERDDZ128rm:
  case X86::VPGATHERDDZ256rm:
  case X86::VPGATHERDDZrm:
  case X86::VPGATHERDDrm:
  case X86::VPGATHERDQYrm:
  case X86::VPGATHERDQZ128rm:
  case X86::VPGATHERDQZ256rm:
  case X86::VPGATHERDQZrm:
  case X86::VPGATHERDQrm:
  case X86::VPGATHERQDYrm:
  case X86::VPGATHERQDZ128rm:
  case X86::VPGATHERQDZ256rm:
  case X86::VPGATHERQDZrm:
  case X86::VPGATHERQDrm:
  case X86::VPGATHERQQYrm:
  case X86::VPGATHERQQZ128rm:
  case X86::VPGATHERQQZ256rm:
  case X86::VPGATHERQQZrm:
  case X86::VPGATHERQQrm:
  case X86::VSCATTERDPDZ128mr:
  case X86::VSCATTERDPDZ256mr:
  case X86::VSCATTERDPDZmr:
  case X86::VSCATTERDPSZ128mr:
  case X86::VSCATTERDPSZ256mr:
  case X86::VSCATTERDPSZmr:
  case X86::VSCATTERPF0DPDm:
  case X86::VSCATTERPF0DPSm:
  case X86::VSCATTERPF0QPDm:
  case X86::VSCATTERPF0QPSm:
  case X86::VSCATTERPF1DPDm:
  case X86::VSCATTERPF1DPSm:
  case X86::VSCATTERPF1QPDm:
  case X86::VSCATTERPF1QPSm:
  case X86::VSCATTERQPDZ128mr:
  case X86::VSCATTERQPDZ256mr:
  case X86::VSCATTERQPDZmr:
  case X86::VSCATTERQPSZ128mr:
  case X86::VSCATTERQPSZ256mr:
  case X86::VSCATTERQPSZmr:
  case X86::VPSCATTERDDZ128mr:
  case X86::VPSCATTERDDZ256mr:
  case X86::VPSCATTERDDZmr:
  case X86::VPSCATTERDQZ128mr:
  case X86::VPSCATTERDQZ256mr:
  case X86::VPSCATTERDQZmr:
  case X86::VPSCATTERQDZ128mr:
  case X86::VPSCATTERQDZ256mr:
  case X86::VPSCATTERQDZmr:
  case X86::VPSCATTERQQZ128mr:
  case X86::VPSCATTERQQZ256mr:
  case X86::VPSCATTERQQZmr:
    return true;
  }
}

bool X86InstrInfo::hasHighOperandLatency(const TargetSchedModel &SchedModel,
                                         const MachineRegisterInfo *MRI,
                                         const MachineInstr &DefMI,
                                         unsigned DefIdx,
                                         const MachineInstr &UseMI,
                                         unsigned UseIdx) const {
  return isHighLatencyDef(DefMI.getOpcode());
}

bool X86InstrInfo::hasReassociableOperands(const MachineInstr &Inst,
                                           const MachineBasicBlock *MBB) const {
  assert(Inst.getNumExplicitOperands() == 3 && Inst.getNumExplicitDefs() == 1 &&
         Inst.getNumDefs() <= 2 && "Reassociation needs binary operators");

  // Integer binary math/logic instructions have a third source operand:
  // the EFLAGS register. That operand must be both defined here and never
  // used; ie, it must be dead. If the EFLAGS operand is live, then we can
  // not change anything because rearranging the operands could affect other
  // instructions that depend on the exact status flags (zero, sign, etc.)
  // that are set by using these particular operands with this operation.
  const MachineOperand *FlagDef = Inst.findRegisterDefOperand(X86::EFLAGS);
  assert((Inst.getNumDefs() == 1 || FlagDef) &&
         "Implicit def isn't flags?");
  if (FlagDef && !FlagDef->isDead())
    return false;

  return TargetInstrInfo::hasReassociableOperands(Inst, MBB);
}

// TODO: There are many more machine instruction opcodes to match:
//       1. Other data types (integer, vectors)
//       2. Other math / logic operations (xor, or)
//       3. Other forms of the same operation (intrinsics and other variants)
bool X86InstrInfo::isAssociativeAndCommutative(const MachineInstr &Inst) const {
  switch (Inst.getOpcode()) {
  case X86::AND8rr:
  case X86::AND16rr:
  case X86::AND32rr:
  case X86::AND64rr:
  case X86::OR8rr:
  case X86::OR16rr:
  case X86::OR32rr:
  case X86::OR64rr:
  case X86::XOR8rr:
  case X86::XOR16rr:
  case X86::XOR32rr:
  case X86::XOR64rr:
  case X86::IMUL16rr:
  case X86::IMUL32rr:
  case X86::IMUL64rr:
  case X86::PANDrr:
  case X86::PORrr:
  case X86::PXORrr:
  case X86::ANDPDrr:
  case X86::ANDPSrr:
  case X86::ORPDrr:
  case X86::ORPSrr:
  case X86::XORPDrr:
  case X86::XORPSrr:
  case X86::PADDBrr:
  case X86::PADDWrr:
  case X86::PADDDrr:
  case X86::PADDQrr:
  case X86::PMULLWrr:
  case X86::PMULLDrr:
  case X86::PMAXSBrr:
  case X86::PMAXSDrr:
  case X86::PMAXSWrr:
  case X86::PMAXUBrr:
  case X86::PMAXUDrr:
  case X86::PMAXUWrr:
  case X86::PMINSBrr:
  case X86::PMINSDrr:
  case X86::PMINSWrr:
  case X86::PMINUBrr:
  case X86::PMINUDrr:
  case X86::PMINUWrr:
  case X86::VPANDrr:
  case X86::VPANDYrr:
  case X86::VPANDDZ128rr:
  case X86::VPANDDZ256rr:
  case X86::VPANDDZrr:
  case X86::VPANDQZ128rr:
  case X86::VPANDQZ256rr:
  case X86::VPANDQZrr:
  case X86::VPORrr:
  case X86::VPORYrr:
  case X86::VPORDZ128rr:
  case X86::VPORDZ256rr:
  case X86::VPORDZrr:
  case X86::VPORQZ128rr:
  case X86::VPORQZ256rr:
  case X86::VPORQZrr:
  case X86::VPXORrr:
  case X86::VPXORYrr:
  case X86::VPXORDZ128rr:
  case X86::VPXORDZ256rr:
  case X86::VPXORDZrr:
  case X86::VPXORQZ128rr:
  case X86::VPXORQZ256rr:
  case X86::VPXORQZrr:
  case X86::VANDPDrr:
  case X86::VANDPSrr:
  case X86::VANDPDYrr:
  case X86::VANDPSYrr:
  case X86::VANDPDZ128rr:
  case X86::VANDPSZ128rr:
  case X86::VANDPDZ256rr:
  case X86::VANDPSZ256rr:
  case X86::VANDPDZrr:
  case X86::VANDPSZrr:
  case X86::VORPDrr:
  case X86::VORPSrr:
  case X86::VORPDYrr:
  case X86::VORPSYrr:
  case X86::VORPDZ128rr:
  case X86::VORPSZ128rr:
  case X86::VORPDZ256rr:
  case X86::VORPSZ256rr:
  case X86::VORPDZrr:
  case X86::VORPSZrr:
  case X86::VXORPDrr:
  case X86::VXORPSrr:
  case X86::VXORPDYrr:
  case X86::VXORPSYrr:
  case X86::VXORPDZ128rr:
  case X86::VXORPSZ128rr:
  case X86::VXORPDZ256rr:
  case X86::VXORPSZ256rr:
  case X86::VXORPDZrr:
  case X86::VXORPSZrr:
  case X86::KADDBrr:
  case X86::KADDWrr:
  case X86::KADDDrr:
  case X86::KADDQrr:
  case X86::KANDBrr:
  case X86::KANDWrr:
  case X86::KANDDrr:
  case X86::KANDQrr:
  case X86::KORBrr:
  case X86::KORWrr:
  case X86::KORDrr:
  case X86::KORQrr:
  case X86::KXORBrr:
  case X86::KXORWrr:
  case X86::KXORDrr:
  case X86::KXORQrr:
  case X86::VPADDBrr:
  case X86::VPADDWrr:
  case X86::VPADDDrr:
  case X86::VPADDQrr:
  case X86::VPADDBYrr:
  case X86::VPADDWYrr:
  case X86::VPADDDYrr:
  case X86::VPADDQYrr:
  case X86::VPADDBZ128rr:
  case X86::VPADDWZ128rr:
  case X86::VPADDDZ128rr:
  case X86::VPADDQZ128rr:
  case X86::VPADDBZ256rr:
  case X86::VPADDWZ256rr:
  case X86::VPADDDZ256rr:
  case X86::VPADDQZ256rr:
  case X86::VPADDBZrr:
  case X86::VPADDWZrr:
  case X86::VPADDDZrr:
  case X86::VPADDQZrr:
  case X86::VPMULLWrr:
  case X86::VPMULLWYrr:
  case X86::VPMULLWZ128rr:
  case X86::VPMULLWZ256rr:
  case X86::VPMULLWZrr:
  case X86::VPMULLDrr:
  case X86::VPMULLDYrr:
  case X86::VPMULLDZ128rr:
  case X86::VPMULLDZ256rr:
  case X86::VPMULLDZrr:
  case X86::VPMULLQZ128rr:
  case X86::VPMULLQZ256rr:
  case X86::VPMULLQZrr:
  case X86::VPMAXSBrr:
  case X86::VPMAXSBYrr:
  case X86::VPMAXSBZ128rr:
  case X86::VPMAXSBZ256rr:
  case X86::VPMAXSBZrr:
  case X86::VPMAXSDrr:
  case X86::VPMAXSDYrr:
  case X86::VPMAXSDZ128rr:
  case X86::VPMAXSDZ256rr:
  case X86::VPMAXSDZrr:
  case X86::VPMAXSQZ128rr:
  case X86::VPMAXSQZ256rr:
  case X86::VPMAXSQZrr:
  case X86::VPMAXSWrr:
  case X86::VPMAXSWYrr:
  case X86::VPMAXSWZ128rr:
  case X86::VPMAXSWZ256rr:
  case X86::VPMAXSWZrr:
  case X86::VPMAXUBrr:
  case X86::VPMAXUBYrr:
  case X86::VPMAXUBZ128rr:
  case X86::VPMAXUBZ256rr:
  case X86::VPMAXUBZrr:
  case X86::VPMAXUDrr:
  case X86::VPMAXUDYrr:
  case X86::VPMAXUDZ128rr:
  case X86::VPMAXUDZ256rr:
  case X86::VPMAXUDZrr:
  case X86::VPMAXUQZ128rr:
  case X86::VPMAXUQZ256rr:
  case X86::VPMAXUQZrr:
  case X86::VPMAXUWrr:
  case X86::VPMAXUWYrr:
  case X86::VPMAXUWZ128rr:
  case X86::VPMAXUWZ256rr:
  case X86::VPMAXUWZrr:
  case X86::VPMINSBrr:
  case X86::VPMINSBYrr:
  case X86::VPMINSBZ128rr:
  case X86::VPMINSBZ256rr:
  case X86::VPMINSBZrr:
  case X86::VPMINSDrr:
  case X86::VPMINSDYrr:
  case X86::VPMINSDZ128rr:
  case X86::VPMINSDZ256rr:
  case X86::VPMINSDZrr:
  case X86::VPMINSQZ128rr:
  case X86::VPMINSQZ256rr:
  case X86::VPMINSQZrr:
  case X86::VPMINSWrr:
  case X86::VPMINSWYrr:
  case X86::VPMINSWZ128rr:
  case X86::VPMINSWZ256rr:
  case X86::VPMINSWZrr:
  case X86::VPMINUBrr:
  case X86::VPMINUBYrr:
  case X86::VPMINUBZ128rr:
  case X86::VPMINUBZ256rr:
  case X86::VPMINUBZrr:
  case X86::VPMINUDrr:
  case X86::VPMINUDYrr:
  case X86::VPMINUDZ128rr:
  case X86::VPMINUDZ256rr:
  case X86::VPMINUDZrr:
  case X86::VPMINUQZ128rr:
  case X86::VPMINUQZ256rr:
  case X86::VPMINUQZrr:
  case X86::VPMINUWrr:
  case X86::VPMINUWYrr:
  case X86::VPMINUWZ128rr:
  case X86::VPMINUWZ256rr:
  case X86::VPMINUWZrr:
  // Normal min/max instructions are not commutative because of NaN and signed
  // zero semantics, but these are. Thus, there's no need to check for global
  // relaxed math; the instructions themselves have the properties we need.
  case X86::MAXCPDrr:
  case X86::MAXCPSrr:
  case X86::MAXCSDrr:
  case X86::MAXCSSrr:
  case X86::MINCPDrr:
  case X86::MINCPSrr:
  case X86::MINCSDrr:
  case X86::MINCSSrr:
  case X86::VMAXCPDrr:
  case X86::VMAXCPSrr:
  case X86::VMAXCPDYrr:
  case X86::VMAXCPSYrr:
  case X86::VMAXCPDZ128rr:
  case X86::VMAXCPSZ128rr:
  case X86::VMAXCPDZ256rr:
  case X86::VMAXCPSZ256rr:
  case X86::VMAXCPDZrr:
  case X86::VMAXCPSZrr:
  case X86::VMAXCSDrr:
  case X86::VMAXCSSrr:
  case X86::VMAXCSDZrr:
  case X86::VMAXCSSZrr:
  case X86::VMINCPDrr:
  case X86::VMINCPSrr:
  case X86::VMINCPDYrr:
  case X86::VMINCPSYrr:
  case X86::VMINCPDZ128rr:
  case X86::VMINCPSZ128rr:
  case X86::VMINCPDZ256rr:
  case X86::VMINCPSZ256rr:
  case X86::VMINCPDZrr:
  case X86::VMINCPSZrr:
  case X86::VMINCSDrr:
  case X86::VMINCSSrr:
  case X86::VMINCSDZrr:
  case X86::VMINCSSZrr:
    return true;
  case X86::ADDPDrr:
  case X86::ADDPSrr:
  case X86::ADDSDrr:
  case X86::ADDSSrr:
  case X86::MULPDrr:
  case X86::MULPSrr:
  case X86::MULSDrr:
  case X86::MULSSrr:
  case X86::VADDPDrr:
  case X86::VADDPSrr:
  case X86::VADDPDYrr:
  case X86::VADDPSYrr:
  case X86::VADDPDZ128rr:
  case X86::VADDPSZ128rr:
  case X86::VADDPDZ256rr:
  case X86::VADDPSZ256rr:
  case X86::VADDPDZrr:
  case X86::VADDPSZrr:
  case X86::VADDSDrr:
  case X86::VADDSSrr:
  case X86::VADDSDZrr:
  case X86::VADDSSZrr:
  case X86::VMULPDrr:
  case X86::VMULPSrr:
  case X86::VMULPDYrr:
  case X86::VMULPSYrr:
  case X86::VMULPDZ128rr:
  case X86::VMULPSZ128rr:
  case X86::VMULPDZ256rr:
  case X86::VMULPSZ256rr:
  case X86::VMULPDZrr:
  case X86::VMULPSZrr:
  case X86::VMULSDrr:
  case X86::VMULSSrr:
  case X86::VMULSDZrr:
  case X86::VMULSSZrr:
    return Inst.getFlag(MachineInstr::MIFlag::FmReassoc) &&
           Inst.getFlag(MachineInstr::MIFlag::FmNsz);
  default:
    return false;
  }
}

/// If \p DescribedReg overlaps with the MOVrr instruction's destination
/// register then, if possible, describe the value in terms of the source
/// register.
static Optional<ParamLoadedValue>
describeMOVrrLoadedValue(const MachineInstr &MI, Register DescribedReg,
                         const TargetRegisterInfo *TRI) {
  Register DestReg = MI.getOperand(0).getReg();
  Register SrcReg = MI.getOperand(1).getReg();

  auto Expr = DIExpression::get(MI.getMF()->getFunction().getContext(), {});

  // If the described register is the destination, just return the source.
  if (DestReg == DescribedReg)
    return ParamLoadedValue(MachineOperand::CreateReg(SrcReg, false), Expr);

  // If the described register is a sub-register of the destination register,
  // then pick out the source register's corresponding sub-register.
  if (unsigned SubRegIdx = TRI->getSubRegIndex(DestReg, DescribedReg)) {
    unsigned SrcSubReg = TRI->getSubReg(SrcReg, SubRegIdx);
    return ParamLoadedValue(MachineOperand::CreateReg(SrcSubReg, false), Expr);
  }

  // The remaining case to consider is when the described register is a
  // super-register of the destination register. MOV8rr and MOV16rr does not
  // write to any of the other bytes in the register, meaning that we'd have to
  // describe the value using a combination of the source register and the
  // non-overlapping bits in the described register, which is not currently
  // possible.
  if (MI.getOpcode() == X86::MOV8rr || MI.getOpcode() == X86::MOV16rr ||
      !TRI->isSuperRegister(DestReg, DescribedReg))
    return None;

  assert(MI.getOpcode() == X86::MOV32rr && "Unexpected super-register case");
  return ParamLoadedValue(MachineOperand::CreateReg(SrcReg, false), Expr);
}

Optional<ParamLoadedValue>
X86InstrInfo::describeLoadedValue(const MachineInstr &MI, Register Reg) const {
  const MachineOperand *Op = nullptr;
  DIExpression *Expr = nullptr;

  const TargetRegisterInfo *TRI = &getRegisterInfo();

  switch (MI.getOpcode()) {
  case X86::LEA32r:
  case X86::LEA64r:
  case X86::LEA64_32r: {
    // We may need to describe a 64-bit parameter with a 32-bit LEA.
    if (!TRI->isSuperRegisterEq(MI.getOperand(0).getReg(), Reg))
      return None;

    // Operand 4 could be global address. For now we do not support
    // such situation.
    if (!MI.getOperand(4).isImm() || !MI.getOperand(2).isImm())
      return None;

    const MachineOperand &Op1 = MI.getOperand(1);
    const MachineOperand &Op2 = MI.getOperand(3);
    assert(Op2.isReg() && (Op2.getReg() == X86::NoRegister ||
                           Register::isPhysicalRegister(Op2.getReg())));

    // Omit situations like:
    // %rsi = lea %rsi, 4, ...
    if ((Op1.isReg() && Op1.getReg() == MI.getOperand(0).getReg()) ||
        Op2.getReg() == MI.getOperand(0).getReg())
      return None;
    else if ((Op1.isReg() && Op1.getReg() != X86::NoRegister &&
              TRI->regsOverlap(Op1.getReg(), MI.getOperand(0).getReg())) ||
             (Op2.getReg() != X86::NoRegister &&
              TRI->regsOverlap(Op2.getReg(), MI.getOperand(0).getReg())))
      return None;

    int64_t Coef = MI.getOperand(2).getImm();
    int64_t Offset = MI.getOperand(4).getImm();
    SmallVector<uint64_t, 8> Ops;

    if ((Op1.isReg() && Op1.getReg() != X86::NoRegister)) {
      Op = &Op1;
    } else if (Op1.isFI())
      Op = &Op1;

    if (Op && Op->isReg() && Op->getReg() == Op2.getReg() && Coef > 0) {
      Ops.push_back(dwarf::DW_OP_constu);
      Ops.push_back(Coef + 1);
      Ops.push_back(dwarf::DW_OP_mul);
    } else {
      if (Op && Op2.getReg() != X86::NoRegister) {
        int dwarfReg = TRI->getDwarfRegNum(Op2.getReg(), false);
        if (dwarfReg < 0)
          return None;
        else if (dwarfReg < 32) {
          Ops.push_back(dwarf::DW_OP_breg0 + dwarfReg);
          Ops.push_back(0);
        } else {
          Ops.push_back(dwarf::DW_OP_bregx);
          Ops.push_back(dwarfReg);
          Ops.push_back(0);
        }
      } else if (!Op) {
        assert(Op2.getReg() != X86::NoRegister);
        Op = &Op2;
      }

      if (Coef > 1) {
        assert(Op2.getReg() != X86::NoRegister);
        Ops.push_back(dwarf::DW_OP_constu);
        Ops.push_back(Coef);
        Ops.push_back(dwarf::DW_OP_mul);
      }

      if (((Op1.isReg() && Op1.getReg() != X86::NoRegister) || Op1.isFI()) &&
          Op2.getReg() != X86::NoRegister) {
        Ops.push_back(dwarf::DW_OP_plus);
      }
    }

    DIExpression::appendOffset(Ops, Offset);
    Expr = DIExpression::get(MI.getMF()->getFunction().getContext(), Ops);

    return ParamLoadedValue(*Op, Expr);;
  }
  case X86::MOV32ri:
  case X86::MOV64ri:
  case X86::MOV64ri32:
    // MOV32ri may be used for producing zero-extended 32-bit immediates in
    // 64-bit parameters, so we need to consider super-registers.
    if (!TRI->isSuperRegisterEq(MI.getOperand(0).getReg(), Reg))
      return None;
    return ParamLoadedValue(MI.getOperand(1), Expr);
  case X86::MOV8rr:
  case X86::MOV16rr:
  case X86::MOV32rr:
  case X86::MOV64rr:
    return describeMOVrrLoadedValue(MI, Reg, TRI);
  case X86::XOR32rr: {
    // 64-bit parameters are zero-materialized using XOR32rr, so also consider
    // super-registers.
    if (!TRI->isSuperRegisterEq(MI.getOperand(0).getReg(), Reg))
      return None;
    if (MI.getOperand(1).getReg() == MI.getOperand(2).getReg())
      return ParamLoadedValue(MachineOperand::CreateImm(0), Expr);
    return None;
  }
  case X86::MOVSX64rr32: {
    // We may need to describe the lower 32 bits of the MOVSX; for example, in
    // cases like this:
    //
    //  $ebx = [...]
    //  $rdi = MOVSX64rr32 $ebx
    //  $esi = MOV32rr $edi
    if (!TRI->isSubRegisterEq(MI.getOperand(0).getReg(), Reg))
      return None;

    Expr = DIExpression::get(MI.getMF()->getFunction().getContext(), {});

    // If the described register is the destination register we need to
    // sign-extend the source register from 32 bits. The other case we handle
    // is when the described register is the 32-bit sub-register of the
    // destination register, in case we just need to return the source
    // register.
    if (Reg == MI.getOperand(0).getReg())
      Expr = DIExpression::appendExt(Expr, 32, 64, true);
    else
      assert(X86MCRegisterClasses[X86::GR32RegClassID].contains(Reg) &&
             "Unhandled sub-register case for MOVSX64rr32");

    return ParamLoadedValue(MI.getOperand(1), Expr);
  }
  default:
    assert(!MI.isMoveImmediate() && "Unexpected MoveImm instruction");
    return TargetInstrInfo::describeLoadedValue(MI, Reg);
  }
}

/// This is an architecture-specific helper function of reassociateOps.
/// Set special operand attributes for new instructions after reassociation.
void X86InstrInfo::setSpecialOperandAttr(MachineInstr &OldMI1,
                                         MachineInstr &OldMI2,
                                         MachineInstr &NewMI1,
                                         MachineInstr &NewMI2) const {
  // Propagate FP flags from the original instructions.
  // But clear poison-generating flags because those may not be valid now.
  // TODO: There should be a helper function for copying only fast-math-flags.
  uint16_t IntersectedFlags = OldMI1.getFlags() & OldMI2.getFlags();
  NewMI1.setFlags(IntersectedFlags);
  NewMI1.clearFlag(MachineInstr::MIFlag::NoSWrap);
  NewMI1.clearFlag(MachineInstr::MIFlag::NoUWrap);
  NewMI1.clearFlag(MachineInstr::MIFlag::IsExact);

  NewMI2.setFlags(IntersectedFlags);
  NewMI2.clearFlag(MachineInstr::MIFlag::NoSWrap);
  NewMI2.clearFlag(MachineInstr::MIFlag::NoUWrap);
  NewMI2.clearFlag(MachineInstr::MIFlag::IsExact);

  // Integer instructions may define an implicit EFLAGS dest register operand.
  MachineOperand *OldFlagDef1 = OldMI1.findRegisterDefOperand(X86::EFLAGS);
  MachineOperand *OldFlagDef2 = OldMI2.findRegisterDefOperand(X86::EFLAGS);

  assert(!OldFlagDef1 == !OldFlagDef2 &&
         "Unexpected instruction type for reassociation");

  if (!OldFlagDef1 || !OldFlagDef2)
    return;

  assert(OldFlagDef1->isDead() && OldFlagDef2->isDead() &&
         "Must have dead EFLAGS operand in reassociable instruction");

  MachineOperand *NewFlagDef1 = NewMI1.findRegisterDefOperand(X86::EFLAGS);
  MachineOperand *NewFlagDef2 = NewMI2.findRegisterDefOperand(X86::EFLAGS);

  assert(NewFlagDef1 && NewFlagDef2 &&
         "Unexpected operand in reassociable instruction");

  // Mark the new EFLAGS operands as dead to be helpful to subsequent iterations
  // of this pass or other passes. The EFLAGS operands must be dead in these new
  // instructions because the EFLAGS operands in the original instructions must
  // be dead in order for reassociation to occur.
  NewFlagDef1->setIsDead();
  NewFlagDef2->setIsDead();
}

std::pair<unsigned, unsigned>
X86InstrInfo::decomposeMachineOperandsTargetFlags(unsigned TF) const {
  return std::make_pair(TF, 0u);
}

ArrayRef<std::pair<unsigned, const char *>>
X86InstrInfo::getSerializableDirectMachineOperandTargetFlags() const {
  using namespace X86II;
  static const std::pair<unsigned, const char *> TargetFlags[] = {
      {MO_GOT_ABSOLUTE_ADDRESS, "x86-got-absolute-address"},
      {MO_PIC_BASE_OFFSET, "x86-pic-base-offset"},
      {MO_GOT, "x86-got"},
      {MO_GOTOFF, "x86-gotoff"},
      {MO_GOTPCREL, "x86-gotpcrel"},
      {MO_PLT, "x86-plt"},
      {MO_TLSGD, "x86-tlsgd"},
      {MO_TLSLD, "x86-tlsld"},
      {MO_TLSLDM, "x86-tlsldm"},
      {MO_GOTTPOFF, "x86-gottpoff"},
      {MO_INDNTPOFF, "x86-indntpoff"},
      {MO_TPOFF, "x86-tpoff"},
      {MO_DTPOFF, "x86-dtpoff"},
      {MO_NTPOFF, "x86-ntpoff"},
      {MO_GOTNTPOFF, "x86-gotntpoff"},
      {MO_DLLIMPORT, "x86-dllimport"},
      {MO_DARWIN_NONLAZY, "x86-darwin-nonlazy"},
      {MO_DARWIN_NONLAZY_PIC_BASE, "x86-darwin-nonlazy-pic-base"},
      {MO_TLVP, "x86-tlvp"},
      {MO_TLVP_PIC_BASE, "x86-tlvp-pic-base"},
      {MO_SECREL, "x86-secrel"},
      {MO_COFFSTUB, "x86-coffstub"}};
  return makeArrayRef(TargetFlags);
}

namespace {
  /// Create Global Base Reg pass. This initializes the PIC
  /// global base register for x86-32.
  struct CGBR : public MachineFunctionPass {
    static char ID;
    CGBR() : MachineFunctionPass(ID) {}

    bool runOnMachineFunction(MachineFunction &MF) override {
      const X86TargetMachine *TM =
        static_cast<const X86TargetMachine *>(&MF.getTarget());
      const X86Subtarget &STI = MF.getSubtarget<X86Subtarget>();

      // Don't do anything in the 64-bit small and kernel code models. They use
      // RIP-relative addressing for everything.
      if (STI.is64Bit() && (TM->getCodeModel() == CodeModel::Small ||
                            TM->getCodeModel() == CodeModel::Kernel))
        return false;

      // Only emit a global base reg in PIC mode.
      if (!TM->isPositionIndependent())
        return false;

      X86MachineFunctionInfo *X86FI = MF.getInfo<X86MachineFunctionInfo>();
      unsigned GlobalBaseReg = X86FI->getGlobalBaseReg();

      // If we didn't need a GlobalBaseReg, don't insert code.
      if (GlobalBaseReg == 0)
        return false;

      // Insert the set of GlobalBaseReg into the first MBB of the function
      MachineBasicBlock &FirstMBB = MF.front();
      MachineBasicBlock::iterator MBBI = FirstMBB.begin();
      DebugLoc DL = FirstMBB.findDebugLoc(MBBI);
      MachineRegisterInfo &RegInfo = MF.getRegInfo();
      const X86InstrInfo *TII = STI.getInstrInfo();

      unsigned PC;
      if (STI.isPICStyleGOT())
        PC = RegInfo.createVirtualRegister(&X86::GR32RegClass);
      else
        PC = GlobalBaseReg;

      if (STI.is64Bit()) {
        if (TM->getCodeModel() == CodeModel::Medium) {
          // In the medium code model, use a RIP-relative LEA to materialize the
          // GOT.
          BuildMI(FirstMBB, MBBI, DL, TII->get(X86::LEA64r), PC)
              .addReg(X86::RIP)
              .addImm(0)
              .addReg(0)
              .addExternalSymbol("_GLOBAL_OFFSET_TABLE_")
              .addReg(0);
        } else if (TM->getCodeModel() == CodeModel::Large) {
          // In the large code model, we are aiming for this code, though the
          // register allocation may vary:
          //   leaq .LN$pb(%rip), %rax
          //   movq $_GLOBAL_OFFSET_TABLE_ - .LN$pb, %rcx
          //   addq %rcx, %rax
          // RAX now holds address of _GLOBAL_OFFSET_TABLE_.
          Register PBReg = RegInfo.createVirtualRegister(&X86::GR64RegClass);
          Register GOTReg = RegInfo.createVirtualRegister(&X86::GR64RegClass);
          BuildMI(FirstMBB, MBBI, DL, TII->get(X86::LEA64r), PBReg)
              .addReg(X86::RIP)
              .addImm(0)
              .addReg(0)
              .addSym(MF.getPICBaseSymbol())
              .addReg(0);
          std::prev(MBBI)->setPreInstrSymbol(MF, MF.getPICBaseSymbol());
          BuildMI(FirstMBB, MBBI, DL, TII->get(X86::MOV64ri), GOTReg)
              .addExternalSymbol("_GLOBAL_OFFSET_TABLE_",
                                 X86II::MO_PIC_BASE_OFFSET);
          BuildMI(FirstMBB, MBBI, DL, TII->get(X86::ADD64rr), PC)
              .addReg(PBReg, RegState::Kill)
              .addReg(GOTReg, RegState::Kill);
        } else {
          llvm_unreachable("unexpected code model");
        }
      } else {
        // Operand of MovePCtoStack is completely ignored by asm printer. It's
        // only used in JIT code emission as displacement to pc.
        BuildMI(FirstMBB, MBBI, DL, TII->get(X86::MOVPC32r), PC).addImm(0);

        // If we're using vanilla 'GOT' PIC style, we should use relative
        // addressing not to pc, but to _GLOBAL_OFFSET_TABLE_ external.
        if (STI.isPICStyleGOT()) {
          // Generate addl $__GLOBAL_OFFSET_TABLE_ + [.-piclabel],
          // %some_register
          BuildMI(FirstMBB, MBBI, DL, TII->get(X86::ADD32ri), GlobalBaseReg)
              .addReg(PC)
              .addExternalSymbol("_GLOBAL_OFFSET_TABLE_",
                                 X86II::MO_GOT_ABSOLUTE_ADDRESS);
        }
      }

      return true;
    }

    StringRef getPassName() const override {
      return "X86 PIC Global Base Reg Initialization";
    }

    void getAnalysisUsage(AnalysisUsage &AU) const override {
      AU.setPreservesCFG();
      MachineFunctionPass::getAnalysisUsage(AU);
    }
  };
}

char CGBR::ID = 0;
FunctionPass*
llvm::createX86GlobalBaseRegPass() { return new CGBR(); }

namespace {
  struct LDTLSCleanup : public MachineFunctionPass {
    static char ID;
    LDTLSCleanup() : MachineFunctionPass(ID) {}

    bool runOnMachineFunction(MachineFunction &MF) override {
      if (skipFunction(MF.getFunction()))
        return false;

      X86MachineFunctionInfo *MFI = MF.getInfo<X86MachineFunctionInfo>();
      if (MFI->getNumLocalDynamicTLSAccesses() < 2) {
        // No point folding accesses if there isn't at least two.
        return false;
      }

      MachineDominatorTree *DT = &getAnalysis<MachineDominatorTree>();
      return VisitNode(DT->getRootNode(), 0);
    }

    // Visit the dominator subtree rooted at Node in pre-order.
    // If TLSBaseAddrReg is non-null, then use that to replace any
    // TLS_base_addr instructions. Otherwise, create the register
    // when the first such instruction is seen, and then use it
    // as we encounter more instructions.
    bool VisitNode(MachineDomTreeNode *Node, unsigned TLSBaseAddrReg) {
      MachineBasicBlock *BB = Node->getBlock();
      bool Changed = false;

      // Traverse the current block.
      for (MachineBasicBlock::iterator I = BB->begin(), E = BB->end(); I != E;
           ++I) {
        switch (I->getOpcode()) {
          case X86::TLS_base_addr32:
          case X86::TLS_base_addr64:
            if (TLSBaseAddrReg)
              I = ReplaceTLSBaseAddrCall(*I, TLSBaseAddrReg);
            else
              I = SetRegister(*I, &TLSBaseAddrReg);
            Changed = true;
            break;
          default:
            break;
        }
      }

      // Visit the children of this block in the dominator tree.
      for (MachineDomTreeNode::iterator I = Node->begin(), E = Node->end();
           I != E; ++I) {
        Changed |= VisitNode(*I, TLSBaseAddrReg);
      }

      return Changed;
    }

    // Replace the TLS_base_addr instruction I with a copy from
    // TLSBaseAddrReg, returning the new instruction.
    MachineInstr *ReplaceTLSBaseAddrCall(MachineInstr &I,
                                         unsigned TLSBaseAddrReg) {
      MachineFunction *MF = I.getParent()->getParent();
      const X86Subtarget &STI = MF->getSubtarget<X86Subtarget>();
      const bool is64Bit = STI.is64Bit();
      const X86InstrInfo *TII = STI.getInstrInfo();

      // Insert a Copy from TLSBaseAddrReg to RAX/EAX.
      MachineInstr *Copy =
          BuildMI(*I.getParent(), I, I.getDebugLoc(),
                  TII->get(TargetOpcode::COPY), is64Bit ? X86::RAX : X86::EAX)
              .addReg(TLSBaseAddrReg);

      // Erase the TLS_base_addr instruction.
      I.eraseFromParent();

      return Copy;
    }

    // Create a virtual register in *TLSBaseAddrReg, and populate it by
    // inserting a copy instruction after I. Returns the new instruction.
    MachineInstr *SetRegister(MachineInstr &I, unsigned *TLSBaseAddrReg) {
      MachineFunction *MF = I.getParent()->getParent();
      const X86Subtarget &STI = MF->getSubtarget<X86Subtarget>();
      const bool is64Bit = STI.is64Bit();
      const X86InstrInfo *TII = STI.getInstrInfo();

      // Create a virtual register for the TLS base address.
      MachineRegisterInfo &RegInfo = MF->getRegInfo();
      *TLSBaseAddrReg = RegInfo.createVirtualRegister(is64Bit
                                                      ? &X86::GR64RegClass
                                                      : &X86::GR32RegClass);

      // Insert a copy from RAX/EAX to TLSBaseAddrReg.
      MachineInstr *Next = I.getNextNode();
      MachineInstr *Copy =
          BuildMI(*I.getParent(), Next, I.getDebugLoc(),
                  TII->get(TargetOpcode::COPY), *TLSBaseAddrReg)
              .addReg(is64Bit ? X86::RAX : X86::EAX);

      return Copy;
    }

    StringRef getPassName() const override {
      return "Local Dynamic TLS Access Clean-up";
    }

    void getAnalysisUsage(AnalysisUsage &AU) const override {
      AU.setPreservesCFG();
      AU.addRequired<MachineDominatorTree>();
      MachineFunctionPass::getAnalysisUsage(AU);
    }
  };
}

char LDTLSCleanup::ID = 0;
FunctionPass*
llvm::createCleanupLocalDynamicTLSPass() { return new LDTLSCleanup(); }

/// Constants defining how certain sequences should be outlined.
///
/// \p MachineOutlinerDefault implies that the function is called with a call
/// instruction, and a return must be emitted for the outlined function frame.
///
/// That is,
///
/// I1                                 OUTLINED_FUNCTION:
/// I2 --> call OUTLINED_FUNCTION       I1
/// I3                                  I2
///                                     I3
///                                     ret
///
/// * Call construction overhead: 1 (call instruction)
/// * Frame construction overhead: 1 (return instruction)
///
/// \p MachineOutlinerTailCall implies that the function is being tail called.
/// A jump is emitted instead of a call, and the return is already present in
/// the outlined sequence. That is,
///
/// I1                                 OUTLINED_FUNCTION:
/// I2 --> jmp OUTLINED_FUNCTION       I1
/// ret                                I2
///                                    ret
///
/// * Call construction overhead: 1 (jump instruction)
/// * Frame construction overhead: 0 (don't need to return)
///
enum MachineOutlinerClass {
  MachineOutlinerDefault,
  MachineOutlinerTailCall
};

outliner::OutlinedFunction X86InstrInfo::getOutliningCandidateInfo(
    std::vector<outliner::Candidate> &RepeatedSequenceLocs) const {
  unsigned SequenceSize =
      std::accumulate(RepeatedSequenceLocs[0].front(),
                      std::next(RepeatedSequenceLocs[0].back()), 0,
                      [](unsigned Sum, const MachineInstr &MI) {
                        // FIXME: x86 doesn't implement getInstSizeInBytes, so
                        // we can't tell the cost.  Just assume each instruction
                        // is one byte.
                        if (MI.isDebugInstr() || MI.isKill())
                          return Sum;
                        return Sum + 1;
                      });

  // FIXME: Use real size in bytes for call and ret instructions.
  if (RepeatedSequenceLocs[0].back()->isTerminator()) {
    for (outliner::Candidate &C : RepeatedSequenceLocs)
      C.setCallInfo(MachineOutlinerTailCall, 1);

    return outliner::OutlinedFunction(RepeatedSequenceLocs, SequenceSize,
                                      0, // Number of bytes to emit frame.
                                      MachineOutlinerTailCall // Type of frame.
    );
  }

  for (outliner::Candidate &C : RepeatedSequenceLocs)
    C.setCallInfo(MachineOutlinerDefault, 1);

  return outliner::OutlinedFunction(RepeatedSequenceLocs, SequenceSize, 1,
                                    MachineOutlinerDefault);
}

bool X86InstrInfo::isFunctionSafeToOutlineFrom(MachineFunction &MF,
                                           bool OutlineFromLinkOnceODRs) const {
  const Function &F = MF.getFunction();

  // Does the function use a red zone? If it does, then we can't risk messing
  // with the stack.
  if (Subtarget.getFrameLowering()->has128ByteRedZone(MF)) {
    // It could have a red zone. If it does, then we don't want to touch it.
    const X86MachineFunctionInfo *X86FI = MF.getInfo<X86MachineFunctionInfo>();
    if (!X86FI || X86FI->getUsesRedZone())
      return false;
  }

  // If we *don't* want to outline from things that could potentially be deduped
  // then return false.
  if (!OutlineFromLinkOnceODRs && F.hasLinkOnceODRLinkage())
      return false;

  // This function is viable for outlining, so return true.
  return true;
}

outliner::InstrType
X86InstrInfo::getOutliningType(MachineBasicBlock::iterator &MIT,  unsigned Flags) const {
  MachineInstr &MI = *MIT;
  // Don't allow debug values to impact outlining type.
  if (MI.isDebugInstr() || MI.isIndirectDebugValue())
    return outliner::InstrType::Invisible;

  // At this point, KILL instructions don't really tell us much so we can go
  // ahead and skip over them.
  if (MI.isKill())
    return outliner::InstrType::Invisible;

  // Is this a tail call? If yes, we can outline as a tail call.
  if (isTailCall(MI))
    return outliner::InstrType::Legal;

  // Is this the terminator of a basic block?
  if (MI.isTerminator() || MI.isReturn()) {

    // Does its parent have any successors in its MachineFunction?
    if (MI.getParent()->succ_empty())
      return outliner::InstrType::Legal;

    // It does, so we can't tail call it.
    return outliner::InstrType::Illegal;
  }

  // Don't outline anything that modifies or reads from the stack pointer.
  //
  // FIXME: There are instructions which are being manually built without
  // explicit uses/defs so we also have to check the MCInstrDesc. We should be
  // able to remove the extra checks once those are fixed up. For example,
  // sometimes we might get something like %rax = POP64r 1. This won't be
  // caught by modifiesRegister or readsRegister even though the instruction
  // really ought to be formed so that modifiesRegister/readsRegister would
  // catch it.
  if (MI.modifiesRegister(X86::RSP, &RI) || MI.readsRegister(X86::RSP, &RI) ||
      MI.getDesc().hasImplicitUseOfPhysReg(X86::RSP) ||
      MI.getDesc().hasImplicitDefOfPhysReg(X86::RSP))
    return outliner::InstrType::Illegal;

  // Outlined calls change the instruction pointer, so don't read from it.
  if (MI.readsRegister(X86::RIP, &RI) ||
      MI.getDesc().hasImplicitUseOfPhysReg(X86::RIP) ||
      MI.getDesc().hasImplicitDefOfPhysReg(X86::RIP))
    return outliner::InstrType::Illegal;

  // Positions can't safely be outlined.
  if (MI.isPosition())
    return outliner::InstrType::Illegal;

  // Make sure none of the operands of this instruction do anything tricky.
  for (const MachineOperand &MOP : MI.operands())
    if (MOP.isCPI() || MOP.isJTI() || MOP.isCFIIndex() || MOP.isFI() ||
        MOP.isTargetIndex())
      return outliner::InstrType::Illegal;

  return outliner::InstrType::Legal;
}

void X86InstrInfo::buildOutlinedFrame(MachineBasicBlock &MBB,
                                          MachineFunction &MF,
                                          const outliner::OutlinedFunction &OF)
                                          const {
  // If we're a tail call, we already have a return, so don't do anything.
  if (OF.FrameConstructionID == MachineOutlinerTailCall)
    return;

  // We're a normal call, so our sequence doesn't have a return instruction.
  // Add it in.
  MachineInstr *retq = BuildMI(MF, DebugLoc(), get(X86::RETQ));
  MBB.insert(MBB.end(), retq);
}

MachineBasicBlock::iterator
X86InstrInfo::insertOutlinedCall(Module &M, MachineBasicBlock &MBB,
                                 MachineBasicBlock::iterator &It,
                                 MachineFunction &MF,
                                 const outliner::Candidate &C) const {
  // Is it a tail call?
  if (C.CallConstructionID == MachineOutlinerTailCall) {
    // Yes, just insert a JMP.
    It = MBB.insert(It,
                  BuildMI(MF, DebugLoc(), get(X86::TAILJMPd64))
                      .addGlobalAddress(M.getNamedValue(MF.getName())));
  } else {
    // No, insert a call.
    It = MBB.insert(It,
                  BuildMI(MF, DebugLoc(), get(X86::CALL64pcrel32))
                      .addGlobalAddress(M.getNamedValue(MF.getName())));
  }

  return It;
}

#define GET_INSTRINFO_HELPERS
#include "X86GenInstrInfo.inc"<|MERGE_RESOLUTION|>--- conflicted
+++ resolved
@@ -456,11 +456,7 @@
       FrameIndex =
           cast<FixedStackPseudoSourceValue>(Accesses.front()->getPseudoValue())
               ->getFrameIndex();
-<<<<<<< HEAD
-      return MI.getOperand(X86::AddrNumOperands).getReg();
-=======
       return 1;
->>>>>>> 11450def
     }
   }
   return 0;
