//===- SandboxIR.cpp - A transactional overlay IR on top of LLVM IR -------===//
//
// Part of the LLVM Project, under the Apache License v2.0 with LLVM Exceptions.
// See https://llvm.org/LICENSE.txt for license information.
// SPDX-License-Identifier: Apache-2.0 WITH LLVM-exception
//
//===----------------------------------------------------------------------===//

#include "llvm/SandboxIR/SandboxIR.h"
#include "llvm/ADT/SmallPtrSet.h"
#include "llvm/ADT/SmallVector.h"
#include "llvm/IR/Constants.h"
#include "llvm/Support/Debug.h"
#include <sstream>

using namespace llvm::sandboxir;

Value *Use::get() const { return Ctx->getValue(LLVMUse->get()); }

void Use::set(Value *V) {
  Ctx->getTracker().emplaceIfTracking<UseSet>(*this);
  LLVMUse->set(V->Val);
}

unsigned Use::getOperandNo() const { return Usr->getUseOperandNo(*this); }

void Use::swap(Use &OtherUse) {
  Ctx->getTracker().emplaceIfTracking<UseSwap>(*this, OtherUse);
  LLVMUse->swap(*OtherUse.LLVMUse);
}

#ifndef NDEBUG
void Use::dumpOS(raw_ostream &OS) const {
  Value *Def = nullptr;
  if (LLVMUse == nullptr)
    OS << "<null> LLVM Use! ";
  else
    Def = Ctx->getValue(LLVMUse->get());
  OS << "Def:  ";
  if (Def == nullptr)
    OS << "NULL";
  else
    OS << *Def;
  OS << "\n";

  OS << "User: ";
  if (Usr == nullptr)
    OS << "NULL";
  else
    OS << *Usr;
  OS << "\n";

  OS << "OperandNo: ";
  if (Usr == nullptr)
    OS << "N/A";
  else
    OS << getOperandNo();
  OS << "\n";
}

void Use::dump() const { dumpOS(dbgs()); }
#endif // NDEBUG

Use OperandUseIterator::operator*() const { return Use; }

OperandUseIterator &OperandUseIterator::operator++() {
  assert(Use.LLVMUse != nullptr && "Already at end!");
  User *User = Use.getUser();
  Use = User->getOperandUseInternal(Use.getOperandNo() + 1, /*Verify=*/false);
  return *this;
}

UserUseIterator &UserUseIterator::operator++() {
  // Get the corresponding llvm::Use, get the next in the list, and update the
  // sandboxir::Use.
  llvm::Use *&LLVMUse = Use.LLVMUse;
  assert(LLVMUse != nullptr && "Already at end!");
  LLVMUse = LLVMUse->getNext();
  if (LLVMUse == nullptr) {
    Use.Usr = nullptr;
    return *this;
  }
  auto *Ctx = Use.Ctx;
  auto *LLVMUser = LLVMUse->getUser();
  Use.Usr = cast_or_null<sandboxir::User>(Ctx->getValue(LLVMUser));
  return *this;
}

OperandUseIterator OperandUseIterator::operator+(unsigned Num) const {
  sandboxir::Use U = Use.getUser()->getOperandUseInternal(
      Use.getOperandNo() + Num, /*Verify=*/true);
  return OperandUseIterator(U);
}

OperandUseIterator OperandUseIterator::operator-(unsigned Num) const {
  assert(Use.getOperandNo() >= Num && "Out of bounds!");
  sandboxir::Use U = Use.getUser()->getOperandUseInternal(
      Use.getOperandNo() - Num, /*Verify=*/true);
  return OperandUseIterator(U);
}

int OperandUseIterator::operator-(const OperandUseIterator &Other) const {
  int ThisOpNo = Use.getOperandNo();
  int OtherOpNo = Other.Use.getOperandNo();
  return ThisOpNo - OtherOpNo;
}

Value::Value(ClassID SubclassID, llvm::Value *Val, Context &Ctx)
    : SubclassID(SubclassID), Val(Val), Ctx(Ctx) {
#ifndef NDEBUG
  UID = Ctx.getNumValues();
#endif
}

Value::use_iterator Value::use_begin() {
  llvm::Use *LLVMUse = nullptr;
  if (Val->use_begin() != Val->use_end())
    LLVMUse = &*Val->use_begin();
  User *User = LLVMUse != nullptr ? cast_or_null<sandboxir::User>(Ctx.getValue(
                                        Val->use_begin()->getUser()))
                                  : nullptr;
  return use_iterator(Use(LLVMUse, User, Ctx));
}

Value::user_iterator Value::user_begin() {
  auto UseBegin = Val->use_begin();
  auto UseEnd = Val->use_end();
  bool AtEnd = UseBegin == UseEnd;
  llvm::Use *LLVMUse = AtEnd ? nullptr : &*UseBegin;
  User *User =
      AtEnd ? nullptr
            : cast_or_null<sandboxir::User>(Ctx.getValue(&*LLVMUse->getUser()));
  return user_iterator(Use(LLVMUse, User, Ctx), UseToUser());
}

unsigned Value::getNumUses() const { return range_size(Val->users()); }

Type *Value::getType() const { return Ctx.getType(Val->getType()); }

void Value::replaceUsesWithIf(
    Value *OtherV, llvm::function_ref<bool(const Use &)> ShouldReplace) {
  assert(getType() == OtherV->getType() && "Can't replace with different type");
  llvm::Value *OtherVal = OtherV->Val;
  // We are delegating RUWIf to LLVM IR's RUWIf.
  Val->replaceUsesWithIf(
      OtherVal, [&ShouldReplace, this](llvm::Use &LLVMUse) -> bool {
        User *DstU = cast_or_null<User>(Ctx.getValue(LLVMUse.getUser()));
        if (DstU == nullptr)
          return false;
        Use UseToReplace(&LLVMUse, DstU, Ctx);
        if (!ShouldReplace(UseToReplace))
          return false;
        Ctx.getTracker().emplaceIfTracking<UseSet>(UseToReplace);
        return true;
      });
}

void Value::replaceAllUsesWith(Value *Other) {
  assert(getType() == Other->getType() &&
         "Replacing with Value of different type!");
  auto &Tracker = Ctx.getTracker();
  if (Tracker.isTracking()) {
    for (auto Use : uses())
      Tracker.track(std::make_unique<UseSet>(Use));
  }
  // We are delegating RAUW to LLVM IR's RAUW.
  Val->replaceAllUsesWith(Other->Val);
}

#ifndef NDEBUG
std::string Value::getUid() const {
  std::stringstream SS;
  SS << "SB" << UID << ".";
  return SS.str();
}

void Value::dumpCommonHeader(raw_ostream &OS) const {
  OS << getUid() << " " << getSubclassIDStr(SubclassID) << " ";
}

void Value::dumpCommonFooter(raw_ostream &OS) const {
  OS.indent(2) << "Val: ";
  if (Val)
    OS << *Val;
  else
    OS << "NULL";
  OS << "\n";
}

void Value::dumpCommonPrefix(raw_ostream &OS) const {
  if (Val)
    OS << *Val;
  else
    OS << "NULL ";
}

void Value::dumpCommonSuffix(raw_ostream &OS) const {
  OS << " ; " << getUid() << " (" << getSubclassIDStr(SubclassID) << ")";
}

void Value::printAsOperandCommon(raw_ostream &OS) const {
  if (Val)
    Val->printAsOperand(OS);
  else
    OS << "NULL ";
}

void Value::dump() const {
  dumpOS(dbgs());
  dbgs() << "\n";
}

void Argument::printAsOperand(raw_ostream &OS) const {
  printAsOperandCommon(OS);
}
void Argument::dumpOS(raw_ostream &OS) const {
  dumpCommonPrefix(OS);
  dumpCommonSuffix(OS);
}
#endif // NDEBUG

Use User::getOperandUseDefault(unsigned OpIdx, bool Verify) const {
  assert((!Verify || OpIdx < getNumOperands()) && "Out of bounds!");
  assert(isa<llvm::User>(Val) && "Non-users have no operands!");
  llvm::Use *LLVMUse;
  if (OpIdx != getNumOperands())
    LLVMUse = &cast<llvm::User>(Val)->getOperandUse(OpIdx);
  else
    LLVMUse = cast<llvm::User>(Val)->op_end();
  return Use(LLVMUse, const_cast<User *>(this), Ctx);
}

#ifndef NDEBUG
void User::verifyUserOfLLVMUse(const llvm::Use &Use) const {
  assert(Ctx.getValue(Use.getUser()) == this &&
         "Use not found in this SBUser's operands!");
}
#endif

bool User::classof(const Value *From) {
  switch (From->getSubclassID()) {
#define DEF_VALUE(ID, CLASS)
#define DEF_USER(ID, CLASS)                                                    \
  case ClassID::ID:                                                            \
    return true;
#define DEF_INSTR(ID, OPC, CLASS)                                              \
  case ClassID::ID:                                                            \
    return true;
#include "llvm/SandboxIR/SandboxIRValues.def"
  default:
    return false;
  }
}

void User::setOperand(unsigned OperandIdx, Value *Operand) {
  assert(isa<llvm::User>(Val) && "No operands!");
  Ctx.getTracker().emplaceIfTracking<UseSet>(getOperandUse(OperandIdx));
  // We are delegating to llvm::User::setOperand().
  cast<llvm::User>(Val)->setOperand(OperandIdx, Operand->Val);
}

bool User::replaceUsesOfWith(Value *FromV, Value *ToV) {
  auto &Tracker = Ctx.getTracker();
  if (Tracker.isTracking()) {
    for (auto OpIdx : seq<unsigned>(0, getNumOperands())) {
      auto Use = getOperandUse(OpIdx);
      if (Use.get() == FromV)
        Tracker.emplaceIfTracking<UseSet>(Use);
    }
  }
  // We are delegating RUOW to LLVM IR's RUOW.
  return cast<llvm::User>(Val)->replaceUsesOfWith(FromV->Val, ToV->Val);
}

#ifndef NDEBUG
void User::dumpCommonHeader(raw_ostream &OS) const {
  Value::dumpCommonHeader(OS);
  // TODO: This is incomplete
}
#endif // NDEBUG

BBIterator &BBIterator::operator++() {
  auto ItE = BB->end();
  assert(It != ItE && "Already at end!");
  ++It;
  if (It == ItE)
    return *this;
  Instruction &NextI = *cast<sandboxir::Instruction>(Ctx->getValue(&*It));
  unsigned Num = NextI.getNumOfIRInstrs();
  assert(Num > 0 && "Bad getNumOfIRInstrs()");
  It = std::next(It, Num - 1);
  return *this;
}

BBIterator &BBIterator::operator--() {
  assert(It != BB->begin() && "Already at begin!");
  if (It == BB->end()) {
    --It;
    return *this;
  }
  Instruction &CurrI = **this;
  unsigned Num = CurrI.getNumOfIRInstrs();
  assert(Num > 0 && "Bad getNumOfIRInstrs()");
  assert(std::prev(It, Num - 1) != BB->begin() && "Already at begin!");
  It = std::prev(It, Num);
  return *this;
}

const char *Instruction::getOpcodeName(Opcode Opc) {
  switch (Opc) {
#define OP(OPC)                                                                \
  case Opcode::OPC:                                                            \
    return #OPC;
#define OPCODES(...) __VA_ARGS__
#define DEF_INSTR(ID, OPC, CLASS) OPC
#include "llvm/SandboxIR/SandboxIRValues.def"
  }
  llvm_unreachable("Unknown Opcode");
}

llvm::Instruction *Instruction::getTopmostLLVMInstruction() const {
  Instruction *Prev = getPrevNode();
  if (Prev == nullptr) {
    // If at top of the BB, return the first BB instruction.
    return &*cast<llvm::BasicBlock>(getParent()->Val)->begin();
  }
  // Else get the Previous sandbox IR instruction's bottom IR instruction and
  // return its successor.
  llvm::Instruction *PrevBotI = cast<llvm::Instruction>(Prev->Val);
  return PrevBotI->getNextNode();
}

BBIterator Instruction::getIterator() const {
  auto *I = cast<llvm::Instruction>(Val);
  return BasicBlock::iterator(I->getParent(), I->getIterator(), &Ctx);
}

Instruction *Instruction::getNextNode() const {
  assert(getParent() != nullptr && "Detached!");
  assert(getIterator() != getParent()->end() && "Already at end!");
  // `Val` is the bottom-most LLVM IR instruction. Get the next in the chain,
  // and get the corresponding sandboxir Instruction that maps to it. This works
  // even for SandboxIR Instructions that map to more than one LLVM Instruction.
  auto *LLVMI = cast<llvm::Instruction>(Val);
  assert(LLVMI->getParent() != nullptr && "LLVM IR instr is detached!");
  auto *NextLLVMI = LLVMI->getNextNode();
  auto *NextI = cast_or_null<Instruction>(Ctx.getValue(NextLLVMI));
  if (NextI == nullptr)
    return nullptr;
  return NextI;
}

Instruction *Instruction::getPrevNode() const {
  assert(getParent() != nullptr && "Detached!");
  auto It = getIterator();
  if (It != getParent()->begin())
    return std::prev(getIterator()).get();
  return nullptr;
}

void Instruction::removeFromParent() {
  Ctx.getTracker().emplaceIfTracking<RemoveFromParent>(this);

  // Detach all the LLVM IR instructions from their parent BB.
  for (llvm::Instruction *I : getLLVMInstrs())
    I->removeFromParent();
}

void Instruction::eraseFromParent() {
  assert(users().empty() && "Still connected to users, can't erase!");
  std::unique_ptr<Value> Detached = Ctx.detach(this);
  auto LLVMInstrs = getLLVMInstrs();

  auto &Tracker = Ctx.getTracker();
  if (Tracker.isTracking()) {
    Tracker.track(std::make_unique<EraseFromParent>(std::move(Detached)));
    // We don't actually delete the IR instruction, because then it would be
    // impossible to bring it back from the dead at the same memory location.
    // Instead we remove it from its BB and track its current location.
    for (llvm::Instruction *I : LLVMInstrs)
      I->removeFromParent();
    // TODO: Multi-instructions need special treatment because some of the
    // references are internal to the instruction.
    for (llvm::Instruction *I : LLVMInstrs)
      I->dropAllReferences();
  } else {
    // Erase in reverse to avoid erasing nstructions with attached uses.
    for (llvm::Instruction *I : reverse(LLVMInstrs))
      I->eraseFromParent();
  }
}

void Instruction::moveBefore(BasicBlock &BB, const BBIterator &WhereIt) {
  if (std::next(getIterator()) == WhereIt)
    // Destination is same as origin, nothing to do.
    return;

  Ctx.getTracker().emplaceIfTracking<MoveInstr>(this);

  auto *LLVMBB = cast<llvm::BasicBlock>(BB.Val);
  llvm::BasicBlock::iterator It;
  if (WhereIt == BB.end()) {
    It = LLVMBB->end();
  } else {
    Instruction *WhereI = &*WhereIt;
    It = WhereI->getTopmostLLVMInstruction()->getIterator();
  }
  // TODO: Move this to the verifier of sandboxir::Instruction.
  assert(is_sorted(getLLVMInstrs(),
                   [](auto *I1, auto *I2) { return I1->comesBefore(I2); }) &&
         "Expected program order!");
  // Do the actual move in LLVM IR.
  for (auto *I : getLLVMInstrs())
    I->moveBefore(*LLVMBB, It);
}

void Instruction::insertBefore(Instruction *BeforeI) {
  llvm::Instruction *BeforeTopI = BeforeI->getTopmostLLVMInstruction();
  // TODO: Move this to the verifier of sandboxir::Instruction.
  assert(is_sorted(getLLVMInstrs(),
                   [](auto *I1, auto *I2) { return I1->comesBefore(I2); }) &&
         "Expected program order!");

  Ctx.getTracker().emplaceIfTracking<InsertIntoBB>(this);

  // Insert the LLVM IR Instructions in program order.
  for (llvm::Instruction *I : getLLVMInstrs())
    I->insertBefore(BeforeTopI);
}

void Instruction::insertAfter(Instruction *AfterI) {
  insertInto(AfterI->getParent(), std::next(AfterI->getIterator()));
}

void Instruction::insertInto(BasicBlock *BB, const BBIterator &WhereIt) {
  llvm::BasicBlock *LLVMBB = cast<llvm::BasicBlock>(BB->Val);
  llvm::Instruction *LLVMBeforeI;
  llvm::BasicBlock::iterator LLVMBeforeIt;
  Instruction *BeforeI;
  if (WhereIt != BB->end()) {
    BeforeI = &*WhereIt;
    LLVMBeforeI = BeforeI->getTopmostLLVMInstruction();
    LLVMBeforeIt = LLVMBeforeI->getIterator();
  } else {
    BeforeI = nullptr;
    LLVMBeforeI = nullptr;
    LLVMBeforeIt = LLVMBB->end();
  }

  Ctx.getTracker().emplaceIfTracking<InsertIntoBB>(this);

  // Insert the LLVM IR Instructions in program order.
  for (llvm::Instruction *I : getLLVMInstrs())
    I->insertInto(LLVMBB, LLVMBeforeIt);
}

BasicBlock *Instruction::getParent() const {
  // Get the LLVM IR Instruction that this maps to, get its parent, and get the
  // corresponding sandboxir::BasicBlock by looking it up in sandboxir::Context.
  auto *BB = cast<llvm::Instruction>(Val)->getParent();
  if (BB == nullptr)
    return nullptr;
  return cast<BasicBlock>(Ctx.getValue(BB));
}

bool Instruction::classof(const sandboxir::Value *From) {
  switch (From->getSubclassID()) {
#define DEF_INSTR(ID, OPC, CLASS)                                              \
  case ClassID::ID:                                                            \
    return true;
#include "llvm/SandboxIR/SandboxIRValues.def"
  default:
    return false;
  }
}

void Instruction::setHasNoUnsignedWrap(bool B) {
  Ctx.getTracker()
      .emplaceIfTracking<GenericSetter<&Instruction::hasNoUnsignedWrap,
                                       &Instruction::setHasNoUnsignedWrap>>(
          this);
  cast<llvm::Instruction>(Val)->setHasNoUnsignedWrap(B);
}

void Instruction::setHasNoSignedWrap(bool B) {
  Ctx.getTracker()
      .emplaceIfTracking<GenericSetter<&Instruction::hasNoSignedWrap,
                                       &Instruction::setHasNoSignedWrap>>(this);
  cast<llvm::Instruction>(Val)->setHasNoSignedWrap(B);
}

void Instruction::setFast(bool B) {
  Ctx.getTracker()
      .emplaceIfTracking<
          GenericSetter<&Instruction::isFast, &Instruction::setFast>>(this);
  cast<llvm::Instruction>(Val)->setFast(B);
}

void Instruction::setIsExact(bool B) {
  Ctx.getTracker()
      .emplaceIfTracking<
          GenericSetter<&Instruction::isExact, &Instruction::setIsExact>>(this);
  cast<llvm::Instruction>(Val)->setIsExact(B);
}

void Instruction::setHasAllowReassoc(bool B) {
  Ctx.getTracker()
      .emplaceIfTracking<GenericSetter<&Instruction::hasAllowReassoc,
                                       &Instruction::setHasAllowReassoc>>(this);
  cast<llvm::Instruction>(Val)->setHasAllowReassoc(B);
}

void Instruction::setHasNoNaNs(bool B) {
  Ctx.getTracker()
      .emplaceIfTracking<
          GenericSetter<&Instruction::hasNoNaNs, &Instruction::setHasNoNaNs>>(
          this);
  cast<llvm::Instruction>(Val)->setHasNoNaNs(B);
}

void Instruction::setHasNoInfs(bool B) {
  Ctx.getTracker()
      .emplaceIfTracking<
          GenericSetter<&Instruction::hasNoInfs, &Instruction::setHasNoInfs>>(
          this);
  cast<llvm::Instruction>(Val)->setHasNoInfs(B);
}

void Instruction::setHasNoSignedZeros(bool B) {
  Ctx.getTracker()
      .emplaceIfTracking<GenericSetter<&Instruction::hasNoSignedZeros,
                                       &Instruction::setHasNoSignedZeros>>(
          this);
  cast<llvm::Instruction>(Val)->setHasNoSignedZeros(B);
}

void Instruction::setHasAllowReciprocal(bool B) {
  Ctx.getTracker()
      .emplaceIfTracking<GenericSetter<&Instruction::hasAllowReciprocal,
                                       &Instruction::setHasAllowReciprocal>>(
          this);
  cast<llvm::Instruction>(Val)->setHasAllowReciprocal(B);
}

void Instruction::setHasAllowContract(bool B) {
  Ctx.getTracker()
      .emplaceIfTracking<GenericSetter<&Instruction::hasAllowContract,
                                       &Instruction::setHasAllowContract>>(
          this);
  cast<llvm::Instruction>(Val)->setHasAllowContract(B);
}

void Instruction::setFastMathFlags(FastMathFlags FMF) {
  Ctx.getTracker()
      .emplaceIfTracking<GenericSetter<&Instruction::getFastMathFlags,
                                       &Instruction::copyFastMathFlags>>(this);
  cast<llvm::Instruction>(Val)->setFastMathFlags(FMF);
}

void Instruction::copyFastMathFlags(FastMathFlags FMF) {
  Ctx.getTracker()
      .emplaceIfTracking<GenericSetter<&Instruction::getFastMathFlags,
                                       &Instruction::copyFastMathFlags>>(this);
  cast<llvm::Instruction>(Val)->copyFastMathFlags(FMF);
}

void Instruction::setHasApproxFunc(bool B) {
  Ctx.getTracker()
      .emplaceIfTracking<GenericSetter<&Instruction::hasApproxFunc,
                                       &Instruction::setHasApproxFunc>>(this);
  cast<llvm::Instruction>(Val)->setHasApproxFunc(B);
}

#ifndef NDEBUG
void Instruction::dumpOS(raw_ostream &OS) const {
  OS << "Unimplemented! Please override dump().";
}
#endif // NDEBUG

VAArgInst *VAArgInst::create(Value *List, Type *Ty, BBIterator WhereIt,
                             BasicBlock *WhereBB, Context &Ctx,
                             const Twine &Name) {
  auto &Builder = Ctx.getLLVMIRBuilder();
  if (WhereIt != WhereBB->end())
    Builder.SetInsertPoint((*WhereIt).getTopmostLLVMInstruction());
  else
    Builder.SetInsertPoint(cast<llvm::BasicBlock>(WhereBB->Val));
  auto *LLVMI =
      cast<llvm::VAArgInst>(Builder.CreateVAArg(List->Val, Ty->LLVMTy, Name));
  return Ctx.createVAArgInst(LLVMI);
}

Value *VAArgInst::getPointerOperand() {
  return Ctx.getValue(cast<llvm::VAArgInst>(Val)->getPointerOperand());
}

FreezeInst *FreezeInst::create(Value *V, BBIterator WhereIt,
                               BasicBlock *WhereBB, Context &Ctx,
                               const Twine &Name) {
  auto &Builder = Ctx.getLLVMIRBuilder();
  if (WhereIt != WhereBB->end())
    Builder.SetInsertPoint((*WhereIt).getTopmostLLVMInstruction());
  else
    Builder.SetInsertPoint(cast<llvm::BasicBlock>(WhereBB->Val));
  auto *LLVMI = cast<llvm::FreezeInst>(Builder.CreateFreeze(V->Val, Name));
  return Ctx.createFreezeInst(LLVMI);
}

FenceInst *FenceInst::create(AtomicOrdering Ordering, BBIterator WhereIt,
                             BasicBlock *WhereBB, Context &Ctx,
                             SyncScope::ID SSID) {
  auto &Builder = Ctx.getLLVMIRBuilder();
  if (WhereIt != WhereBB->end())
    Builder.SetInsertPoint((*WhereIt).getTopmostLLVMInstruction());
  else
    Builder.SetInsertPoint(cast<llvm::BasicBlock>(WhereBB->Val));
  llvm::FenceInst *LLVMI = Builder.CreateFence(Ordering, SSID);
  return Ctx.createFenceInst(LLVMI);
}

void FenceInst::setOrdering(AtomicOrdering Ordering) {
  Ctx.getTracker()
      .emplaceIfTracking<
          GenericSetter<&FenceInst::getOrdering, &FenceInst::setOrdering>>(
          this);
  cast<llvm::FenceInst>(Val)->setOrdering(Ordering);
}

void FenceInst::setSyncScopeID(SyncScope::ID SSID) {
  Ctx.getTracker()
      .emplaceIfTracking<GenericSetter<&FenceInst::getSyncScopeID,
                                       &FenceInst::setSyncScopeID>>(this);
  cast<llvm::FenceInst>(Val)->setSyncScopeID(SSID);
}

Value *SelectInst::createCommon(Value *Cond, Value *True, Value *False,
                                const Twine &Name, IRBuilder<> &Builder,
                                Context &Ctx) {
  llvm::Value *NewV =
      Builder.CreateSelect(Cond->Val, True->Val, False->Val, Name);
  if (auto *NewSI = dyn_cast<llvm::SelectInst>(NewV))
    return Ctx.createSelectInst(NewSI);
  assert(isa<llvm::Constant>(NewV) && "Expected constant");
  return Ctx.getOrCreateConstant(cast<llvm::Constant>(NewV));
}

Value *SelectInst::create(Value *Cond, Value *True, Value *False,
                          Instruction *InsertBefore, Context &Ctx,
                          const Twine &Name) {
  llvm::Instruction *BeforeIR = InsertBefore->getTopmostLLVMInstruction();
  auto &Builder = Ctx.getLLVMIRBuilder();
  Builder.SetInsertPoint(BeforeIR);
  return createCommon(Cond, True, False, Name, Builder, Ctx);
}

Value *SelectInst::create(Value *Cond, Value *True, Value *False,
                          BasicBlock *InsertAtEnd, Context &Ctx,
                          const Twine &Name) {
  auto *IRInsertAtEnd = cast<llvm::BasicBlock>(InsertAtEnd->Val);
  auto &Builder = Ctx.getLLVMIRBuilder();
  Builder.SetInsertPoint(IRInsertAtEnd);
  return createCommon(Cond, True, False, Name, Builder, Ctx);
}

void SelectInst::swapValues() {
  Ctx.getTracker().emplaceIfTracking<UseSwap>(getOperandUse(1),
                                              getOperandUse(2));
  cast<llvm::SelectInst>(Val)->swapValues();
}

bool SelectInst::classof(const Value *From) {
  return From->getSubclassID() == ClassID::Select;
}

BranchInst *BranchInst::create(BasicBlock *IfTrue, Instruction *InsertBefore,
                               Context &Ctx) {
  auto &Builder = Ctx.getLLVMIRBuilder();
  llvm::Instruction *LLVMBefore = InsertBefore->getTopmostLLVMInstruction();
  Builder.SetInsertPoint(cast<llvm::Instruction>(LLVMBefore));
  llvm::BranchInst *NewBr =
      Builder.CreateBr(cast<llvm::BasicBlock>(IfTrue->Val));
  return Ctx.createBranchInst(NewBr);
}

BranchInst *BranchInst::create(BasicBlock *IfTrue, BasicBlock *InsertAtEnd,
                               Context &Ctx) {
  auto &Builder = Ctx.getLLVMIRBuilder();
  Builder.SetInsertPoint(cast<llvm::BasicBlock>(InsertAtEnd->Val));
  llvm::BranchInst *NewBr =
      Builder.CreateBr(cast<llvm::BasicBlock>(IfTrue->Val));
  return Ctx.createBranchInst(NewBr);
}

BranchInst *BranchInst::create(BasicBlock *IfTrue, BasicBlock *IfFalse,
                               Value *Cond, Instruction *InsertBefore,
                               Context &Ctx) {
  auto &Builder = Ctx.getLLVMIRBuilder();
  llvm::Instruction *LLVMBefore = InsertBefore->getTopmostLLVMInstruction();
  Builder.SetInsertPoint(LLVMBefore);
  llvm::BranchInst *NewBr =
      Builder.CreateCondBr(Cond->Val, cast<llvm::BasicBlock>(IfTrue->Val),
                           cast<llvm::BasicBlock>(IfFalse->Val));
  return Ctx.createBranchInst(NewBr);
}

BranchInst *BranchInst::create(BasicBlock *IfTrue, BasicBlock *IfFalse,
                               Value *Cond, BasicBlock *InsertAtEnd,
                               Context &Ctx) {
  auto &Builder = Ctx.getLLVMIRBuilder();
  Builder.SetInsertPoint(cast<llvm::BasicBlock>(InsertAtEnd->Val));
  llvm::BranchInst *NewBr =
      Builder.CreateCondBr(Cond->Val, cast<llvm::BasicBlock>(IfTrue->Val),
                           cast<llvm::BasicBlock>(IfFalse->Val));
  return Ctx.createBranchInst(NewBr);
}

bool BranchInst::classof(const Value *From) {
  return From->getSubclassID() == ClassID::Br;
}

Value *BranchInst::getCondition() const {
  assert(isConditional() && "Cannot get condition of an uncond branch!");
  return Ctx.getValue(cast<llvm::BranchInst>(Val)->getCondition());
}

BasicBlock *BranchInst::getSuccessor(unsigned SuccIdx) const {
  assert(SuccIdx < getNumSuccessors() &&
         "Successor # out of range for Branch!");
  return cast_or_null<BasicBlock>(
      Ctx.getValue(cast<llvm::BranchInst>(Val)->getSuccessor(SuccIdx)));
}

void BranchInst::setSuccessor(unsigned Idx, BasicBlock *NewSucc) {
  assert((Idx == 0 || Idx == 1) && "Out of bounds!");
  setOperand(2u - Idx, NewSucc);
}

BasicBlock *BranchInst::LLVMBBToSBBB::operator()(llvm::BasicBlock *BB) const {
  return cast<BasicBlock>(Ctx.getValue(BB));
}
const BasicBlock *
BranchInst::ConstLLVMBBToSBBB::operator()(const llvm::BasicBlock *BB) const {
  return cast<BasicBlock>(Ctx.getValue(BB));
}

void LoadInst::setVolatile(bool V) {
  Ctx.getTracker()
      .emplaceIfTracking<
          GenericSetter<&LoadInst::isVolatile, &LoadInst::setVolatile>>(this);
  cast<llvm::LoadInst>(Val)->setVolatile(V);
}

LoadInst *LoadInst::create(Type *Ty, Value *Ptr, MaybeAlign Align,
                           Instruction *InsertBefore, Context &Ctx,
                           const Twine &Name) {
  return create(Ty, Ptr, Align, InsertBefore, /*IsVolatile=*/false, Ctx, Name);
}

LoadInst *LoadInst::create(Type *Ty, Value *Ptr, MaybeAlign Align,
                           Instruction *InsertBefore, bool IsVolatile,
                           Context &Ctx, const Twine &Name) {
  llvm::Instruction *BeforeIR = InsertBefore->getTopmostLLVMInstruction();
  auto &Builder = Ctx.getLLVMIRBuilder();
  Builder.SetInsertPoint(BeforeIR);
  auto *NewLI =
      Builder.CreateAlignedLoad(Ty->LLVMTy, Ptr->Val, Align, IsVolatile, Name);
  auto *NewSBI = Ctx.createLoadInst(NewLI);
  return NewSBI;
}

LoadInst *LoadInst::create(Type *Ty, Value *Ptr, MaybeAlign Align,
                           BasicBlock *InsertAtEnd, Context &Ctx,
                           const Twine &Name) {
  return create(Ty, Ptr, Align, InsertAtEnd, /*IsVolatile=*/false, Ctx, Name);
}

LoadInst *LoadInst::create(Type *Ty, Value *Ptr, MaybeAlign Align,
                           BasicBlock *InsertAtEnd, bool IsVolatile,
                           Context &Ctx, const Twine &Name) {
  auto &Builder = Ctx.getLLVMIRBuilder();
  Builder.SetInsertPoint(cast<llvm::BasicBlock>(InsertAtEnd->Val));
  auto *NewLI =
      Builder.CreateAlignedLoad(Ty->LLVMTy, Ptr->Val, Align, IsVolatile, Name);
  auto *NewSBI = Ctx.createLoadInst(NewLI);
  return NewSBI;
}

bool LoadInst::classof(const Value *From) {
  return From->getSubclassID() == ClassID::Load;
}

Value *LoadInst::getPointerOperand() const {
  return Ctx.getValue(cast<llvm::LoadInst>(Val)->getPointerOperand());
}

void StoreInst::setVolatile(bool V) {
  Ctx.getTracker()
      .emplaceIfTracking<
          GenericSetter<&StoreInst::isVolatile, &StoreInst::setVolatile>>(this);
  cast<llvm::StoreInst>(Val)->setVolatile(V);
}

StoreInst *StoreInst::create(Value *V, Value *Ptr, MaybeAlign Align,
                             Instruction *InsertBefore, Context &Ctx) {
  return create(V, Ptr, Align, InsertBefore, /*IsVolatile=*/false, Ctx);
}

StoreInst *StoreInst::create(Value *V, Value *Ptr, MaybeAlign Align,
                             Instruction *InsertBefore, bool IsVolatile,
                             Context &Ctx) {
  llvm::Instruction *BeforeIR = InsertBefore->getTopmostLLVMInstruction();
  auto &Builder = Ctx.getLLVMIRBuilder();
  Builder.SetInsertPoint(BeforeIR);
  auto *NewSI = Builder.CreateAlignedStore(V->Val, Ptr->Val, Align, IsVolatile);
  auto *NewSBI = Ctx.createStoreInst(NewSI);
  return NewSBI;
}

StoreInst *StoreInst::create(Value *V, Value *Ptr, MaybeAlign Align,
                             BasicBlock *InsertAtEnd, Context &Ctx) {
  return create(V, Ptr, Align, InsertAtEnd, /*IsVolatile=*/false, Ctx);
}

StoreInst *StoreInst::create(Value *V, Value *Ptr, MaybeAlign Align,
                             BasicBlock *InsertAtEnd, bool IsVolatile,
                             Context &Ctx) {
  auto *InsertAtEndIR = cast<llvm::BasicBlock>(InsertAtEnd->Val);
  auto &Builder = Ctx.getLLVMIRBuilder();
  Builder.SetInsertPoint(InsertAtEndIR);
  auto *NewSI = Builder.CreateAlignedStore(V->Val, Ptr->Val, Align, IsVolatile);
  auto *NewSBI = Ctx.createStoreInst(NewSI);
  return NewSBI;
}

bool StoreInst::classof(const Value *From) {
  return From->getSubclassID() == ClassID::Store;
}

Value *StoreInst::getValueOperand() const {
  return Ctx.getValue(cast<llvm::StoreInst>(Val)->getValueOperand());
}

Value *StoreInst::getPointerOperand() const {
  return Ctx.getValue(cast<llvm::StoreInst>(Val)->getPointerOperand());
}

UnreachableInst *UnreachableInst::create(Instruction *InsertBefore,
                                         Context &Ctx) {
  auto &Builder = Ctx.getLLVMIRBuilder();
  llvm::Instruction *LLVMBefore = InsertBefore->getTopmostLLVMInstruction();
  Builder.SetInsertPoint(LLVMBefore);
  llvm::UnreachableInst *NewUI = Builder.CreateUnreachable();
  return Ctx.createUnreachableInst(NewUI);
}

UnreachableInst *UnreachableInst::create(BasicBlock *InsertAtEnd,
                                         Context &Ctx) {
  auto &Builder = Ctx.getLLVMIRBuilder();
  Builder.SetInsertPoint(cast<llvm::BasicBlock>(InsertAtEnd->Val));
  llvm::UnreachableInst *NewUI = Builder.CreateUnreachable();
  return Ctx.createUnreachableInst(NewUI);
}

bool UnreachableInst::classof(const Value *From) {
  return From->getSubclassID() == ClassID::Unreachable;
}

ReturnInst *ReturnInst::createCommon(Value *RetVal, IRBuilder<> &Builder,
                                     Context &Ctx) {
  llvm::ReturnInst *NewRI;
  if (RetVal != nullptr)
    NewRI = Builder.CreateRet(RetVal->Val);
  else
    NewRI = Builder.CreateRetVoid();
  return Ctx.createReturnInst(NewRI);
}

ReturnInst *ReturnInst::create(Value *RetVal, Instruction *InsertBefore,
                               Context &Ctx) {
  llvm::Instruction *BeforeIR = InsertBefore->getTopmostLLVMInstruction();
  auto &Builder = Ctx.getLLVMIRBuilder();
  Builder.SetInsertPoint(BeforeIR);
  return createCommon(RetVal, Builder, Ctx);
}

ReturnInst *ReturnInst::create(Value *RetVal, BasicBlock *InsertAtEnd,
                               Context &Ctx) {
  auto &Builder = Ctx.getLLVMIRBuilder();
  Builder.SetInsertPoint(cast<llvm::BasicBlock>(InsertAtEnd->Val));
  return createCommon(RetVal, Builder, Ctx);
}

Value *ReturnInst::getReturnValue() const {
  auto *LLVMRetVal = cast<llvm::ReturnInst>(Val)->getReturnValue();
  return LLVMRetVal != nullptr ? Ctx.getValue(LLVMRetVal) : nullptr;
}

FunctionType *CallBase::getFunctionType() const {
  return cast<FunctionType>(
      Ctx.getType(cast<llvm::CallBase>(Val)->getFunctionType()));
}

Value *CallBase::getCalledOperand() const {
  return Ctx.getValue(cast<llvm::CallBase>(Val)->getCalledOperand());
}

Use CallBase::getCalledOperandUse() const {
  llvm::Use *LLVMUse = &cast<llvm::CallBase>(Val)->getCalledOperandUse();
  return Use(LLVMUse, cast<User>(Ctx.getValue(LLVMUse->getUser())), Ctx);
}

Function *CallBase::getCalledFunction() const {
  return cast_or_null<Function>(
      Ctx.getValue(cast<llvm::CallBase>(Val)->getCalledFunction()));
}
Function *CallBase::getCaller() {
  return cast<Function>(Ctx.getValue(cast<llvm::CallBase>(Val)->getCaller()));
}

void CallBase::setCalledFunction(Function *F) {
  // F's function type is private, so we rely on `setCalledFunction()` to update
  // it. But even though we are calling `setCalledFunction()` we also need to
  // track this change at the SandboxIR level, which is why we call
  // `setCalledOperand()` here.
  // Note: This may break if `setCalledFunction()` early returns if `F`
  // is already set, but we do have a unit test for it.
  setCalledOperand(F);
  cast<llvm::CallBase>(Val)->setCalledFunction(
      cast<llvm::FunctionType>(F->getFunctionType()->LLVMTy),
      cast<llvm::Function>(F->Val));
}

CallInst *CallInst::create(FunctionType *FTy, Value *Func,
                           ArrayRef<Value *> Args, BasicBlock::iterator WhereIt,
                           BasicBlock *WhereBB, Context &Ctx,
                           const Twine &NameStr) {
  auto &Builder = Ctx.getLLVMIRBuilder();
  if (WhereIt != WhereBB->end())
    Builder.SetInsertPoint((*WhereIt).getTopmostLLVMInstruction());
  else
    Builder.SetInsertPoint(cast<llvm::BasicBlock>(WhereBB->Val));
  SmallVector<llvm::Value *> LLVMArgs;
  LLVMArgs.reserve(Args.size());
  for (Value *Arg : Args)
    LLVMArgs.push_back(Arg->Val);
  llvm::CallInst *NewCI = Builder.CreateCall(
      cast<llvm::FunctionType>(FTy->LLVMTy), Func->Val, LLVMArgs, NameStr);
  return Ctx.createCallInst(NewCI);
}

CallInst *CallInst::create(FunctionType *FTy, Value *Func,
                           ArrayRef<Value *> Args, Instruction *InsertBefore,
                           Context &Ctx, const Twine &NameStr) {
  return CallInst::create(FTy, Func, Args, InsertBefore->getIterator(),
                          InsertBefore->getParent(), Ctx, NameStr);
}

CallInst *CallInst::create(FunctionType *FTy, Value *Func,
                           ArrayRef<Value *> Args, BasicBlock *InsertAtEnd,
                           Context &Ctx, const Twine &NameStr) {
  return CallInst::create(FTy, Func, Args, InsertAtEnd->end(), InsertAtEnd, Ctx,
                          NameStr);
}

InvokeInst *InvokeInst::create(FunctionType *FTy, Value *Func,
                               BasicBlock *IfNormal, BasicBlock *IfException,
                               ArrayRef<Value *> Args, BBIterator WhereIt,
                               BasicBlock *WhereBB, Context &Ctx,
                               const Twine &NameStr) {
  auto &Builder = Ctx.getLLVMIRBuilder();
  if (WhereIt != WhereBB->end())
    Builder.SetInsertPoint((*WhereIt).getTopmostLLVMInstruction());
  else
    Builder.SetInsertPoint(cast<llvm::BasicBlock>(WhereBB->Val));
  SmallVector<llvm::Value *> LLVMArgs;
  LLVMArgs.reserve(Args.size());
  for (Value *Arg : Args)
    LLVMArgs.push_back(Arg->Val);
  llvm::InvokeInst *Invoke = Builder.CreateInvoke(
      cast<llvm::FunctionType>(FTy->LLVMTy), Func->Val,
      cast<llvm::BasicBlock>(IfNormal->Val),
      cast<llvm::BasicBlock>(IfException->Val), LLVMArgs, NameStr);
  return Ctx.createInvokeInst(Invoke);
}

InvokeInst *InvokeInst::create(FunctionType *FTy, Value *Func,
                               BasicBlock *IfNormal, BasicBlock *IfException,
                               ArrayRef<Value *> Args,
                               Instruction *InsertBefore, Context &Ctx,
                               const Twine &NameStr) {
  return create(FTy, Func, IfNormal, IfException, Args,
                InsertBefore->getIterator(), InsertBefore->getParent(), Ctx,
                NameStr);
}

InvokeInst *InvokeInst::create(FunctionType *FTy, Value *Func,
                               BasicBlock *IfNormal, BasicBlock *IfException,
                               ArrayRef<Value *> Args, BasicBlock *InsertAtEnd,
                               Context &Ctx, const Twine &NameStr) {
  return create(FTy, Func, IfNormal, IfException, Args, InsertAtEnd->end(),
                InsertAtEnd, Ctx, NameStr);
}

BasicBlock *InvokeInst::getNormalDest() const {
  return cast<BasicBlock>(
      Ctx.getValue(cast<llvm::InvokeInst>(Val)->getNormalDest()));
}
BasicBlock *InvokeInst::getUnwindDest() const {
  return cast<BasicBlock>(
      Ctx.getValue(cast<llvm::InvokeInst>(Val)->getUnwindDest()));
}
void InvokeInst::setNormalDest(BasicBlock *BB) {
  setOperand(1, BB);
  assert(getNormalDest() == BB && "LLVM IR uses a different operan index!");
}
void InvokeInst::setUnwindDest(BasicBlock *BB) {
  setOperand(2, BB);
  assert(getUnwindDest() == BB && "LLVM IR uses a different operan index!");
}
LandingPadInst *InvokeInst::getLandingPadInst() const {
  return cast<LandingPadInst>(
      Ctx.getValue(cast<llvm::InvokeInst>(Val)->getLandingPadInst()));
  ;
}
BasicBlock *InvokeInst::getSuccessor(unsigned SuccIdx) const {
  return cast<BasicBlock>(
      Ctx.getValue(cast<llvm::InvokeInst>(Val)->getSuccessor(SuccIdx)));
}

CallBrInst *CallBrInst::create(FunctionType *FTy, Value *Func,
                               BasicBlock *DefaultDest,
                               ArrayRef<BasicBlock *> IndirectDests,
                               ArrayRef<Value *> Args, BBIterator WhereIt,
                               BasicBlock *WhereBB, Context &Ctx,
                               const Twine &NameStr) {
  auto &Builder = Ctx.getLLVMIRBuilder();
  if (WhereIt != WhereBB->end())
    Builder.SetInsertPoint((*WhereIt).getTopmostLLVMInstruction());
  else
    Builder.SetInsertPoint(cast<llvm::BasicBlock>(WhereBB->Val));

  SmallVector<llvm::BasicBlock *> LLVMIndirectDests;
  LLVMIndirectDests.reserve(IndirectDests.size());
  for (BasicBlock *IndDest : IndirectDests)
    LLVMIndirectDests.push_back(cast<llvm::BasicBlock>(IndDest->Val));

  SmallVector<llvm::Value *> LLVMArgs;
  LLVMArgs.reserve(Args.size());
  for (Value *Arg : Args)
    LLVMArgs.push_back(Arg->Val);

  llvm::CallBrInst *CallBr =
      Builder.CreateCallBr(cast<llvm::FunctionType>(FTy->LLVMTy), Func->Val,
                           cast<llvm::BasicBlock>(DefaultDest->Val),
                           LLVMIndirectDests, LLVMArgs, NameStr);
  return Ctx.createCallBrInst(CallBr);
}

CallBrInst *CallBrInst::create(FunctionType *FTy, Value *Func,
                               BasicBlock *DefaultDest,
                               ArrayRef<BasicBlock *> IndirectDests,
                               ArrayRef<Value *> Args,
                               Instruction *InsertBefore, Context &Ctx,
                               const Twine &NameStr) {
  return create(FTy, Func, DefaultDest, IndirectDests, Args,
                InsertBefore->getIterator(), InsertBefore->getParent(), Ctx,
                NameStr);
}
CallBrInst *CallBrInst::create(FunctionType *FTy, Value *Func,
                               BasicBlock *DefaultDest,
                               ArrayRef<BasicBlock *> IndirectDests,
                               ArrayRef<Value *> Args, BasicBlock *InsertAtEnd,
                               Context &Ctx, const Twine &NameStr) {
  return create(FTy, Func, DefaultDest, IndirectDests, Args, InsertAtEnd->end(),
                InsertAtEnd, Ctx, NameStr);
}

Value *CallBrInst::getIndirectDestLabel(unsigned Idx) const {
  return Ctx.getValue(cast<llvm::CallBrInst>(Val)->getIndirectDestLabel(Idx));
}
Value *CallBrInst::getIndirectDestLabelUse(unsigned Idx) const {
  return Ctx.getValue(
      cast<llvm::CallBrInst>(Val)->getIndirectDestLabelUse(Idx));
}
BasicBlock *CallBrInst::getDefaultDest() const {
  return cast<BasicBlock>(
      Ctx.getValue(cast<llvm::CallBrInst>(Val)->getDefaultDest()));
}
BasicBlock *CallBrInst::getIndirectDest(unsigned Idx) const {
  return cast<BasicBlock>(
      Ctx.getValue(cast<llvm::CallBrInst>(Val)->getIndirectDest(Idx)));
}
llvm::SmallVector<BasicBlock *, 16> CallBrInst::getIndirectDests() const {
  SmallVector<BasicBlock *, 16> BBs;
  for (llvm::BasicBlock *LLVMBB :
       cast<llvm::CallBrInst>(Val)->getIndirectDests())
    BBs.push_back(cast<BasicBlock>(Ctx.getValue(LLVMBB)));
  return BBs;
}
void CallBrInst::setDefaultDest(BasicBlock *BB) {
  Ctx.getTracker()
      .emplaceIfTracking<GenericSetter<&CallBrInst::getDefaultDest,
                                       &CallBrInst::setDefaultDest>>(this);
  cast<llvm::CallBrInst>(Val)->setDefaultDest(cast<llvm::BasicBlock>(BB->Val));
}
void CallBrInst::setIndirectDest(unsigned Idx, BasicBlock *BB) {
  Ctx.getTracker()
      .emplaceIfTracking<GenericSetterWithIdx<&CallBrInst::getIndirectDest,
                                              &CallBrInst::setIndirectDest>>(
          this, Idx);
  cast<llvm::CallBrInst>(Val)->setIndirectDest(Idx,
                                               cast<llvm::BasicBlock>(BB->Val));
}
BasicBlock *CallBrInst::getSuccessor(unsigned Idx) const {
  return cast<BasicBlock>(
      Ctx.getValue(cast<llvm::CallBrInst>(Val)->getSuccessor(Idx)));
}

LandingPadInst *LandingPadInst::create(Type *RetTy, unsigned NumReservedClauses,
                                       BBIterator WhereIt, BasicBlock *WhereBB,
                                       Context &Ctx, const Twine &Name) {
  auto &Builder = Ctx.getLLVMIRBuilder();
  if (WhereIt != WhereBB->end())
    Builder.SetInsertPoint((*WhereIt).getTopmostLLVMInstruction());
  else
    Builder.SetInsertPoint(cast<llvm::BasicBlock>(WhereBB->Val));
  llvm::LandingPadInst *LLVMI =
      Builder.CreateLandingPad(RetTy->LLVMTy, NumReservedClauses, Name);
  return Ctx.createLandingPadInst(LLVMI);
}

void LandingPadInst::setCleanup(bool V) {
  Ctx.getTracker()
      .emplaceIfTracking<GenericSetter<&LandingPadInst::isCleanup,
                                       &LandingPadInst::setCleanup>>(this);
  cast<llvm::LandingPadInst>(Val)->setCleanup(V);
}

Constant *LandingPadInst::getClause(unsigned Idx) const {
  return cast<Constant>(
      Ctx.getValue(cast<llvm::LandingPadInst>(Val)->getClause(Idx)));
}

Value *FuncletPadInst::getParentPad() const {
  return Ctx.getValue(cast<llvm::FuncletPadInst>(Val)->getParentPad());
}

void FuncletPadInst::setParentPad(Value *ParentPad) {
  Ctx.getTracker()
      .emplaceIfTracking<GenericSetter<&FuncletPadInst::getParentPad,
                                       &FuncletPadInst::setParentPad>>(this);
  cast<llvm::FuncletPadInst>(Val)->setParentPad(ParentPad->Val);
}

Value *FuncletPadInst::getArgOperand(unsigned Idx) const {
  return Ctx.getValue(cast<llvm::FuncletPadInst>(Val)->getArgOperand(Idx));
}

void FuncletPadInst::setArgOperand(unsigned Idx, Value *V) {
  Ctx.getTracker()
      .emplaceIfTracking<GenericSetterWithIdx<&FuncletPadInst::getArgOperand,
                                              &FuncletPadInst::setArgOperand>>(
          this, Idx);
  cast<llvm::FuncletPadInst>(Val)->setArgOperand(Idx, V->Val);
}

CatchSwitchInst *CatchPadInst::getCatchSwitch() const {
  return cast<CatchSwitchInst>(
      Ctx.getValue(cast<llvm::CatchPadInst>(Val)->getCatchSwitch()));
}

CatchPadInst *CatchPadInst::create(Value *ParentPad, ArrayRef<Value *> Args,
                                   BBIterator WhereIt, BasicBlock *WhereBB,
                                   Context &Ctx, const Twine &Name) {
  auto &Builder = Ctx.getLLVMIRBuilder();
  if (WhereIt != WhereBB->end())
    Builder.SetInsertPoint((*WhereIt).getTopmostLLVMInstruction());
  else
    Builder.SetInsertPoint(cast<llvm::BasicBlock>(WhereBB->Val));
  SmallVector<llvm::Value *> LLVMArgs;
  LLVMArgs.reserve(Args.size());
  for (auto *Arg : Args)
    LLVMArgs.push_back(Arg->Val);
  llvm::CatchPadInst *LLVMI =
      Builder.CreateCatchPad(ParentPad->Val, LLVMArgs, Name);
  return Ctx.createCatchPadInst(LLVMI);
}

CleanupPadInst *CleanupPadInst::create(Value *ParentPad, ArrayRef<Value *> Args,
                                       BBIterator WhereIt, BasicBlock *WhereBB,
                                       Context &Ctx, const Twine &Name) {
  auto &Builder = Ctx.getLLVMIRBuilder();
  if (WhereIt != WhereBB->end())
    Builder.SetInsertPoint((*WhereIt).getTopmostLLVMInstruction());
  else
    Builder.SetInsertPoint(cast<llvm::BasicBlock>(WhereBB->Val));
  SmallVector<llvm::Value *> LLVMArgs;
  LLVMArgs.reserve(Args.size());
  for (auto *Arg : Args)
    LLVMArgs.push_back(Arg->Val);
  llvm::CleanupPadInst *LLVMI =
      Builder.CreateCleanupPad(ParentPad->Val, LLVMArgs, Name);
  return Ctx.createCleanupPadInst(LLVMI);
}

CatchReturnInst *CatchReturnInst::create(CatchPadInst *CatchPad, BasicBlock *BB,
                                         BBIterator WhereIt,
                                         BasicBlock *WhereBB, Context &Ctx) {
  auto &Builder = Ctx.getLLVMIRBuilder();
  if (WhereIt != WhereBB->end())
    Builder.SetInsertPoint((*WhereIt).getTopmostLLVMInstruction());
  else
    Builder.SetInsertPoint(cast<llvm::BasicBlock>(WhereBB->Val));
  llvm::CatchReturnInst *LLVMI = Builder.CreateCatchRet(
      cast<llvm::CatchPadInst>(CatchPad->Val), cast<llvm::BasicBlock>(BB->Val));
  return Ctx.createCatchReturnInst(LLVMI);
}

CatchPadInst *CatchReturnInst::getCatchPad() const {
  return cast<CatchPadInst>(
      Ctx.getValue(cast<llvm::CatchReturnInst>(Val)->getCatchPad()));
}

void CatchReturnInst::setCatchPad(CatchPadInst *CatchPad) {
  Ctx.getTracker()
      .emplaceIfTracking<GenericSetter<&CatchReturnInst::getCatchPad,
                                       &CatchReturnInst::setCatchPad>>(this);
  cast<llvm::CatchReturnInst>(Val)->setCatchPad(
      cast<llvm::CatchPadInst>(CatchPad->Val));
}

BasicBlock *CatchReturnInst::getSuccessor() const {
  return cast<BasicBlock>(
      Ctx.getValue(cast<llvm::CatchReturnInst>(Val)->getSuccessor()));
}

void CatchReturnInst::setSuccessor(BasicBlock *NewSucc) {
  Ctx.getTracker()
      .emplaceIfTracking<GenericSetter<&CatchReturnInst::getSuccessor,
                                       &CatchReturnInst::setSuccessor>>(this);
  cast<llvm::CatchReturnInst>(Val)->setSuccessor(
      cast<llvm::BasicBlock>(NewSucc->Val));
}

Value *CatchReturnInst::getCatchSwitchParentPad() const {
  return Ctx.getValue(
      cast<llvm::CatchReturnInst>(Val)->getCatchSwitchParentPad());
}

CleanupReturnInst *CleanupReturnInst::create(CleanupPadInst *CleanupPad,
                                             BasicBlock *UnwindBB,
                                             BBIterator WhereIt,
                                             BasicBlock *WhereBB,
                                             Context &Ctx) {
  auto &Builder = Ctx.getLLVMIRBuilder();
  if (WhereIt != WhereBB->end())
    Builder.SetInsertPoint((*WhereIt).getTopmostLLVMInstruction());
  else
    Builder.SetInsertPoint(cast<llvm::BasicBlock>(WhereBB->Val));
  auto *LLVMUnwindBB =
      UnwindBB != nullptr ? cast<llvm::BasicBlock>(UnwindBB->Val) : nullptr;
  llvm::CleanupReturnInst *LLVMI = Builder.CreateCleanupRet(
      cast<llvm::CleanupPadInst>(CleanupPad->Val), LLVMUnwindBB);
  return Ctx.createCleanupReturnInst(LLVMI);
}

CleanupPadInst *CleanupReturnInst::getCleanupPad() const {
  return cast<CleanupPadInst>(
      Ctx.getValue(cast<llvm::CleanupReturnInst>(Val)->getCleanupPad()));
}

void CleanupReturnInst::setCleanupPad(CleanupPadInst *CleanupPad) {
  Ctx.getTracker()
      .emplaceIfTracking<GenericSetter<&CleanupReturnInst::getCleanupPad,
                                       &CleanupReturnInst::setCleanupPad>>(
          this);
  cast<llvm::CleanupReturnInst>(Val)->setCleanupPad(
      cast<llvm::CleanupPadInst>(CleanupPad->Val));
}

BasicBlock *CleanupReturnInst::getUnwindDest() const {
  return cast_or_null<BasicBlock>(
      Ctx.getValue(cast<llvm::CleanupReturnInst>(Val)->getUnwindDest()));
}

void CleanupReturnInst::setUnwindDest(BasicBlock *NewDest) {
  Ctx.getTracker()
      .emplaceIfTracking<GenericSetter<&CleanupReturnInst::getUnwindDest,
                                       &CleanupReturnInst::setUnwindDest>>(
          this);
  cast<llvm::CleanupReturnInst>(Val)->setUnwindDest(
      cast<llvm::BasicBlock>(NewDest->Val));
}

Value *GetElementPtrInst::create(Type *Ty, Value *Ptr,
                                 ArrayRef<Value *> IdxList,
                                 BasicBlock::iterator WhereIt,
                                 BasicBlock *WhereBB, Context &Ctx,
                                 const Twine &NameStr) {
  auto &Builder = Ctx.getLLVMIRBuilder();
  if (WhereIt != WhereBB->end())
    Builder.SetInsertPoint((*WhereIt).getTopmostLLVMInstruction());
  else
    Builder.SetInsertPoint(cast<llvm::BasicBlock>(WhereBB->Val));
  SmallVector<llvm::Value *> LLVMIdxList;
  LLVMIdxList.reserve(IdxList.size());
  for (Value *Idx : IdxList)
    LLVMIdxList.push_back(Idx->Val);
  llvm::Value *NewV =
      Builder.CreateGEP(Ty->LLVMTy, Ptr->Val, LLVMIdxList, NameStr);
  if (auto *NewGEP = dyn_cast<llvm::GetElementPtrInst>(NewV))
    return Ctx.createGetElementPtrInst(NewGEP);
  assert(isa<llvm::Constant>(NewV) && "Expected constant");
  return Ctx.getOrCreateConstant(cast<llvm::Constant>(NewV));
}

Value *GetElementPtrInst::create(Type *Ty, Value *Ptr,
                                 ArrayRef<Value *> IdxList,
                                 Instruction *InsertBefore, Context &Ctx,
                                 const Twine &NameStr) {
  return GetElementPtrInst::create(Ty, Ptr, IdxList,
                                   InsertBefore->getIterator(),
                                   InsertBefore->getParent(), Ctx, NameStr);
}

Value *GetElementPtrInst::create(Type *Ty, Value *Ptr,
                                 ArrayRef<Value *> IdxList,
                                 BasicBlock *InsertAtEnd, Context &Ctx,
                                 const Twine &NameStr) {
  return GetElementPtrInst::create(Ty, Ptr, IdxList, InsertAtEnd->end(),
                                   InsertAtEnd, Ctx, NameStr);
}

Type *GetElementPtrInst::getSourceElementType() const {
  return Ctx.getType(
      cast<llvm::GetElementPtrInst>(Val)->getSourceElementType());
}

Type *GetElementPtrInst::getResultElementType() const {
  return Ctx.getType(
      cast<llvm::GetElementPtrInst>(Val)->getResultElementType());
}

Value *GetElementPtrInst::getPointerOperand() const {
  return Ctx.getValue(cast<llvm::GetElementPtrInst>(Val)->getPointerOperand());
}

Type *GetElementPtrInst::getPointerOperandType() const {
  return Ctx.getType(
      cast<llvm::GetElementPtrInst>(Val)->getPointerOperandType());
}

BasicBlock *PHINode::LLVMBBToBB::operator()(llvm::BasicBlock *LLVMBB) const {
  return cast<BasicBlock>(Ctx.getValue(LLVMBB));
}

PHINode *PHINode::create(Type *Ty, unsigned NumReservedValues,
                         Instruction *InsertBefore, Context &Ctx,
                         const Twine &Name) {
<<<<<<< HEAD
  llvm::PHINode *NewPHI = llvm::PHINode::Create(
      Ty, NumReservedValues, Name,
      InsertBefore->getTopmostLLVMInstruction()->getIterator());
=======
  llvm::PHINode *NewPHI =
      llvm::PHINode::Create(Ty->LLVMTy, NumReservedValues, Name,
                            InsertBefore->getTopmostLLVMInstruction());
>>>>>>> c657a6f6
  return Ctx.createPHINode(NewPHI);
}

bool PHINode::classof(const Value *From) {
  return From->getSubclassID() == ClassID::PHI;
}

Value *PHINode::getIncomingValue(unsigned Idx) const {
  return Ctx.getValue(cast<llvm::PHINode>(Val)->getIncomingValue(Idx));
}
void PHINode::setIncomingValue(unsigned Idx, Value *V) {
  Ctx.getTracker()
      .emplaceIfTracking<GenericSetterWithIdx<&PHINode::getIncomingValue,
                                              &PHINode::setIncomingValue>>(this,
                                                                           Idx);
  cast<llvm::PHINode>(Val)->setIncomingValue(Idx, V->Val);
}
BasicBlock *PHINode::getIncomingBlock(unsigned Idx) const {
  return cast<BasicBlock>(
      Ctx.getValue(cast<llvm::PHINode>(Val)->getIncomingBlock(Idx)));
}
BasicBlock *PHINode::getIncomingBlock(const Use &U) const {
  llvm::Use *LLVMUse = U.LLVMUse;
  llvm::BasicBlock *BB = cast<llvm::PHINode>(Val)->getIncomingBlock(*LLVMUse);
  return cast<BasicBlock>(Ctx.getValue(BB));
}
void PHINode::setIncomingBlock(unsigned Idx, BasicBlock *BB) {
  // Helper to disambiguate PHINode::getIncomingBlock(unsigned).
  constexpr BasicBlock *(PHINode::*GetIncomingBlockFn)(unsigned) const =
      &PHINode::getIncomingBlock;
  Ctx.getTracker()
      .emplaceIfTracking<
          GenericSetterWithIdx<GetIncomingBlockFn, &PHINode::setIncomingBlock>>(
          this, Idx);
  cast<llvm::PHINode>(Val)->setIncomingBlock(Idx,
                                             cast<llvm::BasicBlock>(BB->Val));
}
void PHINode::addIncoming(Value *V, BasicBlock *BB) {
  auto &Tracker = Ctx.getTracker();
  Tracker.emplaceIfTracking<PHIAddIncoming>(this);

  cast<llvm::PHINode>(Val)->addIncoming(V->Val,
                                        cast<llvm::BasicBlock>(BB->Val));
}
Value *PHINode::removeIncomingValue(unsigned Idx) {
  auto &Tracker = Ctx.getTracker();
  Tracker.emplaceIfTracking<PHIRemoveIncoming>(this, Idx);
  llvm::Value *LLVMV =
      cast<llvm::PHINode>(Val)->removeIncomingValue(Idx,
                                                    /*DeletePHIIfEmpty=*/false);
  return Ctx.getValue(LLVMV);
}
Value *PHINode::removeIncomingValue(BasicBlock *BB) {
  auto &Tracker = Ctx.getTracker();
  Tracker.emplaceIfTracking<PHIRemoveIncoming>(this, getBasicBlockIndex(BB));

  auto *LLVMBB = cast<llvm::BasicBlock>(BB->Val);
  llvm::Value *LLVMV =
      cast<llvm::PHINode>(Val)->removeIncomingValue(LLVMBB,
                                                    /*DeletePHIIfEmpty=*/false);
  return Ctx.getValue(LLVMV);
}
int PHINode::getBasicBlockIndex(const BasicBlock *BB) const {
  auto *LLVMBB = cast<llvm::BasicBlock>(BB->Val);
  return cast<llvm::PHINode>(Val)->getBasicBlockIndex(LLVMBB);
}
Value *PHINode::getIncomingValueForBlock(const BasicBlock *BB) const {
  auto *LLVMBB = cast<llvm::BasicBlock>(BB->Val);
  llvm::Value *LLVMV =
      cast<llvm::PHINode>(Val)->getIncomingValueForBlock(LLVMBB);
  return Ctx.getValue(LLVMV);
}
Value *PHINode::hasConstantValue() const {
  llvm::Value *LLVMV = cast<llvm::PHINode>(Val)->hasConstantValue();
  return LLVMV != nullptr ? Ctx.getValue(LLVMV) : nullptr;
}
void PHINode::replaceIncomingBlockWith(const BasicBlock *Old, BasicBlock *New) {
  assert(New && Old && "Sandbox IR PHI node got a null basic block!");
  for (unsigned Idx = 0, NumOps = cast<llvm::PHINode>(Val)->getNumOperands();
       Idx != NumOps; ++Idx)
    if (getIncomingBlock(Idx) == Old)
      setIncomingBlock(Idx, New);
}
void PHINode::removeIncomingValueIf(function_ref<bool(unsigned)> Predicate) {
  // Avoid duplicate tracking by going through this->removeIncomingValue here at
  // the expense of some performance. Copy PHI::removeIncomingValueIf more
  // directly if performance becomes an issue.

  // Removing the element at index X, moves the element previously at X + 1
  // to X. Working from the end avoids complications from that.
  unsigned Idx = getNumIncomingValues();
  while (Idx > 0) {
    if (Predicate(Idx - 1))
      removeIncomingValue(Idx - 1);
    --Idx;
  }
}

static llvm::Instruction::CastOps getLLVMCastOp(Instruction::Opcode Opc) {
  switch (Opc) {
  case Instruction::Opcode::ZExt:
    return static_cast<llvm::Instruction::CastOps>(llvm::Instruction::ZExt);
  case Instruction::Opcode::SExt:
    return static_cast<llvm::Instruction::CastOps>(llvm::Instruction::SExt);
  case Instruction::Opcode::FPToUI:
    return static_cast<llvm::Instruction::CastOps>(llvm::Instruction::FPToUI);
  case Instruction::Opcode::FPToSI:
    return static_cast<llvm::Instruction::CastOps>(llvm::Instruction::FPToSI);
  case Instruction::Opcode::FPExt:
    return static_cast<llvm::Instruction::CastOps>(llvm::Instruction::FPExt);
  case Instruction::Opcode::PtrToInt:
    return static_cast<llvm::Instruction::CastOps>(llvm::Instruction::PtrToInt);
  case Instruction::Opcode::IntToPtr:
    return static_cast<llvm::Instruction::CastOps>(llvm::Instruction::IntToPtr);
  case Instruction::Opcode::SIToFP:
    return static_cast<llvm::Instruction::CastOps>(llvm::Instruction::SIToFP);
  case Instruction::Opcode::UIToFP:
    return static_cast<llvm::Instruction::CastOps>(llvm::Instruction::UIToFP);
  case Instruction::Opcode::Trunc:
    return static_cast<llvm::Instruction::CastOps>(llvm::Instruction::Trunc);
  case Instruction::Opcode::FPTrunc:
    return static_cast<llvm::Instruction::CastOps>(llvm::Instruction::FPTrunc);
  case Instruction::Opcode::BitCast:
    return static_cast<llvm::Instruction::CastOps>(llvm::Instruction::BitCast);
  case Instruction::Opcode::AddrSpaceCast:
    return static_cast<llvm::Instruction::CastOps>(
        llvm::Instruction::AddrSpaceCast);
  default:
    llvm_unreachable("Opcode not suitable for CastInst!");
  }
}

/// \Returns the LLVM opcode that corresponds to \p Opc.
static llvm::Instruction::UnaryOps getLLVMUnaryOp(Instruction::Opcode Opc) {
  switch (Opc) {
  case Instruction::Opcode::FNeg:
    return static_cast<llvm::Instruction::UnaryOps>(llvm::Instruction::FNeg);
  default:
    llvm_unreachable("Not a unary op!");
  }
}

CatchSwitchInst *CatchSwitchInst::create(Value *ParentPad, BasicBlock *UnwindBB,
                                         unsigned NumHandlers,
                                         BBIterator WhereIt,
                                         BasicBlock *WhereBB, Context &Ctx,
                                         const Twine &Name) {
  auto &Builder = Ctx.getLLVMIRBuilder();
  if (WhereIt != WhereBB->end())
    Builder.SetInsertPoint((*WhereIt).getTopmostLLVMInstruction());
  else
    Builder.SetInsertPoint(cast<llvm::BasicBlock>(WhereBB->Val));
  llvm::CatchSwitchInst *LLVMCSI = Builder.CreateCatchSwitch(
      ParentPad->Val, cast<llvm::BasicBlock>(UnwindBB->Val), NumHandlers, Name);
  return Ctx.createCatchSwitchInst(LLVMCSI);
}

Value *CatchSwitchInst::getParentPad() const {
  return Ctx.getValue(cast<llvm::CatchSwitchInst>(Val)->getParentPad());
}

void CatchSwitchInst::setParentPad(Value *ParentPad) {
  Ctx.getTracker()
      .emplaceIfTracking<GenericSetter<&CatchSwitchInst::getParentPad,
                                       &CatchSwitchInst::setParentPad>>(this);
  cast<llvm::CatchSwitchInst>(Val)->setParentPad(ParentPad->Val);
}

BasicBlock *CatchSwitchInst::getUnwindDest() const {
  return cast_or_null<BasicBlock>(
      Ctx.getValue(cast<llvm::CatchSwitchInst>(Val)->getUnwindDest()));
}

void CatchSwitchInst::setUnwindDest(BasicBlock *UnwindDest) {
  Ctx.getTracker()
      .emplaceIfTracking<GenericSetter<&CatchSwitchInst::getUnwindDest,
                                       &CatchSwitchInst::setUnwindDest>>(this);
  cast<llvm::CatchSwitchInst>(Val)->setUnwindDest(
      cast<llvm::BasicBlock>(UnwindDest->Val));
}

void CatchSwitchInst::addHandler(BasicBlock *Dest) {
  Ctx.getTracker().emplaceIfTracking<CatchSwitchAddHandler>(this);
  cast<llvm::CatchSwitchInst>(Val)->addHandler(
      cast<llvm::BasicBlock>(Dest->Val));
}

ResumeInst *ResumeInst::create(Value *Exn, BBIterator WhereIt,
                               BasicBlock *WhereBB, Context &Ctx) {
  auto &Builder = Ctx.getLLVMIRBuilder();
  if (WhereIt != WhereBB->end())
    Builder.SetInsertPoint((*WhereIt).getTopmostLLVMInstruction());
  else
    Builder.SetInsertPoint(cast<llvm::BasicBlock>(WhereBB->Val));
  auto *LLVMI = cast<llvm::ResumeInst>(Builder.CreateResume(Exn->Val));
  return Ctx.createResumeInst(LLVMI);
}

Value *ResumeInst::getValue() const {
  return Ctx.getValue(cast<llvm::ResumeInst>(Val)->getValue());
}

SwitchInst *SwitchInst::create(Value *V, BasicBlock *Dest, unsigned NumCases,
                               BasicBlock::iterator WhereIt,
                               BasicBlock *WhereBB, Context &Ctx,
                               const Twine &Name) {
  auto &Builder = Ctx.getLLVMIRBuilder();
  if (WhereIt != WhereBB->end())
    Builder.SetInsertPoint((*WhereIt).getTopmostLLVMInstruction());
  else
    Builder.SetInsertPoint(cast<llvm::BasicBlock>(WhereBB->Val));
  llvm::SwitchInst *LLVMSwitch =
      Builder.CreateSwitch(V->Val, cast<llvm::BasicBlock>(Dest->Val), NumCases);
  return Ctx.createSwitchInst(LLVMSwitch);
}

Value *SwitchInst::getCondition() const {
  return Ctx.getValue(cast<llvm::SwitchInst>(Val)->getCondition());
}

void SwitchInst::setCondition(Value *V) {
  Ctx.getTracker()
      .emplaceIfTracking<
          GenericSetter<&SwitchInst::getCondition, &SwitchInst::setCondition>>(
          this);
  cast<llvm::SwitchInst>(Val)->setCondition(V->Val);
}

BasicBlock *SwitchInst::getDefaultDest() const {
  return cast<BasicBlock>(
      Ctx.getValue(cast<llvm::SwitchInst>(Val)->getDefaultDest()));
}

void SwitchInst::setDefaultDest(BasicBlock *DefaultCase) {
  Ctx.getTracker()
      .emplaceIfTracking<GenericSetter<&SwitchInst::getDefaultDest,
                                       &SwitchInst::setDefaultDest>>(this);
  cast<llvm::SwitchInst>(Val)->setDefaultDest(
      cast<llvm::BasicBlock>(DefaultCase->Val));
}
ConstantInt *SwitchInst::findCaseDest(BasicBlock *BB) {
  auto *LLVMC = cast<llvm::SwitchInst>(Val)->findCaseDest(
      cast<llvm::BasicBlock>(BB->Val));
  return LLVMC != nullptr ? cast<ConstantInt>(Ctx.getValue(LLVMC)) : nullptr;
}

void SwitchInst::addCase(ConstantInt *OnVal, BasicBlock *Dest) {
  Ctx.getTracker().emplaceIfTracking<SwitchAddCase>(this, OnVal);
  // TODO: Track this!
  cast<llvm::SwitchInst>(Val)->addCase(cast<llvm::ConstantInt>(OnVal->Val),
                                       cast<llvm::BasicBlock>(Dest->Val));
}

SwitchInst::CaseIt SwitchInst::removeCase(CaseIt It) {
  auto &Case = *It;
  Ctx.getTracker().emplaceIfTracking<SwitchRemoveCase>(
      this, Case.getCaseValue(), Case.getCaseSuccessor());

  auto *LLVMSwitch = cast<llvm::SwitchInst>(Val);
  unsigned CaseNum = It - case_begin();
  llvm::SwitchInst::CaseIt LLVMIt(LLVMSwitch, CaseNum);
  auto LLVMCaseIt = LLVMSwitch->removeCase(LLVMIt);
  unsigned Num = LLVMCaseIt - LLVMSwitch->case_begin();
  return CaseIt(this, Num);
}

BasicBlock *SwitchInst::getSuccessor(unsigned Idx) const {
  return cast<BasicBlock>(
      Ctx.getValue(cast<llvm::SwitchInst>(Val)->getSuccessor(Idx)));
}

void SwitchInst::setSuccessor(unsigned Idx, BasicBlock *NewSucc) {
  Ctx.getTracker()
      .emplaceIfTracking<GenericSetterWithIdx<&SwitchInst::getSuccessor,
                                              &SwitchInst::setSuccessor>>(this,
                                                                          Idx);
  cast<llvm::SwitchInst>(Val)->setSuccessor(
      Idx, cast<llvm::BasicBlock>(NewSucc->Val));
}

Value *UnaryOperator::create(Instruction::Opcode Op, Value *OpV,
                             BBIterator WhereIt, BasicBlock *WhereBB,
                             Context &Ctx, const Twine &Name) {
  auto &Builder = Ctx.getLLVMIRBuilder();
  if (WhereIt == WhereBB->end())
    Builder.SetInsertPoint(cast<llvm::BasicBlock>(WhereBB->Val));
  else
    Builder.SetInsertPoint((*WhereIt).getTopmostLLVMInstruction());
  auto *NewLLVMV = Builder.CreateUnOp(getLLVMUnaryOp(Op), OpV->Val, Name);
  if (auto *NewUnOpV = dyn_cast<llvm::UnaryOperator>(NewLLVMV)) {
    return Ctx.createUnaryOperator(NewUnOpV);
  }
  assert(isa<llvm::Constant>(NewLLVMV) && "Expected constant");
  return Ctx.getOrCreateConstant(cast<llvm::Constant>(NewLLVMV));
}

Value *UnaryOperator::create(Instruction::Opcode Op, Value *OpV,
                             Instruction *InsertBefore, Context &Ctx,
                             const Twine &Name) {
  return create(Op, OpV, InsertBefore->getIterator(), InsertBefore->getParent(),
                Ctx, Name);
}

Value *UnaryOperator::create(Instruction::Opcode Op, Value *OpV,
                             BasicBlock *InsertAfter, Context &Ctx,
                             const Twine &Name) {
  return create(Op, OpV, InsertAfter->end(), InsertAfter, Ctx, Name);
}

Value *UnaryOperator::createWithCopiedFlags(Instruction::Opcode Op, Value *OpV,
                                            Value *CopyFrom, BBIterator WhereIt,
                                            BasicBlock *WhereBB, Context &Ctx,
                                            const Twine &Name) {
  auto *NewV = create(Op, OpV, WhereIt, WhereBB, Ctx, Name);
  if (auto *UnI = dyn_cast<llvm::UnaryOperator>(NewV->Val))
    UnI->copyIRFlags(CopyFrom->Val);
  return NewV;
}

Value *UnaryOperator::createWithCopiedFlags(Instruction::Opcode Op, Value *OpV,
                                            Value *CopyFrom,
                                            Instruction *InsertBefore,
                                            Context &Ctx, const Twine &Name) {
  return createWithCopiedFlags(Op, OpV, CopyFrom, InsertBefore->getIterator(),
                               InsertBefore->getParent(), Ctx, Name);
}

Value *UnaryOperator::createWithCopiedFlags(Instruction::Opcode Op, Value *OpV,
                                            Value *CopyFrom,
                                            BasicBlock *InsertAtEnd,
                                            Context &Ctx, const Twine &Name) {
  return createWithCopiedFlags(Op, OpV, CopyFrom, InsertAtEnd->end(),
                               InsertAtEnd, Ctx, Name);
}

/// \Returns the LLVM opcode that corresponds to \p Opc.
static llvm::Instruction::BinaryOps getLLVMBinaryOp(Instruction::Opcode Opc) {
  switch (Opc) {
  case Instruction::Opcode::Add:
    return static_cast<llvm::Instruction::BinaryOps>(llvm::Instruction::Add);
  case Instruction::Opcode::FAdd:
    return static_cast<llvm::Instruction::BinaryOps>(llvm::Instruction::FAdd);
  case Instruction::Opcode::Sub:
    return static_cast<llvm::Instruction::BinaryOps>(llvm::Instruction::Sub);
  case Instruction::Opcode::FSub:
    return static_cast<llvm::Instruction::BinaryOps>(llvm::Instruction::FSub);
  case Instruction::Opcode::Mul:
    return static_cast<llvm::Instruction::BinaryOps>(llvm::Instruction::Mul);
  case Instruction::Opcode::FMul:
    return static_cast<llvm::Instruction::BinaryOps>(llvm::Instruction::FMul);
  case Instruction::Opcode::UDiv:
    return static_cast<llvm::Instruction::BinaryOps>(llvm::Instruction::UDiv);
  case Instruction::Opcode::SDiv:
    return static_cast<llvm::Instruction::BinaryOps>(llvm::Instruction::SDiv);
  case Instruction::Opcode::FDiv:
    return static_cast<llvm::Instruction::BinaryOps>(llvm::Instruction::FDiv);
  case Instruction::Opcode::URem:
    return static_cast<llvm::Instruction::BinaryOps>(llvm::Instruction::URem);
  case Instruction::Opcode::SRem:
    return static_cast<llvm::Instruction::BinaryOps>(llvm::Instruction::SRem);
  case Instruction::Opcode::FRem:
    return static_cast<llvm::Instruction::BinaryOps>(llvm::Instruction::FRem);
  case Instruction::Opcode::Shl:
    return static_cast<llvm::Instruction::BinaryOps>(llvm::Instruction::Shl);
  case Instruction::Opcode::LShr:
    return static_cast<llvm::Instruction::BinaryOps>(llvm::Instruction::LShr);
  case Instruction::Opcode::AShr:
    return static_cast<llvm::Instruction::BinaryOps>(llvm::Instruction::AShr);
  case Instruction::Opcode::And:
    return static_cast<llvm::Instruction::BinaryOps>(llvm::Instruction::And);
  case Instruction::Opcode::Or:
    return static_cast<llvm::Instruction::BinaryOps>(llvm::Instruction::Or);
  case Instruction::Opcode::Xor:
    return static_cast<llvm::Instruction::BinaryOps>(llvm::Instruction::Xor);
  default:
    llvm_unreachable("Not a binary op!");
  }
}
Value *BinaryOperator::create(Instruction::Opcode Op, Value *LHS, Value *RHS,
                              BBIterator WhereIt, BasicBlock *WhereBB,
                              Context &Ctx, const Twine &Name) {
  auto &Builder = Ctx.getLLVMIRBuilder();
  if (WhereIt == WhereBB->end())
    Builder.SetInsertPoint(cast<llvm::BasicBlock>(WhereBB->Val));
  else
    Builder.SetInsertPoint((*WhereIt).getTopmostLLVMInstruction());
  llvm::Value *NewV =
      Builder.CreateBinOp(getLLVMBinaryOp(Op), LHS->Val, RHS->Val, Name);
  if (auto *NewBinOp = dyn_cast<llvm::BinaryOperator>(NewV))
    return Ctx.createBinaryOperator(NewBinOp);
  assert(isa<llvm::Constant>(NewV) && "Expected constant");
  return Ctx.getOrCreateConstant(cast<llvm::Constant>(NewV));
}

Value *BinaryOperator::create(Instruction::Opcode Op, Value *LHS, Value *RHS,
                              Instruction *InsertBefore, Context &Ctx,
                              const Twine &Name) {
  return create(Op, LHS, RHS, InsertBefore->getIterator(),
                InsertBefore->getParent(), Ctx, Name);
}

Value *BinaryOperator::create(Instruction::Opcode Op, Value *LHS, Value *RHS,
                              BasicBlock *InsertAtEnd, Context &Ctx,
                              const Twine &Name) {
  return create(Op, LHS, RHS, InsertAtEnd->end(), InsertAtEnd, Ctx, Name);
}

Value *BinaryOperator::createWithCopiedFlags(Instruction::Opcode Op, Value *LHS,
                                             Value *RHS, Value *CopyFrom,
                                             BBIterator WhereIt,
                                             BasicBlock *WhereBB, Context &Ctx,
                                             const Twine &Name) {

  Value *NewV = create(Op, LHS, RHS, WhereIt, WhereBB, Ctx, Name);
  if (auto *NewBO = dyn_cast<BinaryOperator>(NewV))
    cast<llvm::BinaryOperator>(NewBO->Val)->copyIRFlags(CopyFrom->Val);
  return NewV;
}

Value *BinaryOperator::createWithCopiedFlags(Instruction::Opcode Op, Value *LHS,
                                             Value *RHS, Value *CopyFrom,
                                             Instruction *InsertBefore,
                                             Context &Ctx, const Twine &Name) {
  return createWithCopiedFlags(Op, LHS, RHS, CopyFrom,
                               InsertBefore->getIterator(),
                               InsertBefore->getParent(), Ctx, Name);
}

Value *BinaryOperator::createWithCopiedFlags(Instruction::Opcode Op, Value *LHS,
                                             Value *RHS, Value *CopyFrom,
                                             BasicBlock *InsertAtEnd,
                                             Context &Ctx, const Twine &Name) {
  return createWithCopiedFlags(Op, LHS, RHS, CopyFrom, InsertAtEnd->end(),
                               InsertAtEnd, Ctx, Name);
}

void PossiblyDisjointInst::setIsDisjoint(bool B) {
  Ctx.getTracker()
      .emplaceIfTracking<GenericSetter<&PossiblyDisjointInst::isDisjoint,
                                       &PossiblyDisjointInst::setIsDisjoint>>(
          this);
  cast<llvm::PossiblyDisjointInst>(Val)->setIsDisjoint(B);
}

void AtomicRMWInst::setAlignment(Align Align) {
  Ctx.getTracker()
      .emplaceIfTracking<GenericSetter<&AtomicRMWInst::getAlign,
                                       &AtomicRMWInst::setAlignment>>(this);
  cast<llvm::AtomicRMWInst>(Val)->setAlignment(Align);
}

void AtomicRMWInst::setVolatile(bool V) {
  Ctx.getTracker()
      .emplaceIfTracking<GenericSetter<&AtomicRMWInst::isVolatile,
                                       &AtomicRMWInst::setVolatile>>(this);
  cast<llvm::AtomicRMWInst>(Val)->setVolatile(V);
}

void AtomicRMWInst::setOrdering(AtomicOrdering Ordering) {
  Ctx.getTracker()
      .emplaceIfTracking<GenericSetter<&AtomicRMWInst::getOrdering,
                                       &AtomicRMWInst::setOrdering>>(this);
  cast<llvm::AtomicRMWInst>(Val)->setOrdering(Ordering);
}

void AtomicRMWInst::setSyncScopeID(SyncScope::ID SSID) {
  Ctx.getTracker()
      .emplaceIfTracking<GenericSetter<&AtomicRMWInst::getSyncScopeID,
                                       &AtomicRMWInst::setSyncScopeID>>(this);
  cast<llvm::AtomicRMWInst>(Val)->setSyncScopeID(SSID);
}

Value *AtomicRMWInst::getPointerOperand() {
  return Ctx.getValue(cast<llvm::AtomicRMWInst>(Val)->getPointerOperand());
}

Value *AtomicRMWInst::getValOperand() {
  return Ctx.getValue(cast<llvm::AtomicRMWInst>(Val)->getValOperand());
}

AtomicRMWInst *AtomicRMWInst::create(BinOp Op, Value *Ptr, Value *Val,
                                     MaybeAlign Align, AtomicOrdering Ordering,
                                     BBIterator WhereIt, BasicBlock *WhereBB,
                                     Context &Ctx, SyncScope::ID SSID,
                                     const Twine &Name) {
  auto &Builder = Ctx.getLLVMIRBuilder();
  if (WhereIt == WhereBB->end())
    Builder.SetInsertPoint(cast<llvm::BasicBlock>(WhereBB->Val));
  else
    Builder.SetInsertPoint((*WhereIt).getTopmostLLVMInstruction());
  auto *LLVMAtomicRMW =
      Builder.CreateAtomicRMW(Op, Ptr->Val, Val->Val, Align, Ordering, SSID);
  LLVMAtomicRMW->setName(Name);
  return Ctx.createAtomicRMWInst(LLVMAtomicRMW);
}

AtomicRMWInst *AtomicRMWInst::create(BinOp Op, Value *Ptr, Value *Val,
                                     MaybeAlign Align, AtomicOrdering Ordering,
                                     Instruction *InsertBefore, Context &Ctx,
                                     SyncScope::ID SSID, const Twine &Name) {
  return create(Op, Ptr, Val, Align, Ordering, InsertBefore->getIterator(),
                InsertBefore->getParent(), Ctx, SSID, Name);
}

AtomicRMWInst *AtomicRMWInst::create(BinOp Op, Value *Ptr, Value *Val,
                                     MaybeAlign Align, AtomicOrdering Ordering,
                                     BasicBlock *InsertAtEnd, Context &Ctx,
                                     SyncScope::ID SSID, const Twine &Name) {
  return create(Op, Ptr, Val, Align, Ordering, InsertAtEnd->end(), InsertAtEnd,
                Ctx, SSID, Name);
}

void AtomicCmpXchgInst::setSyncScopeID(SyncScope::ID SSID) {
  Ctx.getTracker()
      .emplaceIfTracking<GenericSetter<&AtomicCmpXchgInst::getSyncScopeID,
                                       &AtomicCmpXchgInst::setSyncScopeID>>(
          this);
  cast<llvm::AtomicCmpXchgInst>(Val)->setSyncScopeID(SSID);
}

Value *AtomicCmpXchgInst::getPointerOperand() {
  return Ctx.getValue(cast<llvm::AtomicCmpXchgInst>(Val)->getPointerOperand());
}

Value *AtomicCmpXchgInst::getCompareOperand() {
  return Ctx.getValue(cast<llvm::AtomicCmpXchgInst>(Val)->getCompareOperand());
}

Value *AtomicCmpXchgInst::getNewValOperand() {
  return Ctx.getValue(cast<llvm::AtomicCmpXchgInst>(Val)->getNewValOperand());
}

AtomicCmpXchgInst *
AtomicCmpXchgInst::create(Value *Ptr, Value *Cmp, Value *New, MaybeAlign Align,
                          AtomicOrdering SuccessOrdering,
                          AtomicOrdering FailureOrdering, BBIterator WhereIt,
                          BasicBlock *WhereBB, Context &Ctx, SyncScope::ID SSID,
                          const Twine &Name) {
  auto &Builder = Ctx.getLLVMIRBuilder();
  if (WhereIt == WhereBB->end())
    Builder.SetInsertPoint(cast<llvm::BasicBlock>(WhereBB->Val));
  else
    Builder.SetInsertPoint((*WhereIt).getTopmostLLVMInstruction());
  auto *LLVMAtomicCmpXchg =
      Builder.CreateAtomicCmpXchg(Ptr->Val, Cmp->Val, New->Val, Align,
                                  SuccessOrdering, FailureOrdering, SSID);
  LLVMAtomicCmpXchg->setName(Name);
  return Ctx.createAtomicCmpXchgInst(LLVMAtomicCmpXchg);
}

AtomicCmpXchgInst *AtomicCmpXchgInst::create(Value *Ptr, Value *Cmp, Value *New,
                                             MaybeAlign Align,
                                             AtomicOrdering SuccessOrdering,
                                             AtomicOrdering FailureOrdering,
                                             Instruction *InsertBefore,
                                             Context &Ctx, SyncScope::ID SSID,
                                             const Twine &Name) {
  return create(Ptr, Cmp, New, Align, SuccessOrdering, FailureOrdering,
                InsertBefore->getIterator(), InsertBefore->getParent(), Ctx,
                SSID, Name);
}

AtomicCmpXchgInst *AtomicCmpXchgInst::create(Value *Ptr, Value *Cmp, Value *New,
                                             MaybeAlign Align,
                                             AtomicOrdering SuccessOrdering,
                                             AtomicOrdering FailureOrdering,
                                             BasicBlock *InsertAtEnd,
                                             Context &Ctx, SyncScope::ID SSID,
                                             const Twine &Name) {
  return create(Ptr, Cmp, New, Align, SuccessOrdering, FailureOrdering,
                InsertAtEnd->end(), InsertAtEnd, Ctx, SSID, Name);
}

void AtomicCmpXchgInst::setAlignment(Align Align) {
  Ctx.getTracker()
      .emplaceIfTracking<GenericSetter<&AtomicCmpXchgInst::getAlign,
                                       &AtomicCmpXchgInst::setAlignment>>(this);
  cast<llvm::AtomicCmpXchgInst>(Val)->setAlignment(Align);
}

void AtomicCmpXchgInst::setVolatile(bool V) {
  Ctx.getTracker()
      .emplaceIfTracking<GenericSetter<&AtomicCmpXchgInst::isVolatile,
                                       &AtomicCmpXchgInst::setVolatile>>(this);
  cast<llvm::AtomicCmpXchgInst>(Val)->setVolatile(V);
}

void AtomicCmpXchgInst::setWeak(bool IsWeak) {
  Ctx.getTracker()
      .emplaceIfTracking<GenericSetter<&AtomicCmpXchgInst::isWeak,
                                       &AtomicCmpXchgInst::setWeak>>(this);
  cast<llvm::AtomicCmpXchgInst>(Val)->setWeak(IsWeak);
}

void AtomicCmpXchgInst::setSuccessOrdering(AtomicOrdering Ordering) {
  Ctx.getTracker()
      .emplaceIfTracking<GenericSetter<&AtomicCmpXchgInst::getSuccessOrdering,
                                       &AtomicCmpXchgInst::setSuccessOrdering>>(
          this);
  cast<llvm::AtomicCmpXchgInst>(Val)->setSuccessOrdering(Ordering);
}

void AtomicCmpXchgInst::setFailureOrdering(AtomicOrdering Ordering) {
  Ctx.getTracker()
      .emplaceIfTracking<GenericSetter<&AtomicCmpXchgInst::getFailureOrdering,
                                       &AtomicCmpXchgInst::setFailureOrdering>>(
          this);
  cast<llvm::AtomicCmpXchgInst>(Val)->setFailureOrdering(Ordering);
}

AllocaInst *AllocaInst::create(Type *Ty, unsigned AddrSpace, BBIterator WhereIt,
                               BasicBlock *WhereBB, Context &Ctx,
                               Value *ArraySize, const Twine &Name) {
  auto &Builder = Ctx.getLLVMIRBuilder();
  if (WhereIt == WhereBB->end())
    Builder.SetInsertPoint(cast<llvm::BasicBlock>(WhereBB->Val));
  else
    Builder.SetInsertPoint((*WhereIt).getTopmostLLVMInstruction());
  auto *NewAlloca =
      Builder.CreateAlloca(Ty->LLVMTy, AddrSpace, ArraySize->Val, Name);
  return Ctx.createAllocaInst(NewAlloca);
}

AllocaInst *AllocaInst::create(Type *Ty, unsigned AddrSpace,
                               Instruction *InsertBefore, Context &Ctx,
                               Value *ArraySize, const Twine &Name) {
  return create(Ty, AddrSpace, InsertBefore->getIterator(),
                InsertBefore->getParent(), Ctx, ArraySize, Name);
}

AllocaInst *AllocaInst::create(Type *Ty, unsigned AddrSpace,
                               BasicBlock *InsertAtEnd, Context &Ctx,
                               Value *ArraySize, const Twine &Name) {
  return create(Ty, AddrSpace, InsertAtEnd->end(), InsertAtEnd, Ctx, ArraySize,
                Name);
}

Type *AllocaInst::getAllocatedType() const {
  return Ctx.getType(cast<llvm::AllocaInst>(Val)->getAllocatedType());
}

void AllocaInst::setAllocatedType(Type *Ty) {
  Ctx.getTracker()
      .emplaceIfTracking<GenericSetter<&AllocaInst::getAllocatedType,
                                       &AllocaInst::setAllocatedType>>(this);
  cast<llvm::AllocaInst>(Val)->setAllocatedType(Ty->LLVMTy);
}

void AllocaInst::setAlignment(Align Align) {
  Ctx.getTracker()
      .emplaceIfTracking<
          GenericSetter<&AllocaInst::getAlign, &AllocaInst::setAlignment>>(
          this);
  cast<llvm::AllocaInst>(Val)->setAlignment(Align);
}

void AllocaInst::setUsedWithInAlloca(bool V) {
  Ctx.getTracker()
      .emplaceIfTracking<GenericSetter<&AllocaInst::isUsedWithInAlloca,
                                       &AllocaInst::setUsedWithInAlloca>>(this);
  cast<llvm::AllocaInst>(Val)->setUsedWithInAlloca(V);
}

Value *AllocaInst::getArraySize() {
  return Ctx.getValue(cast<llvm::AllocaInst>(Val)->getArraySize());
}

PointerType *AllocaInst::getType() const {
  return cast<PointerType>(Ctx.getType(cast<llvm::AllocaInst>(Val)->getType()));
}

Value *CastInst::create(Type *DestTy, Opcode Op, Value *Operand,
                        BBIterator WhereIt, BasicBlock *WhereBB, Context &Ctx,
                        const Twine &Name) {
  assert(getLLVMCastOp(Op) && "Opcode not suitable for CastInst!");
  auto &Builder = Ctx.getLLVMIRBuilder();
  if (WhereIt == WhereBB->end())
    Builder.SetInsertPoint(cast<llvm::BasicBlock>(WhereBB->Val));
  else
    Builder.SetInsertPoint((*WhereIt).getTopmostLLVMInstruction());
  auto *NewV =
      Builder.CreateCast(getLLVMCastOp(Op), Operand->Val, DestTy->LLVMTy, Name);
  if (auto *NewCI = dyn_cast<llvm::CastInst>(NewV))
    return Ctx.createCastInst(NewCI);
  assert(isa<llvm::Constant>(NewV) && "Expected constant");
  return Ctx.getOrCreateConstant(cast<llvm::Constant>(NewV));
}

Value *CastInst::create(Type *DestTy, Opcode Op, Value *Operand,
                        Instruction *InsertBefore, Context &Ctx,
                        const Twine &Name) {
  return create(DestTy, Op, Operand, InsertBefore->getIterator(),
                InsertBefore->getParent(), Ctx, Name);
}

Value *CastInst::create(Type *DestTy, Opcode Op, Value *Operand,
                        BasicBlock *InsertAtEnd, Context &Ctx,
                        const Twine &Name) {
  return create(DestTy, Op, Operand, InsertAtEnd->end(), InsertAtEnd, Ctx,
                Name);
}

bool CastInst::classof(const Value *From) {
  return From->getSubclassID() == ClassID::Cast;
}

Type *CastInst::getSrcTy() const {
  return Ctx.getType(cast<llvm::CastInst>(Val)->getSrcTy());
}

Type *CastInst::getDestTy() const {
  return Ctx.getType(cast<llvm::CastInst>(Val)->getDestTy());
}

void PossiblyNonNegInst::setNonNeg(bool B) {
  Ctx.getTracker()
      .emplaceIfTracking<GenericSetter<&PossiblyNonNegInst::hasNonNeg,
                                       &PossiblyNonNegInst::setNonNeg>>(this);
  cast<llvm::PossiblyNonNegInst>(Val)->setNonNeg(B);
}

Value *InsertElementInst::create(Value *Vec, Value *NewElt, Value *Idx,
                                 Instruction *InsertBefore, Context &Ctx,
                                 const Twine &Name) {
  auto &Builder = Ctx.getLLVMIRBuilder();
  Builder.SetInsertPoint(InsertBefore->getTopmostLLVMInstruction());
  llvm::Value *NewV =
      Builder.CreateInsertElement(Vec->Val, NewElt->Val, Idx->Val, Name);
  if (auto *NewInsert = dyn_cast<llvm::InsertElementInst>(NewV))
    return Ctx.createInsertElementInst(NewInsert);
  assert(isa<llvm::Constant>(NewV) && "Expected constant");
  return Ctx.getOrCreateConstant(cast<llvm::Constant>(NewV));
}

Value *InsertElementInst::create(Value *Vec, Value *NewElt, Value *Idx,
                                 BasicBlock *InsertAtEnd, Context &Ctx,
                                 const Twine &Name) {
  auto &Builder = Ctx.getLLVMIRBuilder();
  Builder.SetInsertPoint(cast<llvm::BasicBlock>(InsertAtEnd->Val));
  llvm::Value *NewV =
      Builder.CreateInsertElement(Vec->Val, NewElt->Val, Idx->Val, Name);
  if (auto *NewInsert = dyn_cast<llvm::InsertElementInst>(NewV))
    return Ctx.createInsertElementInst(NewInsert);
  assert(isa<llvm::Constant>(NewV) && "Expected constant");
  return Ctx.getOrCreateConstant(cast<llvm::Constant>(NewV));
}

Value *ExtractElementInst::create(Value *Vec, Value *Idx,
                                  Instruction *InsertBefore, Context &Ctx,
                                  const Twine &Name) {
  auto &Builder = Ctx.getLLVMIRBuilder();
  Builder.SetInsertPoint(InsertBefore->getTopmostLLVMInstruction());
  llvm::Value *NewV = Builder.CreateExtractElement(Vec->Val, Idx->Val, Name);
  if (auto *NewExtract = dyn_cast<llvm::ExtractElementInst>(NewV))
    return Ctx.createExtractElementInst(NewExtract);
  assert(isa<llvm::Constant>(NewV) && "Expected constant");
  return Ctx.getOrCreateConstant(cast<llvm::Constant>(NewV));
}

Value *ExtractElementInst::create(Value *Vec, Value *Idx,
                                  BasicBlock *InsertAtEnd, Context &Ctx,
                                  const Twine &Name) {
  auto &Builder = Ctx.getLLVMIRBuilder();
  Builder.SetInsertPoint(cast<llvm::BasicBlock>(InsertAtEnd->Val));
  llvm::Value *NewV = Builder.CreateExtractElement(Vec->Val, Idx->Val, Name);
  if (auto *NewExtract = dyn_cast<llvm::ExtractElementInst>(NewV))
    return Ctx.createExtractElementInst(NewExtract);
  assert(isa<llvm::Constant>(NewV) && "Expected constant");
  return Ctx.getOrCreateConstant(cast<llvm::Constant>(NewV));
}

Value *ShuffleVectorInst::create(Value *V1, Value *V2, Value *Mask,
                                 Instruction *InsertBefore, Context &Ctx,
                                 const Twine &Name) {
  auto &Builder = Ctx.getLLVMIRBuilder();
  Builder.SetInsertPoint(InsertBefore->getTopmostLLVMInstruction());
  llvm::Value *NewV =
      Builder.CreateShuffleVector(V1->Val, V2->Val, Mask->Val, Name);
  if (auto *NewShuffle = dyn_cast<llvm::ShuffleVectorInst>(NewV))
    return Ctx.createShuffleVectorInst(NewShuffle);
  assert(isa<llvm::Constant>(NewV) && "Expected constant");
  return Ctx.getOrCreateConstant(cast<llvm::Constant>(NewV));
}

Value *ShuffleVectorInst::create(Value *V1, Value *V2, Value *Mask,
                                 BasicBlock *InsertAtEnd, Context &Ctx,
                                 const Twine &Name) {
  auto &Builder = Ctx.getLLVMIRBuilder();
  Builder.SetInsertPoint(cast<llvm::BasicBlock>(InsertAtEnd->Val));
  llvm::Value *NewV =
      Builder.CreateShuffleVector(V1->Val, V2->Val, Mask->Val, Name);
  if (auto *NewShuffle = dyn_cast<llvm::ShuffleVectorInst>(NewV))
    return Ctx.createShuffleVectorInst(NewShuffle);
  assert(isa<llvm::Constant>(NewV) && "Expected constant");
  return Ctx.getOrCreateConstant(cast<llvm::Constant>(NewV));
}

Value *ShuffleVectorInst::create(Value *V1, Value *V2, ArrayRef<int> Mask,
                                 Instruction *InsertBefore, Context &Ctx,
                                 const Twine &Name) {
  auto &Builder = Ctx.getLLVMIRBuilder();
  Builder.SetInsertPoint(InsertBefore->getTopmostLLVMInstruction());
  llvm::Value *NewV = Builder.CreateShuffleVector(V1->Val, V2->Val, Mask, Name);
  if (auto *NewShuffle = dyn_cast<llvm::ShuffleVectorInst>(NewV))
    return Ctx.createShuffleVectorInst(NewShuffle);
  assert(isa<llvm::Constant>(NewV) && "Expected constant");
  return Ctx.getOrCreateConstant(cast<llvm::Constant>(NewV));
}

Value *ShuffleVectorInst::create(Value *V1, Value *V2, ArrayRef<int> Mask,
                                 BasicBlock *InsertAtEnd, Context &Ctx,
                                 const Twine &Name) {
  auto &Builder = Ctx.getLLVMIRBuilder();
  Builder.SetInsertPoint(cast<llvm::BasicBlock>(InsertAtEnd->Val));
  llvm::Value *NewV = Builder.CreateShuffleVector(V1->Val, V2->Val, Mask, Name);
  if (auto *NewShuffle = dyn_cast<llvm::ShuffleVectorInst>(NewV))
    return Ctx.createShuffleVectorInst(NewShuffle);
  assert(isa<llvm::Constant>(NewV) && "Expected constant");
  return Ctx.getOrCreateConstant(cast<llvm::Constant>(NewV));
}

void ShuffleVectorInst::setShuffleMask(ArrayRef<int> Mask) {
  Ctx.getTracker().emplaceIfTracking<ShuffleVectorSetMask>(this);
  cast<llvm::ShuffleVectorInst>(Val)->setShuffleMask(Mask);
}

VectorType *ShuffleVectorInst::getType() const {
  return cast<VectorType>(
      Ctx.getType(cast<llvm::ShuffleVectorInst>(Val)->getType()));
}

void ShuffleVectorInst::commute() {
  Ctx.getTracker().emplaceIfTracking<ShuffleVectorSetMask>(this);
  Ctx.getTracker().emplaceIfTracking<UseSwap>(getOperandUse(0),
                                              getOperandUse(1));
  cast<llvm::ShuffleVectorInst>(Val)->commute();
}

Constant *ShuffleVectorInst::getShuffleMaskForBitcode() const {
  return Ctx.getOrCreateConstant(
      cast<llvm::ShuffleVectorInst>(Val)->getShuffleMaskForBitcode());
}

Constant *ShuffleVectorInst::convertShuffleMaskForBitcode(ArrayRef<int> Mask,
                                                          Type *ResultTy) {
  return ResultTy->getContext().getOrCreateConstant(
      llvm::ShuffleVectorInst::convertShuffleMaskForBitcode(Mask,
                                                            ResultTy->LLVMTy));
}

VectorType *ExtractElementInst::getVectorOperandType() const {
  return cast<VectorType>(Ctx.getType(getVectorOperand()->getType()->LLVMTy));
}

Value *ExtractValueInst::create(Value *Agg, ArrayRef<unsigned> Idxs,
                                BBIterator WhereIt, BasicBlock *WhereBB,
                                Context &Ctx, const Twine &Name) {
  auto &Builder = Ctx.getLLVMIRBuilder();
  if (WhereIt != WhereBB->end())
    Builder.SetInsertPoint((*WhereIt).getTopmostLLVMInstruction());
  else
    Builder.SetInsertPoint(cast<llvm::BasicBlock>(WhereBB->Val));
  llvm::Value *NewV = Builder.CreateExtractValue(Agg->Val, Idxs, Name);
  if (auto *NewExtractValueInst = dyn_cast<llvm::ExtractValueInst>(NewV))
    return Ctx.createExtractValueInst(NewExtractValueInst);
  assert(isa<llvm::Constant>(NewV) && "Expected constant");
  return Ctx.getOrCreateConstant(cast<llvm::Constant>(NewV));
}

Type *ExtractValueInst::getIndexedType(Type *Agg, ArrayRef<unsigned> Idxs) {
  auto *LLVMTy = llvm::ExtractValueInst::getIndexedType(Agg->LLVMTy, Idxs);
  return Agg->getContext().getType(LLVMTy);
}

Value *InsertValueInst::create(Value *Agg, Value *Val, ArrayRef<unsigned> Idxs,
                               BBIterator WhereIt, BasicBlock *WhereBB,
                               Context &Ctx, const Twine &Name) {
  auto &Builder = Ctx.getLLVMIRBuilder();
  if (WhereIt != WhereBB->end())
    Builder.SetInsertPoint((*WhereIt).getTopmostLLVMInstruction());
  else
    Builder.SetInsertPoint(cast<llvm::BasicBlock>(WhereBB->Val));
  llvm::Value *NewV = Builder.CreateInsertValue(Agg->Val, Val->Val, Idxs, Name);
  if (auto *NewInsertValueInst = dyn_cast<llvm::InsertValueInst>(NewV))
    return Ctx.createInsertValueInst(NewInsertValueInst);
  assert(isa<llvm::Constant>(NewV) && "Expected constant");
  return Ctx.getOrCreateConstant(cast<llvm::Constant>(NewV));
}

#ifndef NDEBUG
void Constant::dumpOS(raw_ostream &OS) const {
  dumpCommonPrefix(OS);
  dumpCommonSuffix(OS);
}
#endif // NDEBUG

ConstantInt *ConstantInt::getTrue(Context &Ctx) {
  auto *LLVMC = llvm::ConstantInt::getTrue(Ctx.LLVMCtx);
  return cast<ConstantInt>(Ctx.getOrCreateConstant(LLVMC));
}
ConstantInt *ConstantInt::getFalse(Context &Ctx) {
  auto *LLVMC = llvm::ConstantInt::getFalse(Ctx.LLVMCtx);
  return cast<ConstantInt>(Ctx.getOrCreateConstant(LLVMC));
}
ConstantInt *ConstantInt::getBool(Context &Ctx, bool V) {
  auto *LLVMC = llvm::ConstantInt::getBool(Ctx.LLVMCtx, V);
  return cast<ConstantInt>(Ctx.getOrCreateConstant(LLVMC));
}
Constant *ConstantInt::getTrue(Type *Ty) {
  auto *LLVMC = llvm::ConstantInt::getTrue(Ty->LLVMTy);
  return Ty->getContext().getOrCreateConstant(LLVMC);
}
Constant *ConstantInt::getFalse(Type *Ty) {
  auto *LLVMC = llvm::ConstantInt::getFalse(Ty->LLVMTy);
  return Ty->getContext().getOrCreateConstant(LLVMC);
}
Constant *ConstantInt::getBool(Type *Ty, bool V) {
  auto *LLVMC = llvm::ConstantInt::getBool(Ty->LLVMTy, V);
  return Ty->getContext().getOrCreateConstant(LLVMC);
}
ConstantInt *ConstantInt::get(Type *Ty, uint64_t V, bool IsSigned) {
  auto *LLVMC = llvm::ConstantInt::get(Ty->LLVMTy, V, IsSigned);
  return cast<ConstantInt>(Ty->getContext().getOrCreateConstant(LLVMC));
}
ConstantInt *ConstantInt::get(IntegerType *Ty, uint64_t V, bool IsSigned) {
  auto *LLVMC = llvm::ConstantInt::get(Ty->LLVMTy, V, IsSigned);
  return cast<ConstantInt>(Ty->getContext().getOrCreateConstant(LLVMC));
}
ConstantInt *ConstantInt::getSigned(IntegerType *Ty, int64_t V) {
  auto *LLVMC =
      llvm::ConstantInt::getSigned(cast<llvm::IntegerType>(Ty->LLVMTy), V);
  return cast<ConstantInt>(Ty->getContext().getOrCreateConstant(LLVMC));
}
Constant *ConstantInt::getSigned(Type *Ty, int64_t V) {
  auto *LLVMC = llvm::ConstantInt::getSigned(Ty->LLVMTy, V);
  return Ty->getContext().getOrCreateConstant(LLVMC);
}
ConstantInt *ConstantInt::get(Context &Ctx, const APInt &V) {
  auto *LLVMC = llvm::ConstantInt::get(Ctx.LLVMCtx, V);
  return cast<ConstantInt>(Ctx.getOrCreateConstant(LLVMC));
}
ConstantInt *ConstantInt::get(IntegerType *Ty, StringRef Str, uint8_t Radix) {
  auto *LLVMC =
      llvm::ConstantInt::get(cast<llvm::IntegerType>(Ty->LLVMTy), Str, Radix);
  return cast<ConstantInt>(Ty->getContext().getOrCreateConstant(LLVMC));
}
Constant *ConstantInt::get(Type *Ty, const APInt &V) {
  auto *LLVMC = llvm::ConstantInt::get(Ty->LLVMTy, V);
  return Ty->getContext().getOrCreateConstant(LLVMC);
}
IntegerType *ConstantInt::getIntegerType() const {
  auto *LLVMTy = cast<llvm::ConstantInt>(Val)->getIntegerType();
  return cast<IntegerType>(Ctx.getType(LLVMTy));
}

bool ConstantInt::isValueValidForType(Type *Ty, uint64_t V) {
  return llvm::ConstantInt::isValueValidForType(Ty->LLVMTy, V);
}
bool ConstantInt::isValueValidForType(Type *Ty, int64_t V) {
  return llvm::ConstantInt::isValueValidForType(Ty->LLVMTy, V);
}

Constant *ConstantFP::get(Type *Ty, double V) {
  auto *LLVMC = llvm::ConstantFP::get(Ty->LLVMTy, V);
  return Ty->getContext().getOrCreateConstant(LLVMC);
}

Constant *ConstantFP::get(Type *Ty, const APFloat &V) {
  auto *LLVMC = llvm::ConstantFP::get(Ty->LLVMTy, V);
  return Ty->getContext().getOrCreateConstant(LLVMC);
}

Constant *ConstantFP::get(Type *Ty, StringRef Str) {
  auto *LLVMC = llvm::ConstantFP::get(Ty->LLVMTy, Str);
  return Ty->getContext().getOrCreateConstant(LLVMC);
}

ConstantFP *ConstantFP::get(const APFloat &V, Context &Ctx) {
  auto *LLVMC = llvm::ConstantFP::get(Ctx.LLVMCtx, V);
  return cast<ConstantFP>(Ctx.getOrCreateConstant(LLVMC));
}

Constant *ConstantFP::getNaN(Type *Ty, bool Negative, uint64_t Payload) {
  auto *LLVMC = llvm::ConstantFP::getNaN(Ty->LLVMTy, Negative, Payload);
  return cast<Constant>(Ty->getContext().getOrCreateConstant(LLVMC));
}
Constant *ConstantFP::getQNaN(Type *Ty, bool Negative, APInt *Payload) {
  auto *LLVMC = llvm::ConstantFP::getQNaN(Ty->LLVMTy, Negative, Payload);
  return cast<Constant>(Ty->getContext().getOrCreateConstant(LLVMC));
}
Constant *ConstantFP::getSNaN(Type *Ty, bool Negative, APInt *Payload) {
  auto *LLVMC = llvm::ConstantFP::getSNaN(Ty->LLVMTy, Negative, Payload);
  return cast<Constant>(Ty->getContext().getOrCreateConstant(LLVMC));
}
Constant *ConstantFP::getZero(Type *Ty, bool Negative) {
  auto *LLVMC = llvm::ConstantFP::getZero(Ty->LLVMTy, Negative);
  return cast<Constant>(Ty->getContext().getOrCreateConstant(LLVMC));
}
Constant *ConstantFP::getNegativeZero(Type *Ty) {
  auto *LLVMC = llvm::ConstantFP::getNegativeZero(Ty->LLVMTy);
  return cast<Constant>(Ty->getContext().getOrCreateConstant(LLVMC));
}
Constant *ConstantFP::getInfinity(Type *Ty, bool Negative) {
  auto *LLVMC = llvm::ConstantFP::getInfinity(Ty->LLVMTy, Negative);
  return cast<Constant>(Ty->getContext().getOrCreateConstant(LLVMC));
}
bool ConstantFP::isValueValidForType(Type *Ty, const APFloat &V) {
  return llvm::ConstantFP::isValueValidForType(Ty->LLVMTy, V);
}

Constant *ConstantArray::get(ArrayType *T, ArrayRef<Constant *> V) {
  auto &Ctx = T->getContext();
  SmallVector<llvm::Constant *> LLVMValues;
  LLVMValues.reserve(V.size());
  for (auto *Elm : V)
    LLVMValues.push_back(cast<llvm::Constant>(Elm->Val));
  auto *LLVMC =
      llvm::ConstantArray::get(cast<llvm::ArrayType>(T->LLVMTy), LLVMValues);
  return cast<ConstantArray>(Ctx.getOrCreateConstant(LLVMC));
}

ArrayType *ConstantArray::getType() const {
  return cast<ArrayType>(
      Ctx.getType(cast<llvm::ConstantArray>(Val)->getType()));
}

Constant *ConstantStruct::get(StructType *T, ArrayRef<Constant *> V) {
  auto &Ctx = T->getContext();
  SmallVector<llvm::Constant *> LLVMValues;
  LLVMValues.reserve(V.size());
  for (auto *Elm : V)
    LLVMValues.push_back(cast<llvm::Constant>(Elm->Val));
  auto *LLVMC =
      llvm::ConstantStruct::get(cast<llvm::StructType>(T->LLVMTy), LLVMValues);
  return cast<ConstantStruct>(Ctx.getOrCreateConstant(LLVMC));
}

StructType *ConstantStruct::getTypeForElements(Context &Ctx,
                                               ArrayRef<Constant *> V,
                                               bool Packed) {
  unsigned VecSize = V.size();
  SmallVector<Type *, 16> EltTypes;
  EltTypes.reserve(VecSize);
  for (Constant *Elm : V)
    EltTypes.push_back(Elm->getType());
  return StructType::get(Ctx, EltTypes, Packed);
}

ConstantAggregateZero *ConstantAggregateZero::get(Type *Ty) {
  auto *LLVMC = llvm::ConstantAggregateZero::get(Ty->LLVMTy);
  return cast<ConstantAggregateZero>(
      Ty->getContext().getOrCreateConstant(LLVMC));
}

Constant *ConstantAggregateZero::getSequentialElement() const {
  return cast<Constant>(Ctx.getValue(
      cast<llvm::ConstantAggregateZero>(Val)->getSequentialElement()));
}
Constant *ConstantAggregateZero::getStructElement(unsigned Elt) const {
  return cast<Constant>(Ctx.getValue(
      cast<llvm::ConstantAggregateZero>(Val)->getStructElement(Elt)));
}
Constant *ConstantAggregateZero::getElementValue(Constant *C) const {
  return cast<Constant>(
      Ctx.getValue(cast<llvm::ConstantAggregateZero>(Val)->getElementValue(
          cast<llvm::Constant>(C->Val))));
}
Constant *ConstantAggregateZero::getElementValue(unsigned Idx) const {
  return cast<Constant>(Ctx.getValue(
      cast<llvm::ConstantAggregateZero>(Val)->getElementValue(Idx)));
}

ConstantPointerNull *ConstantPointerNull::get(PointerType *Ty) {
  auto *LLVMC =
      llvm::ConstantPointerNull::get(cast<llvm::PointerType>(Ty->LLVMTy));
  return cast<ConstantPointerNull>(Ty->getContext().getOrCreateConstant(LLVMC));
}

PointerType *ConstantPointerNull::getType() const {
  return cast<PointerType>(
      Ctx.getType(cast<llvm::ConstantPointerNull>(Val)->getType()));
}

UndefValue *UndefValue::get(Type *T) {
  auto *LLVMC = llvm::UndefValue::get(T->LLVMTy);
  return cast<UndefValue>(T->getContext().getOrCreateConstant(LLVMC));
}

UndefValue *UndefValue::getSequentialElement() const {
  return cast<UndefValue>(Ctx.getOrCreateConstant(
      cast<llvm::UndefValue>(Val)->getSequentialElement()));
}

UndefValue *UndefValue::getStructElement(unsigned Elt) const {
  return cast<UndefValue>(Ctx.getOrCreateConstant(
      cast<llvm::UndefValue>(Val)->getStructElement(Elt)));
}

UndefValue *UndefValue::getElementValue(Constant *C) const {
  return cast<UndefValue>(
      Ctx.getOrCreateConstant(cast<llvm::UndefValue>(Val)->getElementValue(
          cast<llvm::Constant>(C->Val))));
}

UndefValue *UndefValue::getElementValue(unsigned Idx) const {
  return cast<UndefValue>(Ctx.getOrCreateConstant(
      cast<llvm::UndefValue>(Val)->getElementValue(Idx)));
}

PoisonValue *PoisonValue::get(Type *T) {
  auto *LLVMC = llvm::PoisonValue::get(T->LLVMTy);
  return cast<PoisonValue>(T->getContext().getOrCreateConstant(LLVMC));
}

PoisonValue *PoisonValue::getSequentialElement() const {
  return cast<PoisonValue>(Ctx.getOrCreateConstant(
      cast<llvm::PoisonValue>(Val)->getSequentialElement()));
}

PoisonValue *PoisonValue::getStructElement(unsigned Elt) const {
  return cast<PoisonValue>(Ctx.getOrCreateConstant(
      cast<llvm::PoisonValue>(Val)->getStructElement(Elt)));
}

PoisonValue *PoisonValue::getElementValue(Constant *C) const {
  return cast<PoisonValue>(
      Ctx.getOrCreateConstant(cast<llvm::PoisonValue>(Val)->getElementValue(
          cast<llvm::Constant>(C->Val))));
}

PoisonValue *PoisonValue::getElementValue(unsigned Idx) const {
  return cast<PoisonValue>(Ctx.getOrCreateConstant(
      cast<llvm::PoisonValue>(Val)->getElementValue(Idx)));
}

BlockAddress *BlockAddress::get(Function *F, BasicBlock *BB) {
  auto *LLVMC = llvm::BlockAddress::get(cast<llvm::Function>(F->Val),
                                        cast<llvm::BasicBlock>(BB->Val));
  return cast<BlockAddress>(F->getContext().getOrCreateConstant(LLVMC));
}

BlockAddress *BlockAddress::get(BasicBlock *BB) {
  auto *LLVMC = llvm::BlockAddress::get(cast<llvm::BasicBlock>(BB->Val));
  return cast<BlockAddress>(BB->getContext().getOrCreateConstant(LLVMC));
}

BlockAddress *BlockAddress::lookup(const BasicBlock *BB) {
  auto *LLVMC = llvm::BlockAddress::lookup(cast<llvm::BasicBlock>(BB->Val));
  return cast_or_null<BlockAddress>(BB->getContext().getValue(LLVMC));
}

Function *BlockAddress::getFunction() const {
  return cast<Function>(
      Ctx.getValue(cast<llvm::BlockAddress>(Val)->getFunction()));
}

BasicBlock *BlockAddress::getBasicBlock() const {
  return cast<BasicBlock>(
      Ctx.getValue(cast<llvm::BlockAddress>(Val)->getBasicBlock()));
}

ConstantTokenNone *ConstantTokenNone::get(Context &Ctx) {
  auto *LLVMC = llvm::ConstantTokenNone::get(Ctx.LLVMCtx);
  return cast<ConstantTokenNone>(Ctx.getOrCreateConstant(LLVMC));
}

FunctionType *Function::getFunctionType() const {
  return cast<FunctionType>(
      Ctx.getType(cast<llvm::Function>(Val)->getFunctionType()));
}

#ifndef NDEBUG
void Function::dumpNameAndArgs(raw_ostream &OS) const {
  auto *F = cast<llvm::Function>(Val);
  OS << *F->getReturnType() << " @" << F->getName() << "(";
  interleave(
      F->args(),
      [this, &OS](const llvm::Argument &LLVMArg) {
        auto *SBArg = cast_or_null<Argument>(Ctx.getValue(&LLVMArg));
        if (SBArg == nullptr)
          OS << "NULL";
        else
          SBArg->printAsOperand(OS);
      },
      [&] { OS << ", "; });
  OS << ")";
}
void Function::dumpOS(raw_ostream &OS) const {
  dumpNameAndArgs(OS);
  OS << " {\n";
  auto *LLVMF = cast<llvm::Function>(Val);
  interleave(
      *LLVMF,
      [this, &OS](const llvm::BasicBlock &LLVMBB) {
        auto *BB = cast_or_null<BasicBlock>(Ctx.getValue(&LLVMBB));
        if (BB == nullptr)
          OS << "NULL";
        else
          OS << *BB;
      },
      [&OS] { OS << "\n"; });
  OS << "}\n";
}
#endif // NDEBUG

BasicBlock::iterator::pointer
BasicBlock::iterator::getInstr(llvm::BasicBlock::iterator It) const {
  return cast_or_null<Instruction>(Ctx->getValue(&*It));
}

std::unique_ptr<Value> Context::detachLLVMValue(llvm::Value *V) {
  std::unique_ptr<Value> Erased;
  auto It = LLVMValueToValueMap.find(V);
  if (It != LLVMValueToValueMap.end()) {
    auto *Val = It->second.release();
    Erased = std::unique_ptr<Value>(Val);
    LLVMValueToValueMap.erase(It);
  }
  return Erased;
}

std::unique_ptr<Value> Context::detach(Value *V) {
  assert(V->getSubclassID() != Value::ClassID::Constant &&
         "Can't detach a constant!");
  assert(V->getSubclassID() != Value::ClassID::User && "Can't detach a user!");
  return detachLLVMValue(V->Val);
}

Value *Context::registerValue(std::unique_ptr<Value> &&VPtr) {
  assert(VPtr->getSubclassID() != Value::ClassID::User &&
         "Can't register a user!");

  // Track creation of instructions.
  // Please note that we don't allow the creation of detached instructions,
  // meaning that the instructions need to be inserted into a block upon
  // creation. This is why the tracker class combines creation and insertion.
  if (auto *I = dyn_cast<Instruction>(VPtr.get()))
    getTracker().emplaceIfTracking<CreateAndInsertInst>(I);

  Value *V = VPtr.get();
  [[maybe_unused]] auto Pair =
      LLVMValueToValueMap.insert({VPtr->Val, std::move(VPtr)});
  assert(Pair.second && "Already exists!");
  return V;
}

Value *Context::getOrCreateValueInternal(llvm::Value *LLVMV, llvm::User *U) {
  auto Pair = LLVMValueToValueMap.insert({LLVMV, nullptr});
  auto It = Pair.first;
  if (!Pair.second)
    return It->second.get();

  if (auto *C = dyn_cast<llvm::Constant>(LLVMV)) {
    switch (C->getValueID()) {
    case llvm::Value::ConstantIntVal:
      It->second = std::unique_ptr<ConstantInt>(
          new ConstantInt(cast<llvm::ConstantInt>(C), *this));
      return It->second.get();
    case llvm::Value::ConstantFPVal:
      It->second = std::unique_ptr<ConstantFP>(
          new ConstantFP(cast<llvm::ConstantFP>(C), *this));
      return It->second.get();
    case llvm::Value::BlockAddressVal:
      It->second = std::unique_ptr<BlockAddress>(
          new BlockAddress(cast<llvm::BlockAddress>(C), *this));
      return It->second.get();
    case llvm::Value::ConstantTokenNoneVal:
      It->second = std::unique_ptr<ConstantTokenNone>(
          new ConstantTokenNone(cast<llvm::ConstantTokenNone>(C), *this));
      return It->second.get();
    case llvm::Value::ConstantAggregateZeroVal: {
      auto *CAZ = cast<llvm::ConstantAggregateZero>(C);
      It->second = std::unique_ptr<ConstantAggregateZero>(
          new ConstantAggregateZero(CAZ, *this));
      auto *Ret = It->second.get();
      // Must create sandboxir for elements.
      auto EC = CAZ->getElementCount();
      if (EC.isFixed()) {
        for (auto ElmIdx : seq<unsigned>(0, EC.getFixedValue()))
          getOrCreateValueInternal(CAZ->getElementValue(ElmIdx), CAZ);
      }
      return Ret;
    }
    case llvm::Value::ConstantPointerNullVal:
      It->second = std::unique_ptr<ConstantPointerNull>(
          new ConstantPointerNull(cast<llvm::ConstantPointerNull>(C), *this));
      return It->second.get();
    case llvm::Value::PoisonValueVal:
      It->second = std::unique_ptr<PoisonValue>(
          new PoisonValue(cast<llvm::PoisonValue>(C), *this));
      return It->second.get();
    case llvm::Value::UndefValueVal:
      It->second = std::unique_ptr<UndefValue>(
          new UndefValue(cast<llvm::UndefValue>(C), *this));
      return It->second.get();
    case llvm::Value::ConstantArrayVal:
      It->second = std::unique_ptr<ConstantArray>(
          new ConstantArray(cast<llvm::ConstantArray>(C), *this));
      break;
    case llvm::Value::ConstantStructVal:
      It->second = std::unique_ptr<ConstantStruct>(
          new ConstantStruct(cast<llvm::ConstantStruct>(C), *this));
      break;
    case llvm::Value::ConstantVectorVal:
      It->second = std::unique_ptr<ConstantVector>(
          new ConstantVector(cast<llvm::ConstantVector>(C), *this));
      break;
    case llvm::Value::FunctionVal:
      It->second = std::unique_ptr<Function>(
          new Function(cast<llvm::Function>(C), *this));
      break;
    default:
      It->second = std::unique_ptr<Constant>(new Constant(C, *this));
      break;
    }
    auto *NewC = It->second.get();
    for (llvm::Value *COp : C->operands())
      getOrCreateValueInternal(COp, C);
    return NewC;
  }
  if (auto *Arg = dyn_cast<llvm::Argument>(LLVMV)) {
    It->second = std::unique_ptr<Argument>(new Argument(Arg, *this));
    return It->second.get();
  }
  if (auto *BB = dyn_cast<llvm::BasicBlock>(LLVMV)) {
    assert(isa<llvm::BlockAddress>(U) &&
           "This won't create a SBBB, don't call this function directly!");
    if (auto *SBBB = getValue(BB))
      return SBBB;
    return nullptr;
  }
  assert(isa<llvm::Instruction>(LLVMV) && "Expected Instruction");

  switch (cast<llvm::Instruction>(LLVMV)->getOpcode()) {
  case llvm::Instruction::VAArg: {
    auto *LLVMVAArg = cast<llvm::VAArgInst>(LLVMV);
    It->second = std::unique_ptr<VAArgInst>(new VAArgInst(LLVMVAArg, *this));
    return It->second.get();
  }
  case llvm::Instruction::Freeze: {
    auto *LLVMFreeze = cast<llvm::FreezeInst>(LLVMV);
    It->second = std::unique_ptr<FreezeInst>(new FreezeInst(LLVMFreeze, *this));
    return It->second.get();
  }
  case llvm::Instruction::Fence: {
    auto *LLVMFence = cast<llvm::FenceInst>(LLVMV);
    It->second = std::unique_ptr<FenceInst>(new FenceInst(LLVMFence, *this));
    return It->second.get();
  }
  case llvm::Instruction::Select: {
    auto *LLVMSel = cast<llvm::SelectInst>(LLVMV);
    It->second = std::unique_ptr<SelectInst>(new SelectInst(LLVMSel, *this));
    return It->second.get();
  }
  case llvm::Instruction::ExtractElement: {
    auto *LLVMIns = cast<llvm::ExtractElementInst>(LLVMV);
    It->second = std::unique_ptr<ExtractElementInst>(
        new ExtractElementInst(LLVMIns, *this));
    return It->second.get();
  }
  case llvm::Instruction::InsertElement: {
    auto *LLVMIns = cast<llvm::InsertElementInst>(LLVMV);
    It->second = std::unique_ptr<InsertElementInst>(
        new InsertElementInst(LLVMIns, *this));
    return It->second.get();
  }
  case llvm::Instruction::ShuffleVector: {
    auto *LLVMIns = cast<llvm::ShuffleVectorInst>(LLVMV);
    It->second = std::unique_ptr<ShuffleVectorInst>(
        new ShuffleVectorInst(LLVMIns, *this));
    return It->second.get();
  }
  case llvm::Instruction::ExtractValue: {
    auto *LLVMIns = cast<llvm::ExtractValueInst>(LLVMV);
    It->second =
        std::unique_ptr<ExtractValueInst>(new ExtractValueInst(LLVMIns, *this));
    return It->second.get();
  }
  case llvm::Instruction::InsertValue: {
    auto *LLVMIns = cast<llvm::InsertValueInst>(LLVMV);
    It->second =
        std::unique_ptr<InsertValueInst>(new InsertValueInst(LLVMIns, *this));
    return It->second.get();
  }
  case llvm::Instruction::Br: {
    auto *LLVMBr = cast<llvm::BranchInst>(LLVMV);
    It->second = std::unique_ptr<BranchInst>(new BranchInst(LLVMBr, *this));
    return It->second.get();
  }
  case llvm::Instruction::Load: {
    auto *LLVMLd = cast<llvm::LoadInst>(LLVMV);
    It->second = std::unique_ptr<LoadInst>(new LoadInst(LLVMLd, *this));
    return It->second.get();
  }
  case llvm::Instruction::Store: {
    auto *LLVMSt = cast<llvm::StoreInst>(LLVMV);
    It->second = std::unique_ptr<StoreInst>(new StoreInst(LLVMSt, *this));
    return It->second.get();
  }
  case llvm::Instruction::Ret: {
    auto *LLVMRet = cast<llvm::ReturnInst>(LLVMV);
    It->second = std::unique_ptr<ReturnInst>(new ReturnInst(LLVMRet, *this));
    return It->second.get();
  }
  case llvm::Instruction::Call: {
    auto *LLVMCall = cast<llvm::CallInst>(LLVMV);
    It->second = std::unique_ptr<CallInst>(new CallInst(LLVMCall, *this));
    return It->second.get();
  }
  case llvm::Instruction::Invoke: {
    auto *LLVMInvoke = cast<llvm::InvokeInst>(LLVMV);
    It->second = std::unique_ptr<InvokeInst>(new InvokeInst(LLVMInvoke, *this));
    return It->second.get();
  }
  case llvm::Instruction::CallBr: {
    auto *LLVMCallBr = cast<llvm::CallBrInst>(LLVMV);
    It->second = std::unique_ptr<CallBrInst>(new CallBrInst(LLVMCallBr, *this));
    return It->second.get();
  }
  case llvm::Instruction::LandingPad: {
    auto *LLVMLPad = cast<llvm::LandingPadInst>(LLVMV);
    It->second =
        std::unique_ptr<LandingPadInst>(new LandingPadInst(LLVMLPad, *this));
    return It->second.get();
  }
  case llvm::Instruction::CatchPad: {
    auto *LLVMCPI = cast<llvm::CatchPadInst>(LLVMV);
    It->second =
        std::unique_ptr<CatchPadInst>(new CatchPadInst(LLVMCPI, *this));
    return It->second.get();
  }
  case llvm::Instruction::CleanupPad: {
    auto *LLVMCPI = cast<llvm::CleanupPadInst>(LLVMV);
    It->second =
        std::unique_ptr<CleanupPadInst>(new CleanupPadInst(LLVMCPI, *this));
    return It->second.get();
  }
  case llvm::Instruction::CatchRet: {
    auto *LLVMCRI = cast<llvm::CatchReturnInst>(LLVMV);
    It->second =
        std::unique_ptr<CatchReturnInst>(new CatchReturnInst(LLVMCRI, *this));
    return It->second.get();
  }
  case llvm::Instruction::CleanupRet: {
    auto *LLVMCRI = cast<llvm::CleanupReturnInst>(LLVMV);
    It->second = std::unique_ptr<CleanupReturnInst>(
        new CleanupReturnInst(LLVMCRI, *this));
    return It->second.get();
  }
  case llvm::Instruction::GetElementPtr: {
    auto *LLVMGEP = cast<llvm::GetElementPtrInst>(LLVMV);
    It->second = std::unique_ptr<GetElementPtrInst>(
        new GetElementPtrInst(LLVMGEP, *this));
    return It->second.get();
  }
  case llvm::Instruction::CatchSwitch: {
    auto *LLVMCatchSwitchInst = cast<llvm::CatchSwitchInst>(LLVMV);
    It->second = std::unique_ptr<CatchSwitchInst>(
        new CatchSwitchInst(LLVMCatchSwitchInst, *this));
    return It->second.get();
  }
  case llvm::Instruction::Resume: {
    auto *LLVMResumeInst = cast<llvm::ResumeInst>(LLVMV);
    It->second =
        std::unique_ptr<ResumeInst>(new ResumeInst(LLVMResumeInst, *this));
    return It->second.get();
  }
  case llvm::Instruction::Switch: {
    auto *LLVMSwitchInst = cast<llvm::SwitchInst>(LLVMV);
    It->second =
        std::unique_ptr<SwitchInst>(new SwitchInst(LLVMSwitchInst, *this));
    return It->second.get();
  }
  case llvm::Instruction::FNeg: {
    auto *LLVMUnaryOperator = cast<llvm::UnaryOperator>(LLVMV);
    It->second = std::unique_ptr<UnaryOperator>(
        new UnaryOperator(LLVMUnaryOperator, *this));
    return It->second.get();
  }
  case llvm::Instruction::Add:
  case llvm::Instruction::FAdd:
  case llvm::Instruction::Sub:
  case llvm::Instruction::FSub:
  case llvm::Instruction::Mul:
  case llvm::Instruction::FMul:
  case llvm::Instruction::UDiv:
  case llvm::Instruction::SDiv:
  case llvm::Instruction::FDiv:
  case llvm::Instruction::URem:
  case llvm::Instruction::SRem:
  case llvm::Instruction::FRem:
  case llvm::Instruction::Shl:
  case llvm::Instruction::LShr:
  case llvm::Instruction::AShr:
  case llvm::Instruction::And:
  case llvm::Instruction::Or:
  case llvm::Instruction::Xor: {
    auto *LLVMBinaryOperator = cast<llvm::BinaryOperator>(LLVMV);
    It->second = std::unique_ptr<BinaryOperator>(
        new BinaryOperator(LLVMBinaryOperator, *this));
    return It->second.get();
  }
  case llvm::Instruction::AtomicRMW: {
    auto *LLVMAtomicRMW = cast<llvm::AtomicRMWInst>(LLVMV);
    It->second =
        std::unique_ptr<AtomicRMWInst>(new AtomicRMWInst(LLVMAtomicRMW, *this));
    return It->second.get();
  }
  case llvm::Instruction::AtomicCmpXchg: {
    auto *LLVMAtomicCmpXchg = cast<llvm::AtomicCmpXchgInst>(LLVMV);
    It->second = std::unique_ptr<AtomicCmpXchgInst>(
        new AtomicCmpXchgInst(LLVMAtomicCmpXchg, *this));
    return It->second.get();
  }
  case llvm::Instruction::Alloca: {
    auto *LLVMAlloca = cast<llvm::AllocaInst>(LLVMV);
    It->second = std::unique_ptr<AllocaInst>(new AllocaInst(LLVMAlloca, *this));
    return It->second.get();
  }
  case llvm::Instruction::ZExt:
  case llvm::Instruction::SExt:
  case llvm::Instruction::FPToUI:
  case llvm::Instruction::FPToSI:
  case llvm::Instruction::FPExt:
  case llvm::Instruction::PtrToInt:
  case llvm::Instruction::IntToPtr:
  case llvm::Instruction::SIToFP:
  case llvm::Instruction::UIToFP:
  case llvm::Instruction::Trunc:
  case llvm::Instruction::FPTrunc:
  case llvm::Instruction::BitCast:
  case llvm::Instruction::AddrSpaceCast: {
    auto *LLVMCast = cast<llvm::CastInst>(LLVMV);
    It->second = std::unique_ptr<CastInst>(new CastInst(LLVMCast, *this));
    return It->second.get();
  }
  case llvm::Instruction::PHI: {
    auto *LLVMPhi = cast<llvm::PHINode>(LLVMV);
    It->second = std::unique_ptr<PHINode>(new PHINode(LLVMPhi, *this));
    return It->second.get();
  }
  case llvm::Instruction::ICmp: {
    auto *LLVMICmp = cast<llvm::ICmpInst>(LLVMV);
    It->second = std::unique_ptr<ICmpInst>(new ICmpInst(LLVMICmp, *this));
    return It->second.get();
  }
  case llvm::Instruction::FCmp: {
    auto *LLVMFCmp = cast<llvm::FCmpInst>(LLVMV);
    It->second = std::unique_ptr<FCmpInst>(new FCmpInst(LLVMFCmp, *this));
    return It->second.get();
  }
  case llvm::Instruction::Unreachable: {
    auto *LLVMUnreachable = cast<llvm::UnreachableInst>(LLVMV);
    It->second = std::unique_ptr<UnreachableInst>(
        new UnreachableInst(LLVMUnreachable, *this));
    return It->second.get();
  }
  default:
    break;
  }

  It->second = std::unique_ptr<OpaqueInst>(
      new OpaqueInst(cast<llvm::Instruction>(LLVMV), *this));
  return It->second.get();
}

BasicBlock *Context::createBasicBlock(llvm::BasicBlock *LLVMBB) {
  assert(getValue(LLVMBB) == nullptr && "Already exists!");
  auto NewBBPtr = std::unique_ptr<BasicBlock>(new BasicBlock(LLVMBB, *this));
  auto *BB = cast<BasicBlock>(registerValue(std::move(NewBBPtr)));
  // Create SandboxIR for BB's body.
  BB->buildBasicBlockFromLLVMIR(LLVMBB);
  return BB;
}

VAArgInst *Context::createVAArgInst(llvm::VAArgInst *SI) {
  auto NewPtr = std::unique_ptr<VAArgInst>(new VAArgInst(SI, *this));
  return cast<VAArgInst>(registerValue(std::move(NewPtr)));
}

FreezeInst *Context::createFreezeInst(llvm::FreezeInst *SI) {
  auto NewPtr = std::unique_ptr<FreezeInst>(new FreezeInst(SI, *this));
  return cast<FreezeInst>(registerValue(std::move(NewPtr)));
}

FenceInst *Context::createFenceInst(llvm::FenceInst *SI) {
  auto NewPtr = std::unique_ptr<FenceInst>(new FenceInst(SI, *this));
  return cast<FenceInst>(registerValue(std::move(NewPtr)));
}

SelectInst *Context::createSelectInst(llvm::SelectInst *SI) {
  auto NewPtr = std::unique_ptr<SelectInst>(new SelectInst(SI, *this));
  return cast<SelectInst>(registerValue(std::move(NewPtr)));
}

ExtractElementInst *
Context::createExtractElementInst(llvm::ExtractElementInst *EEI) {
  auto NewPtr =
      std::unique_ptr<ExtractElementInst>(new ExtractElementInst(EEI, *this));
  return cast<ExtractElementInst>(registerValue(std::move(NewPtr)));
}

InsertElementInst *
Context::createInsertElementInst(llvm::InsertElementInst *IEI) {
  auto NewPtr =
      std::unique_ptr<InsertElementInst>(new InsertElementInst(IEI, *this));
  return cast<InsertElementInst>(registerValue(std::move(NewPtr)));
}

ShuffleVectorInst *
Context::createShuffleVectorInst(llvm::ShuffleVectorInst *SVI) {
  auto NewPtr =
      std::unique_ptr<ShuffleVectorInst>(new ShuffleVectorInst(SVI, *this));
  return cast<ShuffleVectorInst>(registerValue(std::move(NewPtr)));
}

ExtractValueInst *Context::createExtractValueInst(llvm::ExtractValueInst *EVI) {
  auto NewPtr =
      std::unique_ptr<ExtractValueInst>(new ExtractValueInst(EVI, *this));
  return cast<ExtractValueInst>(registerValue(std::move(NewPtr)));
}

InsertValueInst *Context::createInsertValueInst(llvm::InsertValueInst *IVI) {
  auto NewPtr =
      std::unique_ptr<InsertValueInst>(new InsertValueInst(IVI, *this));
  return cast<InsertValueInst>(registerValue(std::move(NewPtr)));
}

BranchInst *Context::createBranchInst(llvm::BranchInst *BI) {
  auto NewPtr = std::unique_ptr<BranchInst>(new BranchInst(BI, *this));
  return cast<BranchInst>(registerValue(std::move(NewPtr)));
}

LoadInst *Context::createLoadInst(llvm::LoadInst *LI) {
  auto NewPtr = std::unique_ptr<LoadInst>(new LoadInst(LI, *this));
  return cast<LoadInst>(registerValue(std::move(NewPtr)));
}

StoreInst *Context::createStoreInst(llvm::StoreInst *SI) {
  auto NewPtr = std::unique_ptr<StoreInst>(new StoreInst(SI, *this));
  return cast<StoreInst>(registerValue(std::move(NewPtr)));
}

ReturnInst *Context::createReturnInst(llvm::ReturnInst *I) {
  auto NewPtr = std::unique_ptr<ReturnInst>(new ReturnInst(I, *this));
  return cast<ReturnInst>(registerValue(std::move(NewPtr)));
}

CallInst *Context::createCallInst(llvm::CallInst *I) {
  auto NewPtr = std::unique_ptr<CallInst>(new CallInst(I, *this));
  return cast<CallInst>(registerValue(std::move(NewPtr)));
}

InvokeInst *Context::createInvokeInst(llvm::InvokeInst *I) {
  auto NewPtr = std::unique_ptr<InvokeInst>(new InvokeInst(I, *this));
  return cast<InvokeInst>(registerValue(std::move(NewPtr)));
}

CallBrInst *Context::createCallBrInst(llvm::CallBrInst *I) {
  auto NewPtr = std::unique_ptr<CallBrInst>(new CallBrInst(I, *this));
  return cast<CallBrInst>(registerValue(std::move(NewPtr)));
}

UnreachableInst *Context::createUnreachableInst(llvm::UnreachableInst *UI) {
  auto NewPtr =
      std::unique_ptr<UnreachableInst>(new UnreachableInst(UI, *this));
  return cast<UnreachableInst>(registerValue(std::move(NewPtr)));
}
LandingPadInst *Context::createLandingPadInst(llvm::LandingPadInst *I) {
  auto NewPtr = std::unique_ptr<LandingPadInst>(new LandingPadInst(I, *this));
  return cast<LandingPadInst>(registerValue(std::move(NewPtr)));
}
CatchPadInst *Context::createCatchPadInst(llvm::CatchPadInst *I) {
  auto NewPtr = std::unique_ptr<CatchPadInst>(new CatchPadInst(I, *this));
  return cast<CatchPadInst>(registerValue(std::move(NewPtr)));
}
CleanupPadInst *Context::createCleanupPadInst(llvm::CleanupPadInst *I) {
  auto NewPtr = std::unique_ptr<CleanupPadInst>(new CleanupPadInst(I, *this));
  return cast<CleanupPadInst>(registerValue(std::move(NewPtr)));
}
CatchReturnInst *Context::createCatchReturnInst(llvm::CatchReturnInst *I) {
  auto NewPtr = std::unique_ptr<CatchReturnInst>(new CatchReturnInst(I, *this));
  return cast<CatchReturnInst>(registerValue(std::move(NewPtr)));
}
CleanupReturnInst *
Context::createCleanupReturnInst(llvm::CleanupReturnInst *I) {
  auto NewPtr =
      std::unique_ptr<CleanupReturnInst>(new CleanupReturnInst(I, *this));
  return cast<CleanupReturnInst>(registerValue(std::move(NewPtr)));
}
GetElementPtrInst *
Context::createGetElementPtrInst(llvm::GetElementPtrInst *I) {
  auto NewPtr =
      std::unique_ptr<GetElementPtrInst>(new GetElementPtrInst(I, *this));
  return cast<GetElementPtrInst>(registerValue(std::move(NewPtr)));
}
CatchSwitchInst *Context::createCatchSwitchInst(llvm::CatchSwitchInst *I) {
  auto NewPtr = std::unique_ptr<CatchSwitchInst>(new CatchSwitchInst(I, *this));
  return cast<CatchSwitchInst>(registerValue(std::move(NewPtr)));
}
ResumeInst *Context::createResumeInst(llvm::ResumeInst *I) {
  auto NewPtr = std::unique_ptr<ResumeInst>(new ResumeInst(I, *this));
  return cast<ResumeInst>(registerValue(std::move(NewPtr)));
}
SwitchInst *Context::createSwitchInst(llvm::SwitchInst *I) {
  auto NewPtr = std::unique_ptr<SwitchInst>(new SwitchInst(I, *this));
  return cast<SwitchInst>(registerValue(std::move(NewPtr)));
}
UnaryOperator *Context::createUnaryOperator(llvm::UnaryOperator *I) {
  auto NewPtr = std::unique_ptr<UnaryOperator>(new UnaryOperator(I, *this));
  return cast<UnaryOperator>(registerValue(std::move(NewPtr)));
}
BinaryOperator *Context::createBinaryOperator(llvm::BinaryOperator *I) {
  auto NewPtr = std::unique_ptr<BinaryOperator>(new BinaryOperator(I, *this));
  return cast<BinaryOperator>(registerValue(std::move(NewPtr)));
}
AtomicRMWInst *Context::createAtomicRMWInst(llvm::AtomicRMWInst *I) {
  auto NewPtr = std::unique_ptr<AtomicRMWInst>(new AtomicRMWInst(I, *this));
  return cast<AtomicRMWInst>(registerValue(std::move(NewPtr)));
}
AtomicCmpXchgInst *
Context::createAtomicCmpXchgInst(llvm::AtomicCmpXchgInst *I) {
  auto NewPtr =
      std::unique_ptr<AtomicCmpXchgInst>(new AtomicCmpXchgInst(I, *this));
  return cast<AtomicCmpXchgInst>(registerValue(std::move(NewPtr)));
}
AllocaInst *Context::createAllocaInst(llvm::AllocaInst *I) {
  auto NewPtr = std::unique_ptr<AllocaInst>(new AllocaInst(I, *this));
  return cast<AllocaInst>(registerValue(std::move(NewPtr)));
}
CastInst *Context::createCastInst(llvm::CastInst *I) {
  auto NewPtr = std::unique_ptr<CastInst>(new CastInst(I, *this));
  return cast<CastInst>(registerValue(std::move(NewPtr)));
}
PHINode *Context::createPHINode(llvm::PHINode *I) {
  auto NewPtr = std::unique_ptr<PHINode>(new PHINode(I, *this));
  return cast<PHINode>(registerValue(std::move(NewPtr)));
}
ICmpInst *Context::createICmpInst(llvm::ICmpInst *I) {
  auto NewPtr = std::unique_ptr<ICmpInst>(new ICmpInst(I, *this));
  return cast<ICmpInst>(registerValue(std::move(NewPtr)));
}
FCmpInst *Context::createFCmpInst(llvm::FCmpInst *I) {
  auto NewPtr = std::unique_ptr<FCmpInst>(new FCmpInst(I, *this));
  return cast<FCmpInst>(registerValue(std::move(NewPtr)));
}
CmpInst *CmpInst::create(Predicate P, Value *S1, Value *S2,
                         Instruction *InsertBefore, Context &Ctx,
                         const Twine &Name) {
  auto &Builder = Ctx.getLLVMIRBuilder();
  Builder.SetInsertPoint(InsertBefore->getTopmostLLVMInstruction());
  auto *LLVMI = Builder.CreateCmp(P, S1->Val, S2->Val, Name);
  if (dyn_cast<llvm::ICmpInst>(LLVMI))
    return Ctx.createICmpInst(cast<llvm::ICmpInst>(LLVMI));
  return Ctx.createFCmpInst(cast<llvm::FCmpInst>(LLVMI));
}
CmpInst *CmpInst::createWithCopiedFlags(Predicate P, Value *S1, Value *S2,
                                        const Instruction *F,
                                        Instruction *InsertBefore, Context &Ctx,
                                        const Twine &Name) {
  CmpInst *Inst = create(P, S1, S2, InsertBefore, Ctx, Name);
  cast<llvm::CmpInst>(Inst->Val)->copyIRFlags(F->Val);
  return Inst;
}

Type *CmpInst::makeCmpResultType(Type *OpndType) {
  if (auto *VT = dyn_cast<VectorType>(OpndType)) {
    // TODO: Cleanup when we have more complete support for
    // sandboxir::VectorType
    return OpndType->getContext().getType(llvm::VectorType::get(
        llvm::Type::getInt1Ty(OpndType->getContext().LLVMCtx),
        cast<llvm::VectorType>(VT->LLVMTy)->getElementCount()));
  }
  return Type::getInt1Ty(OpndType->getContext());
}

void CmpInst::setPredicate(Predicate P) {
  Ctx.getTracker()
      .emplaceIfTracking<
          GenericSetter<&CmpInst::getPredicate, &CmpInst::setPredicate>>(this);
  cast<llvm::CmpInst>(Val)->setPredicate(P);
}

void CmpInst::swapOperands() {
  if (ICmpInst *IC = dyn_cast<ICmpInst>(this))
    IC->swapOperands();
  else
    cast<FCmpInst>(this)->swapOperands();
}

void ICmpInst::swapOperands() {
  Ctx.getTracker().emplaceIfTracking<CmpSwapOperands>(this);
  cast<llvm::ICmpInst>(Val)->swapOperands();
}

void FCmpInst::swapOperands() {
  Ctx.getTracker().emplaceIfTracking<CmpSwapOperands>(this);
  cast<llvm::FCmpInst>(Val)->swapOperands();
}

#ifndef NDEBUG
void CmpInst::dumpOS(raw_ostream &OS) const {
  dumpCommonPrefix(OS);
  dumpCommonSuffix(OS);
}

void CmpInst::dump() const {
  dumpOS(dbgs());
  dbgs() << "\n";
}
#endif // NDEBUG

Value *Context::getValue(llvm::Value *V) const {
  auto It = LLVMValueToValueMap.find(V);
  if (It != LLVMValueToValueMap.end())
    return It->second.get();
  return nullptr;
}

Function *Context::createFunction(llvm::Function *F) {
  assert(getValue(F) == nullptr && "Already exists!");
  auto NewFPtr = std::unique_ptr<Function>(new Function(F, *this));
  auto *SBF = cast<Function>(registerValue(std::move(NewFPtr)));
  // Create arguments.
  for (auto &Arg : F->args())
    getOrCreateArgument(&Arg);
  // Create BBs.
  for (auto &BB : *F)
    createBasicBlock(&BB);
  return SBF;
}

Function *BasicBlock::getParent() const {
  auto *BB = cast<llvm::BasicBlock>(Val);
  auto *F = BB->getParent();
  if (F == nullptr)
    // Detached
    return nullptr;
  return cast_or_null<Function>(Ctx.getValue(F));
}

void BasicBlock::buildBasicBlockFromLLVMIR(llvm::BasicBlock *LLVMBB) {
  for (llvm::Instruction &IRef : reverse(*LLVMBB)) {
    llvm::Instruction *I = &IRef;
    Ctx.getOrCreateValue(I);
    for (auto [OpIdx, Op] : enumerate(I->operands())) {
      // Skip instruction's label operands
      if (isa<llvm::BasicBlock>(Op))
        continue;
      // Skip metadata
      if (isa<llvm::MetadataAsValue>(Op))
        continue;
      // Skip asm
      if (isa<llvm::InlineAsm>(Op))
        continue;
      Ctx.getOrCreateValue(Op);
    }
  }
#if !defined(NDEBUG)
  verify();
#endif
}

BasicBlock::iterator BasicBlock::begin() const {
  llvm::BasicBlock *BB = cast<llvm::BasicBlock>(Val);
  llvm::BasicBlock::iterator It = BB->begin();
  if (!BB->empty()) {
    auto *V = Ctx.getValue(&*BB->begin());
    assert(V != nullptr && "No SandboxIR for BB->begin()!");
    auto *I = cast<Instruction>(V);
    unsigned Num = I->getNumOfIRInstrs();
    assert(Num >= 1u && "Bad getNumOfIRInstrs()");
    It = std::next(It, Num - 1);
  }
  return iterator(BB, It, &Ctx);
}

Instruction *BasicBlock::getTerminator() const {
  auto *TerminatorV =
      Ctx.getValue(cast<llvm::BasicBlock>(Val)->getTerminator());
  return cast_or_null<Instruction>(TerminatorV);
}

Instruction &BasicBlock::front() const {
  auto *BB = cast<llvm::BasicBlock>(Val);
  assert(!BB->empty() && "Empty block!");
  auto *SBI = cast<Instruction>(getContext().getValue(&*BB->begin()));
  assert(SBI != nullptr && "Expected Instr!");
  return *SBI;
}

Instruction &BasicBlock::back() const {
  auto *BB = cast<llvm::BasicBlock>(Val);
  assert(!BB->empty() && "Empty block!");
  auto *SBI = cast<Instruction>(getContext().getValue(&*BB->rbegin()));
  assert(SBI != nullptr && "Expected Instr!");
  return *SBI;
}

#ifndef NDEBUG
void BasicBlock::dumpOS(raw_ostream &OS) const {
  llvm::BasicBlock *BB = cast<llvm::BasicBlock>(Val);
  const auto &Name = BB->getName();
  OS << Name;
  if (!Name.empty())
    OS << ":\n";
  // If there are Instructions in the BB that are not mapped to SandboxIR, then
  // use a crash-proof dump.
  if (any_of(*BB, [this](llvm::Instruction &I) {
        return Ctx.getValue(&I) == nullptr;
      })) {
    OS << "<Crash-proof mode!>\n";
    DenseSet<Instruction *> Visited;
    for (llvm::Instruction &IRef : *BB) {
      Value *SBV = Ctx.getValue(&IRef);
      if (SBV == nullptr)
        OS << IRef << " *** No SandboxIR ***\n";
      else {
        auto *SBI = dyn_cast<Instruction>(SBV);
        if (SBI == nullptr) {
          OS << IRef << " *** Not a SBInstruction!!! ***\n";
        } else {
          if (Visited.insert(SBI).second)
            OS << *SBI << "\n";
        }
      }
    }
  } else {
    for (auto &SBI : *this) {
      SBI.dumpOS(OS);
      OS << "\n";
    }
  }
}

void BasicBlock::verify() const {
  assert(isa<llvm::BasicBlock>(Val) && "Expected BasicBlock!");
  for (const auto &I : *this) {
    I.verify();
  }
}

#endif // NDEBUG<|MERGE_RESOLUTION|>--- conflicted
+++ resolved
@@ -1357,15 +1357,9 @@
 PHINode *PHINode::create(Type *Ty, unsigned NumReservedValues,
                          Instruction *InsertBefore, Context &Ctx,
                          const Twine &Name) {
-<<<<<<< HEAD
-  llvm::PHINode *NewPHI = llvm::PHINode::Create(
-      Ty, NumReservedValues, Name,
-      InsertBefore->getTopmostLLVMInstruction()->getIterator());
-=======
   llvm::PHINode *NewPHI =
       llvm::PHINode::Create(Ty->LLVMTy, NumReservedValues, Name,
-                            InsertBefore->getTopmostLLVMInstruction());
->>>>>>> c657a6f6
+                      InsertBefore->getTopmostLLVMInstruction()->getIterator());
   return Ctx.createPHINode(NewPHI);
 }
 
