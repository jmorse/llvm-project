--- conflicted
+++ resolved
@@ -36,16 +36,12 @@
                                  "through iterators, eliminating intrinsics"),
                         cl::init(true));
 
-<<<<<<< HEAD
 bool DDDDirectBC /*set default value in cl::init() below*/;
 cl::opt<bool, true> WriteDDDDirectToBC("ddd-to-bc", cl::Hidden,
                                        cl::location(DDDDirectBC),
                                        cl::init(true));
 
-DPMarker *BasicBlock::createMarker(Instruction *I) {
-=======
 DPMarker *BasicBlock::createMarker(Instruction *I, unsigned int DPVCount) {
->>>>>>> 22fd5744
   assert(IsNewDbgInfoFormat &&
          "Tried to create a marker in a non new debug-info block!");
   if (I->DbgMarker)
