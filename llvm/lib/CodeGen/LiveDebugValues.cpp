//===- LiveDebugValues.cpp - Tracking Debug Value MIs ---------------------===//
//
// Part of the LLVM Project, under the Apache License v2.0 with LLVM Exceptions.
// See https://llvm.org/LICENSE.txt for license information.
// SPDX-License-Identifier: Apache-2.0 WITH LLVM-exception
//
//===----------------------------------------------------------------------===//
///
/// This pass propagates variable locations between basic blocks, resolving
/// control flow conflicts between them. The problem is much like SSA
/// construction, where each DBG_VALUE instruction assigns the *value* that
/// a variable has, and every instruction where the variable is in scope uses
/// that variable. The resulting map of instruction-to-value is then translated
/// into a register (or spill) location for each variable over each instruction.
///
/// This pass determines which DBG_VALUE dominates which instructions, or if
/// none do, where values must be merged (like PHI nodes). The added
/// complication is that because codegen has already finished, a PHI node may
/// be needed for a variable location to be correct, but no register or spill
/// slot merges the necessary values. In these circumstances, the variable
/// location is dropped.
///
/// What makes this analysis non-trivial is loops: we cannot tell in advance
/// whether a variable location is live throughout a loop, or whether its
/// location is clobbered (or redefined by another DBG_VALUE), without
/// exploring all the way through.
///
/// To make this simpler we perform two kinds of analysis. First, we identify
/// every value defined by every instruction (ignoring those that only move
/// another value), then compute a map of which values are available for each
/// instruction. This is stronger than a reaching-def analysis, as we create
/// PHI values where other values merge.
///
/// Secondly, for each variable, we effectively re-construct SSA using each
/// DBG_VALUE as a def. The DBG_VALUEs read a value-number computed by the
/// first analysis from the location they refer to. We can then compute the
/// dominance frontiers of where a variable has a value, and create PHI nodes
/// where they merge.
/// This isn't precisely SSA-construction though, because the function shape
/// is pre-defined. If a variable location requires a PHI node, but no
/// PHI for the relevant values is present in the function (as computed by the
/// first analysis), the location must be dropped.
///
/// Once both are complete, we can pass back over all instructions knowing:
///  * What _value_ each variable should contain, either defined by an
///    instruction or where control flow merges
///  * What the location of that value is (if any).
/// Allowing us to create appropriate live-in DBG_VALUEs, and DBG_VALUEs when
/// a value moves location. After this pass runs, all variable locations within
/// a block should be specified by DBG_VALUEs within that block, allowing
/// DbgEntityHistoryCalculator to focus on individual blocks.
///
/// This pass is able to go fast because the size of the first
/// reaching-definition analysis is proportional to the working-set size of
/// the function, which the compiler tries to keep small. (It's also
/// proportional to the number of blocks). Additionally, we repeatedly perform
/// the second reaching-definition analysis with only the variables and blocks
/// in a single lexical scope, exploiting their locality.
///
/// Determining where PHIs happen is trickier with this approach, and it comes
/// to a head in the major problem for LiveDebugValues: is a value live-through
/// a loop, or not? Your garden-variety dataflow analysis aims to build a set of
/// facts about a function, however this analysis needs to generate new value
/// numbers at joins.
///
/// To do this, consider a lattice of all definition values, from instructions
/// and from PHIs. Each PHI is characterised by the RPO number of the block it
/// occurs in. Each value pair A, B can be ordered by RPO(A) < RPO(B):
/// with non-PHI values at the top, and any PHI value in the last block (by RPO
/// order) at the bottom.
///
/// (Awkwardly: lower-down-the _lattice_ means a greater RPO _number_. Below,
/// "rank" always refers to the former).
///
/// At any join, for each register, we consider:
///  * All incoming values, and
///  * The PREVIOUS live-in value at this join.
/// If all incoming values agree: that's the live-in value. If they do not, the
/// incoming values are ranked according to the partial order, and the NEXT
/// LOWEST rank after the PREVIOUS live-in value is picked (multiple values of
/// the same rank are ignored as conflicting). If there are no candidate values,
/// or if the rank of the live-in would be lower than the rank of the current
/// blocks PHIs, create a new PHI value.
///
/// Intuitively: if it's not immediately obvious what value a join should result
/// in, we iteratively descend from instruction-definitions down through PHI
/// values, getting closer to the current block each time. If the current block
/// is a loop head, this ordering is effectively searching outer levels of
/// loops, to find a value that's live-through the current loop.
///
/// If there is no value that's live-through this loop, a PHI is created for
/// this location instead. We can't use a lower-ranked PHI because by definition
/// it doesn't dominate the current block. We can't create a PHI value any
/// earlier, because we risk creating a PHI value at a location where values do
/// not in fact merge, thus misrepresenting the truth, and not making the true
/// live-through value for variable locations.
///
/// This algorithm applies to both calculating the availability of values in
/// the first analysis, and the location of variables in the second. However
/// for the second we add an extra dimension of pain: creating a variable
/// location PHI is only valid if, for each incoming edge,
///  * There is a value for the variable on the incoming edge, and
///  * All the edges have that value in the same register.
/// Or put another way: we can only create a variable-location PHI if there is
/// a matching machine-location PHI, each input to which is the variables value
/// in the predecessor block.
///
/// ### Terminology
///
/// A machine location is a register or spill slot, a value is something that's
/// defined by an instruction or PHI node, while a variable value is the value
/// assigned to a variable. A variable location is a machine location, that must
/// contain the appropriate variable value. A value that is a PHI node is
/// occasionally called an mphi.
///
/// The first dataflow problem is the "machine value location" problem,
/// because we're determining which machine locations contain which values.
/// The "locations" are constant: what's unknown is what value they contain.
///
/// The second dataflow problem (the one for variables) is the "variable value
/// problem", because it's determining what values a variable has, rather than
/// what location those values are placed in. Unfortunately, it's not that
/// simple, because producing a PHI value always involves picking a location.
/// This is an imperfection that we just have to accept, at least for now.
///
/// TODO:
///   Overlapping fragments
///   Entry values
///   Add back DEBUG statements for debugging this
///   Collect statistics
///
//===----------------------------------------------------------------------===//

#include "llvm/ADT/CoalescingBitVector.h"
#include "llvm/ADT/DenseMap.h"
#include "llvm/ADT/PostOrderIterator.h"
#include "llvm/ADT/SmallPtrSet.h"
#include "llvm/ADT/SmallSet.h"
#include "llvm/ADT/SmallVector.h"
#include "llvm/ADT/Statistic.h"
#include "llvm/ADT/UniqueVector.h"
#include "llvm/CodeGen/LexicalScopes.h"
#include "llvm/CodeGen/MachineBasicBlock.h"
#include "llvm/CodeGen/MachineFrameInfo.h"
#include "llvm/CodeGen/MachineFunction.h"
#include "llvm/CodeGen/MachineFunctionPass.h"
#include "llvm/CodeGen/MachineInstr.h"
#include "llvm/CodeGen/MachineInstrBuilder.h"
#include "llvm/CodeGen/MachineMemOperand.h"
#include "llvm/CodeGen/MachineOperand.h"
#include "llvm/CodeGen/PseudoSourceValue.h"
#include "llvm/CodeGen/RegisterScavenging.h"
#include "llvm/CodeGen/TargetFrameLowering.h"
#include "llvm/CodeGen/TargetInstrInfo.h"
#include "llvm/CodeGen/TargetLowering.h"
#include "llvm/CodeGen/TargetPassConfig.h"
#include "llvm/CodeGen/TargetRegisterInfo.h"
#include "llvm/CodeGen/TargetSubtargetInfo.h"
#include "llvm/Config/llvm-config.h"
#include "llvm/IR/DIBuilder.h"
#include "llvm/IR/DebugInfoMetadata.h"
#include "llvm/IR/DebugLoc.h"
#include "llvm/IR/Function.h"
#include "llvm/IR/Module.h"
#include "llvm/InitializePasses.h"
#include "llvm/MC/MCRegisterInfo.h"
#include "llvm/Pass.h"
#include "llvm/Support/Casting.h"
#include "llvm/Support/Compiler.h"
#include "llvm/Support/Debug.h"
#include "llvm/Support/raw_ostream.h"
#include "llvm/Transforms/Utils/SSAUpdaterImpl.h"
#include <algorithm>
#include <cassert>
#include <cstdint>
#include <functional>
#include <queue>
#include <tuple>
#include <utility>
#include <vector>

using namespace llvm;

#define DEBUG_TYPE "livedebugvalues"

STATISTIC(NumInserted, "Number of DBG_VALUE instructions inserted");
STATISTIC(NumRemoved, "Number of DBG_VALUE instructions removed");

// Act more like the old LiveDebugValues, by propagating some locations too
// far and ignoring some transfers.
static cl::opt<bool> EmulateOldLDV("emulate-old-livedebugvalues", cl::Hidden,
                                   cl::desc("Act like old LiveDebugValues did"),
                                   cl::init(false));

// Rely on isStoreToStackSlotPostFE and similar to observe all stack spills.
static cl::opt<bool>
    ObserveAllStackops("observe-all-stack-ops", cl::Hidden,
                       cl::desc("Allow non-kill spill and restores"),
                       cl::init(true));

namespace {

// The location at which a spilled value resides. It consists of a register and
// an offset.
struct SpillLoc {
  unsigned SpillBase;
  int SpillOffset;
  bool operator==(const SpillLoc &Other) const {
    return SpillBase == Other.SpillBase && SpillOffset == Other.SpillOffset;
  }
  bool operator<(const SpillLoc &Other) const {
    return std::tie(SpillBase, SpillOffset) <
           std::tie(Other.SpillBase, Other.SpillOffset);
  }
};

// This is purely a number that's slightly more strongly typed, to avoid
// passing around raw integers. Identifies a register or spill slot,
// numerically.
enum LocIdx { limin = 0, limax = UINT_MAX };

#define NUM_LOC_BITS 24

/// Unique identifier for a value defined by an instruction, as a value type.
/// Casts back and forth to a uint64_t. Probably replacable with something less
/// bit-constrained. Each value identifies the instruction and machine location
/// where the value is defined, although there may be no corresponding machine
/// operand for it (ex: regmasks clobbering values). The instructions are
/// one-based, and definitions that are PHIs have instruction number zero.
///
/// The obvious limits of a 1M block function or 1M instruction blocks are
/// problematic; but by that point we should probably have bailed out of
/// trying to analyse the function.
class ValueIDNum {
public:
  uint64_t BlockNo : 20;       /// The block where the def happens.
  uint64_t InstNo : 20;        /// The Instruction where the def happens.
                               /// One based, is distance from start of block.
  LocIdx LocNo : NUM_LOC_BITS; /// The machine location where the def happens.
  // (No idea why this can work as a LocIdx, it probably shouldn't)

  uint64_t asU64() const {
    uint64_t TmpBlock = BlockNo;
    uint64_t TmpInst = InstNo;
    return TmpBlock << 44ull | TmpInst << NUM_LOC_BITS | LocNo;
  }

  static ValueIDNum fromU64(uint64_t v) {
    LocIdx L = LocIdx(v & 0x3FFF);
    return {v >> 44ull, ((v >> NUM_LOC_BITS) & 0xFFFFF), L};
  }

  bool operator<(const ValueIDNum &Other) const {
    return asU64() < Other.asU64();
  }

  bool operator==(const ValueIDNum &Other) const {
    return std::tie(BlockNo, InstNo, LocNo) ==
           std::tie(Other.BlockNo, Other.InstNo, Other.LocNo);
  }

  bool operator!=(const ValueIDNum &Other) const { return !(*this == Other); }

  std::string asString(const std::string &mlocname) const {
    return Twine("bb ")
        .concat(Twine(BlockNo).concat(Twine(" inst ").concat(
            Twine(InstNo).concat(Twine(" loc ").concat(Twine(mlocname))))))
        .str();
  }
};

} // end anonymous namespace

// Boilerplate densemapinfo for ValueIDNum.
namespace llvm {
template <> struct DenseMapInfo<ValueIDNum> {
  // NB, there's a risk of overlap of uint64_max with legitmate numbering if
  // there are very many machine locations. Fix in the future by not bit packing
  // so hard.
  static const uint64_t MaxVal = std::numeric_limits<uint64_t>::max();

  static inline ValueIDNum getEmptyKey() { return ValueIDNum::fromU64(MaxVal); }

  static inline ValueIDNum getTombstoneKey() {
    return ValueIDNum::fromU64(MaxVal - 1);
  }

  static unsigned getHashValue(ValueIDNum num) {
    return hash_value(num.asU64());
  }

  static bool isEqual(const ValueIDNum &A, const ValueIDNum &B) {
    return A == B;
  }
};

// Boilerplate for our stronger-integer type.
template <> struct DenseMapInfo<LocIdx> {
  static const int MaxVal = std::numeric_limits<int>::max();

  static inline LocIdx getEmptyKey() { return LocIdx(MaxVal); }

  static inline LocIdx getTombstoneKey() { return LocIdx(MaxVal - 1); }

  static unsigned getHashValue(LocIdx Num) { return hash_value((unsigned)Num); }

  static bool isEqual(LocIdx A, LocIdx B) { return A == B; }
};

} // end namespace llvm

namespace {

/// Meta qualifiers for a value. Pair of whatever expression is used to qualify
/// the the value, and Boolean of whether or not it's indirect.
typedef std::pair<const DIExpression *, bool> MetaVal;

/// Tracker for what values are in machine locations. Listens to the Things
/// being Done by various instructions, and maintains a table of what machine
/// locations have what values (as defined by a ValueIDNum).
///
/// There are potentially a much larger number of machine locations on the
/// target machine than the actual working-set size of the function. On x86 for
/// example, we're extremely unlikely to want to track values through control
/// or debug registers. To avoid doing so, MLocTracker has several layers of
/// indirection going on, with two kinds of ``location'':
///  * A LocID uniquely identifies a register or spill location, with a
///    predictable value.
///  * A LocIdx is a key (in the database sense) for a LocID and a ValueIDNum.
/// Whenever a location is def'd or used by a MachineInstr, we automagically
/// create a new LocIdx for a location, but not otherwise. This ensures we only
/// account for locations that are actually used or defined. The cost is another
/// vector lookup (of LocID -> LocIdx) over any other implementation. This is
/// fairly cheap, and the compiler tries to reduce the working-set at any one
/// time in the function anyway.
///
/// Register mask operands completely blow this out of the water; I've just
/// piled hacks on top of hacks to get around that.
///
/// A zero LocIdx is reserved for "no value" or "no location".
class MLocTracker {
public:
  MachineFunction &MF;
  const TargetInstrInfo &TII;
  const TargetRegisterInfo &TRI;
  const TargetLowering &TLI;
  const TargetFrameLowering &TFL;
  const MachineFrameInfo &MFI;

  /// "Map" of LocIdxes to the ValueIDNums that they store. This is tightly
  /// packed, entries only exist for locations that are being tracked.
  std::vector<ValueIDNum> LocIdxToIDNum;

  /// "Map" of machine location IDs (i.e., raw register or spill number) to the
  /// LocIdx key / number for that location. There are always at least as many
  /// as the number of registers on the target -- if the value in the register
  /// is not being tracked, then the LocIdx value will be zero. New entries are
  /// appended if a new spill slot begins being tracked.
  /// This, and the corresponding reverse map persist for the analysis of the
  /// whole function, and is necessarying for decoding various vectors of
  /// values.
  std::vector<LocIdx> LocIDToLocIdx;

  /// Inverse map of LocIDToLocIdx.
  DenseMap<LocIdx, unsigned> LocIdxToLocID;

  /// Unique-ification of spill slots. Used to number them -- their LocID
  /// number is the index in SpillLocs minus one plus NumRegs.
  UniqueVector<SpillLoc> SpillLocs;

  // If we discover a new machine location, assign it an mphi with this
  // block number.
  unsigned CurBB;

  /// Cached local copy of the number of registers the target has.
  unsigned NumRegs;

  /// Collection of register mask operands that have been observed. Second part
  /// of pair indicates the instruction that they happened in. Used to
  /// reconstruct where defs happened if we start tracking a location later
  /// on.
  SmallVector<std::pair<const MachineOperand *, unsigned>, 32> Masks;

  MLocTracker(MachineFunction &MF, const TargetInstrInfo &TII,
              const TargetRegisterInfo &TRI, const TargetLowering &TLI,
	      const TargetFrameLowering &TFL, const MachineFrameInfo &MFI)
      : MF(MF), TII(TII), TRI(TRI), TLI(TLI), TFL(TFL), MFI(MFI) {
    NumRegs = TRI.getNumRegs();
    reset();
    LocIdxToIDNum.push_back({0, 0, LocIdx(0)});
    LocIDToLocIdx.resize(NumRegs);
    memset(&LocIDToLocIdx[0], 0, NumRegs * sizeof(LocIdx));
    LocIDToLocIdx[0] = LocIdx(0);
    LocIdxToLocID[LocIdx(0)] = 0;
    assert(NumRegs < (1u << NUM_LOC_BITS)); // Detect bit packing failure
  }

  /// Produce location ID number for indexing LocIDToLocIdx. Takes the register
  /// or spill number, and flag for whether it's a spill or not.
  unsigned getLocID(unsigned RegOrSpill, bool isSpill) {
    return (isSpill) ? RegOrSpill + NumRegs - 1 : RegOrSpill;
  }

  /// Accessor for reading the value at Idx.
  ValueIDNum getNumAtPos(LocIdx Idx) const {
    assert(Idx < LocIdxToIDNum.size());
    return LocIdxToIDNum[Idx];
  }

  unsigned getNumLocs(void) const { return LocIdxToIDNum.size(); }

  /// Reset all locations to contain a PHI value at the designated block. Used
  /// sometimes for actual PHI values, othertimes to indicate the block entry
  /// value (before any more information is known).
  void setMPhis(unsigned NewCurBB) {
    CurBB = NewCurBB;
    for (unsigned ID = 1; ID < LocIdxToIDNum.size(); ++ID) {
      LocIdxToIDNum[LocIdx(ID)] = {CurBB, 0, LocIdx(ID)};
    }
  }

  /// Load values for each location from array of ValueIDNums. Take current
  /// bbnum just in case we read a value from a hitherto untouched register.
  void loadFromArray(uint64_t *Locs, unsigned NewCurBB) {
    CurBB = NewCurBB;
    // Quickly reset everything to being itself at inst 0, representing a phi.
    for (unsigned ID = 1; ID < LocIdxToIDNum.size(); ++ID) {
      LocIdxToIDNum[LocIdx(ID)] = ValueIDNum::fromU64(Locs[ID]);
    }
  }

  /// Wipe records of what location have what values.
  void reset(void) {
    memset(&LocIdxToIDNum[0], 0, LocIdxToIDNum.size() * sizeof(ValueIDNum));
    Masks.clear();
  }

  /// Clear all data. Destroys the LocID <=> LocIdx map, which makes everything
  /// else in LiveDebugValues uninterpretable.
  void clear(void) {
    reset();
    LocIDToLocIdx.clear();
    LocIdxToLocID.clear();
    LocIdxToIDNum.clear();
    // SpillsToMLocs.reset(); XXX can't reset?
    SpillLocs = decltype(SpillLocs)();

    LocIDToLocIdx.resize(NumRegs);
    memset(&LocIDToLocIdx[0], 0, NumRegs * sizeof(LocIdx));
  }

  /// Set a locaiton to a certain value.
  void setMLoc(LocIdx L, ValueIDNum Num) {
    assert(L < LocIdxToIDNum.size());
    LocIdxToIDNum[L] = Num;
  }

  /// Lookup a potentially untracked register ID, storing its LocIdx into Ref.
  /// If ID was not tracked, initialize it to either an mphi value representing
  /// a live-in, or a recent register mask clobber.
  void bumpRegister(unsigned ID, LocIdx &Ref) {
    assert(ID != 0);
    if (Ref == 0) {
      LocIdx NewIdx = LocIdx(LocIdxToIDNum.size());
      Ref = NewIdx;

      // Default: it's an mphi.
      ValueIDNum ValNum = {CurBB, 0, NewIdx};
      // Was this reg ever touched by a regmask?
      for (auto Rit = Masks.rbegin(); Rit != Masks.rend(); ++Rit) {
        if (Rit->first->clobbersPhysReg(ID)) {
          // There was an earlier def we skipped.
          ValNum = {CurBB, Rit->second, NewIdx};
          break;
        }
      }

      LocIdxToIDNum.push_back(ValNum);
      LocIdxToLocID[NewIdx] = ID;
    }
  }

  /// Record a definition of the specified register at the given block / inst.
  /// This doesn't take a ValueIDNum, because the definition and its location
  /// are synonymous.
  void defReg(Register R, unsigned BB, unsigned Inst) {
    unsigned ID = getLocID(R, false);
    LocIdx &Idx = LocIDToLocIdx[ID];
    bumpRegister(ID, Idx);
    ValueIDNum ValueID = {BB, Inst, Idx};
    LocIdxToIDNum[Idx] = ValueID;
  }

  /// Set a register to a value number. To be used if the value number is
  /// known in advance.
  void setReg(Register R, ValueIDNum ValueID) {
    unsigned ID = getLocID(R, false);
    LocIdx &Idx = LocIDToLocIdx[ID];
    bumpRegister(ID, Idx);
    LocIdxToIDNum[Idx] = ValueID;
  }

  ValueIDNum readReg(Register R) {
    unsigned ID = getLocID(R, false);
    LocIdx &Idx = LocIDToLocIdx[ID];
    bumpRegister(ID, Idx);
    return LocIdxToIDNum[Idx];
  }

  /// Reset a register value to zero / empty. Needed to replicate old
  /// LiveDebugValues where a copy to/from a register effectively clears the
  /// contents of the source register. (Values can only have one machine
  /// location in old LiveDebugValues).
  void wipeRegister(Register R) {
    unsigned ID = getLocID(R, false);
    LocIdx Idx = LocIDToLocIdx[ID];
    LocIdxToIDNum[Idx] = {0, 0, LocIdx(0)};
  }

  /// Determine the LocIdx of an existing register.
  LocIdx getRegMLoc(Register R) {
    unsigned ID = getLocID(R, false);
    return LocIDToLocIdx[ID];
  }

  /// Record a RegMask operand being executed. Defs any register we currently
  /// track, stores a pointer to the mask in case we have to account for it
  /// later.
  void writeRegMask(const MachineOperand *MO, unsigned CurBB, unsigned InstID) {
    // Ensure SP exists, so that we don't override it later.
    unsigned SP = TLI.getStackPointerRegisterToSaveRestore();
    if (SP) {
      unsigned ID = getLocID(SP, false);
      LocIdx &Idx = LocIDToLocIdx[ID];
      bumpRegister(ID, Idx);
    }

    // Def anything we already have that isn't preserved.
    for (auto &P : LocIdxToLocID) {
      // Don't clobber SP, even if the mask says it's clobbered.
      if (P.second != 0 && P.second < NumRegs && P.second != SP &&
          MO->clobbersPhysReg(P.second))
        defReg(P.second, CurBB, InstID);
    }
    Masks.push_back(std::make_pair(MO, InstID));
  }

  /// Set the value stored in a spill slot.
  void setSpill(SpillLoc L, ValueIDNum ValueID) {
    unsigned SpillID = SpillLocs.idFor(L);
    if (SpillID == 0) {
      SpillID = SpillLocs.insert(L);
      LocIDToLocIdx.push_back(LocIdx(0));
      unsigned L = getLocID(SpillID, true);
      LocIdx Idx = LocIdx(LocIdxToIDNum.size()); // New idx
      LocIDToLocIdx[L] = Idx;
      LocIdxToLocID[Idx] = L;
      LocIdxToIDNum.push_back(ValueID);
      assert(Idx < (1u << NUM_LOC_BITS));
    } else {
      unsigned L = getLocID(SpillID, true);
      LocIdx Idx = LocIDToLocIdx[L];
      LocIdxToIDNum[Idx] = ValueID;
    }
  }

  /// Read whatever value is in a spill slot, or zero if it isn't tracked.
  ValueIDNum readSpill(SpillLoc L) {
    unsigned SpillID = SpillLocs.idFor(L);
    if (SpillID == 0)
      // Returning no location -> $noreg, no value.
      return {0, 0, LocIdx(0)};

    unsigned LocID = getLocID(SpillID, true);
    unsigned LocIdx = LocIDToLocIdx[LocID];
    return LocIdxToIDNum[LocIdx];
  }

  /// Determine the LocIdx of a spill slot.
  LocIdx getSpillMLoc(SpillLoc L) {
    unsigned SpillID = SpillLocs.idFor(L);
    if (SpillID == 0)
      return LocIdx(0);
    unsigned LocNo = getLocID(SpillID, true);
    return LocIDToLocIdx[LocNo];
  }

  /// Return true if Idx is a spill machine location.
  bool isSpill(LocIdx Idx) const {
    auto IDIt = LocIdxToLocID.find(Idx);
    assert(IDIt != LocIdxToLocID.end());
    return IDIt->second >= NumRegs;
  }

  LocIdx MOToLocIdx(const MachineOperand &MO) {
    assert(MO.isReg() || MO.isFI());
    if (MO.isReg()) {
      Register r = MO.getReg();
      if (r == 0)
        return LocIdx(0);
      return LocIDToLocIdx[r]; // possibly 0
    } else {
      unsigned FI = MO.getIndex();
      if (!MFI.isDeadObjectIndex(FI)) {
        unsigned Base;
        int64_t offs = TFL.getFrameIndexReference(MF, FI, Base);
        SpillLoc SL = {Base, (int)offs}; // XXX loss of 64 to 32?
        return getSpillMLoc(SL);
      } else {
        return LocIdx(0);
      }
    }
  }

  std::string LocIdxToName(LocIdx Idx) const {
    auto IDIt = LocIdxToLocID.find(Idx);
    assert(IDIt != LocIdxToLocID.end());
    unsigned ID = IDIt->second;
    if (ID >= NumRegs)
      return Twine("slot ").concat(Twine(ID - NumRegs)).str();
    else
      return TRI.getRegAsmName(ID).str();
  }

  std::string IDAsString(const ValueIDNum &Num) const {
    std::string DefName = LocIdxToName(Num.LocNo);
    return Num.asString(DefName);
  }

  LLVM_DUMP_METHOD
  void dump() const {
    for (unsigned int ID = 0; ID < LocIdxToIDNum.size(); ++ID) {
      auto &ValueID = LocIdxToIDNum[ID];
      if (ValueID.LocNo == 0)
        continue;
      std::string MLocName = LocIdxToName(ValueID.LocNo);
      std::string DefName = ValueID.asString(MLocName);
      dbgs() << LocIdxToName(LocIdx(ID)) << " --> " << DefName << "\n";
    }
  }

  LLVM_DUMP_METHOD
  void dump_mloc_map() const {
    for (unsigned I = 0; I < LocIdxToIDNum.size(); ++I) {
      std::string foo = LocIdxToName(LocIdx(I));
      dbgs() << "Idx " << I << " " << foo << "\n";
    }
  }

  /// Create a DBG_VALUE based on  machine location \p MLoc. Qualify it with the
  /// information in meta, for variable Var. Don't insert it anywhere, just
  /// return the builder for it.
  MachineInstrBuilder emitLoc(LocIdx MLoc, const DebugVariable &Var,
                              const MetaVal &Meta) {
    DebugLoc DL =
        DebugLoc::get(0, 0, Var.getVariable()->getScope(), Var.getInlinedAt());
    auto MIB = BuildMI(MF, DL, TII.get(TargetOpcode::DBG_VALUE));

    const DIExpression *Expr = Meta.first;
    unsigned Loc = LocIdxToLocID[MLoc];
    if (Loc >= NumRegs) {
      const SpillLoc &Spill = SpillLocs[Loc - NumRegs + 1];
      Expr = DIExpression::prepend(Expr, DIExpression::ApplyOffset,
                                   Spill.SpillOffset);
      unsigned Base = Spill.SpillBase;
      MIB.addReg(Base, RegState::Debug);
      MIB.addImm(0);
    } else {
      MIB.addReg(Loc, RegState::Debug);
      if (Meta.second)
        MIB.addImm(0);
      else
        MIB.addReg(0, RegState::Debug);
    }

    MIB.addMetadata(Var.getVariable());
    MIB.addMetadata(Expr);
    return MIB;
  }
};

/// Class recording the (high level) _value_ of a variable. Identifies either
/// the value of the variable as a ValueIDNum, or a constant MachineOperand.
/// This class also stores meta-information about how the value is qualified.
/// Used to reason about variable values when performing the second
/// (DebugVariable specific) dataflow analysis.
class ValueRec {
public:
  /// If Kind is Def, the value number that this value is based on.
  ValueIDNum ID;
  /// If Kind is Const, the MachineOperand defining this value.
  Optional<MachineOperand> MO;
  /// Qualifiers for the ValueIDNum above.
  MetaVal meta;

  typedef enum { Def, Const } KindT;
  /// Discriminator for whether this is a constant or an in-program value.
  KindT Kind;

  void dump(const MLocTracker *MTrack) const {
    if (Kind == Const) {
      MO->dump();
    } else {
      assert(Kind == Def);
      dbgs() << MTrack->IDAsString(ID);
    }
    if (meta.second)
      dbgs() << " indir";
    if (meta.first)
      dbgs() << " " << *meta.first;
  }

  bool operator==(const ValueRec &Other) const {
    if (Kind != Other.Kind)
      return false;
    if (Kind == Const && !MO->isIdenticalTo(*Other.MO))
      return false;
    else if (Kind == Def && ID != Other.ID)
      return false;

    return meta == Other.meta;
  }

  bool operator!=(const ValueRec &Other) const { return !(*this == Other); }
};

/// Types for recording sets of variable fragments that overlap. For a given
/// local variable, we record all other fragments of that variable that could
/// overlap it, to reduce search time.
using FragmentOfVar =
    std::pair<const DILocalVariable *, DIExpression::FragmentInfo>;
using OverlapMap =
    DenseMap<FragmentOfVar, SmallVector<DIExpression::FragmentInfo, 1>>;

/// Collection of DBG_VALUEs observed when traversing a block. Records each
/// variable and the value the DBG_VALUE refers to. Requires the machine value
/// location dataflow algorithm to have run already, so that values can be
/// identified.
class VLocTracker {
public:
  /// Map DebugVariable to the latest Value it's defined to have.
  /// Needs to be a mapvector because we determine order-in-the-input-MIR from
  /// the order in this thing.
  MapVector<DebugVariable, ValueRec> Vars;
  DenseMap<DebugVariable, const DILocation *> Scopes;
  MachineBasicBlock *MBB;

public:
  VLocTracker() {}

  void defVar(const MachineInstr &MI, ValueIDNum ID) {
    // XXX skipping overlapping fragments for now.
    assert(MI.isDebugValue() || MI.isDebugRef());
    DebugVariable Var(MI.getDebugVariable(), MI.getDebugExpression(),
                      MI.getDebugLoc()->getInlinedAt());
    MetaVal Meta = {MI.getDebugExpression(), MI.getOperand(1).isImm()};
    Vars[Var] = {ID, None, Meta, ValueRec::Def};
    Scopes[Var] = MI.getDebugLoc().get();
  }

  void defVar(const MachineInstr &MI, const MachineOperand &MO) {
    // XXX skipping overlapping fragments for now.
    assert(MI.isDebugValue() || MI.isDebugRef());
    DebugVariable Var(MI.getDebugVariable(), MI.getDebugExpression(),
                      MI.getDebugLoc()->getInlinedAt());
    MetaVal Meta = {MI.getDebugExpression(), MI.getOperand(1).isImm()};
    Vars[Var] = {{0, 0, LocIdx(0)}, MO, Meta, ValueRec::Const};
    Scopes[Var] = MI.getDebugLoc().get();
  }
};

/// Tracker for converting machine value locations and variable values into
/// variable locations (the output of LiveDebugValues), recorded as DBG_VALUEs
/// specifying block live-in locations and transfers within blocks.
///
/// Operating on a per-block basis, this class takes a (pre-loaded) MLocTracker
/// and must be initialized with the set of variable values that are live-in to
/// the block. The caller then repeatedly calls process(). TransferTracker picks
/// out variable locations for the live-in variable values (if there _is_ a
/// location) and creates the corresponding DBG_VALUEs. Then, as the block is
/// stepped through, transfers of values between machine locations are
/// identified and if profitable, a DBG_VALUE created.
///
/// This is where debug use-before-defs would be resolved: a variable with an
/// unavailable value could materialize in the middle of a block, when the
/// value becomes available. Or, we could detect clobbers and re-specify the
/// variable in a backup location. (XXX these are unimplemented).
class TransferTracker {
public:
  const TargetInstrInfo *TII;
  /// This machine location tracker is assumed to always contain the up-to-date
  /// value mapping for all machine locations. TransferTracker only reads
  /// information from it. (XXX make it const?)
  MLocTracker *MTracker;
  MachineFunction &MF;

  /// Record of all changes in variable locations at a block position. Awkwardly
  /// we allow inserting either before or after the point: MBB != nullptr
  /// indicates it's before, otherwise after.
  struct Transfer {
    MachineBasicBlock::iterator Pos; /// Position to insert DBG_VALUes
    MachineBasicBlock *MBB;          /// non-null if we should insert after.
    SmallVector<MachineInstr *, 4> Insts; /// Vector of DBG_VALUEs to insert.
  };

  typedef std::pair<LocIdx, MetaVal> LocAndMeta;

  /// Collection of transfers (DBG_VALUEs) to be inserted.
  SmallVector<Transfer, 32> Transfers;

  /// Local cache of what-value-is-in-what-LocIdx. Used to identify differences
  /// between TransferTrackers view of variable locations and MLocTrackers. For
  /// example, MLocTracker observes all clobbers, but TransferTracker lazily
  /// does not.
  std::vector<ValueIDNum> VarLocs;

  /// Map from LocIdxes to which DebugVariables are based that location.
  /// Mantained while stepping through the block. Not accurate if
  /// VarLocs[Idx] != MTracker->LocIdxToIDNum[Idx].
  DenseMap<LocIdx, SmallSet<DebugVariable, 4>> ActiveMLocs;

  /// Map from DebugVariable to it's current location and qualifying meta
  /// information. To be used in conjunction with ActiveMLocs to construct
  /// enough information for the DBG_VALUEs for a particular LocIdx.
  DenseMap<DebugVariable, LocAndMeta> ActiveVLocs;

  /// Temporary cache of DBG_VALUEs to be entered into the Transfers collection.
  SmallVector<MachineInstr *, 4> PendingDbgValues;

  const TargetRegisterInfo &TRI;
  const BitVector &CalleeSavedRegs;

  class UseBeforeDef {
  public:
    ValueIDNum ID;
    DebugVariable Var;
    MetaVal m;
  };
  std::map<unsigned, SmallVector<UseBeforeDef, 1>> UseBeforeDefs;

  TransferTracker(const TargetInstrInfo *TII, MLocTracker *MTracker,
                  MachineFunction &MF, const TargetRegisterInfo &TRI,
                  const BitVector &CalleeSavedRegs)
      : TII(TII), MTracker(MTracker), MF(MF), TRI(TRI),
        CalleeSavedRegs(CalleeSavedRegs) {}

  /// Load object with live-in variable values. \p mlocs contains the live-in
  /// values in each machine location, while \p vlocs the live-in variable
  /// values. This method picks variable locations for the live-in variables,
  /// creates DBG_VALUEs and puts them in #Transfers, then prepares the other
  /// object fields to track variable locations as we step through the block.
  /// FIXME: could just examine mloctracker instead of passing in \p mlocs?
  void loadInlocs(MachineBasicBlock &MBB, uint64_t *MLocs,
                  SmallVectorImpl<std::pair<DebugVariable, ValueRec>> &VLocs,
                  unsigned NumLocs, unsigned CurBB) {
    ActiveMLocs.clear();
    ActiveVLocs.clear();
    VarLocs.clear();
    VarLocs.resize(NumLocs);
    UseBeforeDefs.clear();

    auto isCalleeSaved = [&](LocIdx L) {
      unsigned Reg = MTracker->LocIdxToLocID[L];
      for (MCRegAliasIterator RAI(Reg, &TRI, true); RAI.isValid(); ++RAI)
        if (CalleeSavedRegs.test(*RAI))
          return true;
      return false;
    };

    // Map of the preferred location for each value.
    DenseMap<ValueIDNum, LocIdx> ValueToLoc;

    // Produce a map of value numbers to the current machine locs they live
    // in. When emulating old LiveDebugValues, there should only be one
    // location; when not, we get to pick.
    for (unsigned Idx = 1; Idx < NumLocs; ++Idx) {
      auto VNum = ValueIDNum::fromU64(MLocs[Idx]);
      VarLocs[Idx] = VNum;
      auto it = ValueToLoc.find(VNum);
      // If there's no location for this value yet; or it's a spill, or not a
      /// preferred non-volatile register, then pick this location.
      if (it == ValueToLoc.end() || MTracker->isSpill(it->second) ||
          !isCalleeSaved(it->second))
        ValueToLoc[VNum] = LocIdx(Idx);
    }

    // Now map variables to their picked LocIdxes.
    for (auto Var : VLocs) {
      if (Var.second.Kind == ValueRec::Const) {
        PendingDbgValues.push_back(
            emitMOLoc(*Var.second.MO, Var.first, Var.second.meta));
        continue;
      }

      // If the value has no location, we can't make a variable location.
      // Test for use before defs first.
      auto ValuesPreferredLoc = ValueToLoc.find(Var.second.ID);
      if (ValuesPreferredLoc == ValueToLoc.end()) {
        if (Var.second.ID.BlockNo != CurBB || Var.second.ID.InstNo == 0)
          continue;
        // Otherwise it's in this block and not a PHI.
        UseBeforeDefs[Var.second.ID.InstNo].push_back(
                 UseBeforeDef{Var.second.ID, Var.first, Var.second.meta});
        continue;
      }

      LocIdx M = ValuesPreferredLoc->second;
      ActiveVLocs[Var.first] = std::make_pair(M, Var.second.meta);
      ActiveMLocs[M].insert(Var.first);
      assert(M != 0);
      PendingDbgValues.push_back(
          MTracker->emitLoc(M, Var.first, Var.second.meta));
    }
    flushDbgValues(MBB.begin(), &MBB);
  }

  void prodAfterInst(unsigned inst, MachineBasicBlock::iterator pos) {
    auto mit = UseBeforeDefs.find(inst);
    if (mit == UseBeforeDefs.end())
      return;

    for (auto &Use : mit->second) {
      LocIdx L = Use.ID.LocNo;

      // Problem: we can name defs on copies that we later look through. This
      // means there are values we can't actually track. This sucks.
      if (MTracker->LocIdxToIDNum[L] != Use.ID)
        continue;

      PendingDbgValues.push_back(MTracker->emitLoc(L, Use.Var, Use.m));
    }
    flushDbgValues(pos, nullptr);
  }

  /// Helper to move created DBG_VALUEs into Transfers collection.
  void flushDbgValues(MachineBasicBlock::iterator Pos, MachineBasicBlock *MBB) {
    if (PendingDbgValues.size() > 0) {
      Transfers.push_back({Pos, MBB, PendingDbgValues});
      PendingDbgValues.clear();
    }
  }

  /// Handle a DBG_VALUE within a block. Terminate the variables current
  /// location, and record the value its DBG_VALUE refers to, so that we can
  /// detect location transfers later on.
  void redefVar(const MachineInstr &MI, LocIdx NewLoc = LocIdx(0)) {
    DebugVariable Var(MI.getDebugVariable(), MI.getDebugExpression(),
                      MI.getDebugLoc()->getInlinedAt());

    // Erase any previous location,
    auto It = ActiveVLocs.find(Var);
    if (It != ActiveVLocs.end()) {
      ActiveMLocs[It->second.first].erase(Var);
    }

    // Insert a new variable location. Ignore non-register locations, we don't
    // transfer those, and can't currently describe spill locs independently of
    // regs.
    // (This is because a spill location is a DBG_VALUE of the stack pointer).
    const MachineOperand &MO = MI.getOperand(0);
    if (NewLoc == 0 && (!MO.isReg() || MO.getReg() == 0)) {
      if (It != ActiveVLocs.end())
        ActiveVLocs.erase(It);
      return;
    }

    if (NewLoc == 0) {
      Register Reg = MO.getReg();
      NewLoc = MTracker->getRegMLoc(Reg);
    }
    MetaVal Meta = {MI.getDebugExpression(), MI.getOperand(1).isImm()};

    // Check whether our local copy of values-by-location in #VarLocs is out of
    // date. Wipe old tracking data for the location if it's been clobbered in
    // the meantime.
    if (MTracker->getNumAtPos(NewLoc) != VarLocs[NewLoc]) {
      for (auto &P : ActiveMLocs[NewLoc]) {
        ActiveVLocs.erase(P);
      }
      ActiveMLocs[NewLoc].clear();
      VarLocs[NewLoc] = MTracker->getNumAtPos(NewLoc);
    }

    ActiveMLocs[NewLoc].insert(Var);
    if (It == ActiveVLocs.end()) {
      ActiveVLocs.insert(std::make_pair(Var, std::make_pair(NewLoc, Meta)));
    } else {
      It->second.first = NewLoc;
      It->second.second = Meta;
    }
  }

  /// Explicitly terminate variable locations based on \p mloc. Creates undef
  /// DBG_VALUEs for any variables that were located there, and clears
  /// #ActiveMLoc / #ActiveVLoc tracking information for that location.
  void clobberMloc(LocIdx MLoc, MachineBasicBlock::iterator Pos) {
    assert(MTracker->isSpill(MLoc));
    auto ActiveMLocIt = ActiveMLocs.find(MLoc);
    if (ActiveMLocIt == ActiveMLocs.end())
      return;

    VarLocs[MLoc] = ValueIDNum{0, 0, LocIdx(0)};

    for (auto &Var : ActiveMLocIt->second) {
      auto ActiveVLocIt = ActiveVLocs.find(Var);
      // Create an undef. We can't feed in a nullptr DIExpression alas,
      // so use the variables last expression.
      const DIExpression *Expr = ActiveVLocIt->second.second.first;
      LocIdx Idx = LocIdx(0);
      PendingDbgValues.push_back(MTracker->emitLoc(Idx, Var, {Expr, false}));
      ActiveVLocs.erase(ActiveVLocIt);
    }
    flushDbgValues(Pos, nullptr);

    ActiveMLocIt->second.clear();
  }

  /// Transfer variables based on \p Src to be based on \p Dst. This handles
  /// both register copies as well as spills and restores. Creates DBG_VALUEs
  /// describing the movement.
  void transferMlocs(LocIdx Src, LocIdx Dst, MachineBasicBlock::iterator Pos) {
    // Does Src still contain the value num we expect? If not, it's been
    // clobbered in the meantime, and our variable locations are stale.
    if (VarLocs[Src] != MTracker->getNumAtPos(Src))
      return;

    // assert(ActiveMLocs[Dst].size() == 0);
    //^^^ Legitimate scenario on account of un-clobbered slot being assigned to?
    ActiveMLocs[Dst] = ActiveMLocs[Src];
    VarLocs[Dst] = VarLocs[Src];

    // For each variable based on Src; create a location at Dst.
    for (auto &Var : ActiveMLocs[Src]) {
      auto ActiveVLocIt = ActiveVLocs.find(Var);
      assert(ActiveVLocIt != ActiveVLocs.end());
      ActiveVLocIt->second.first = Dst;

      assert(Dst != 0);
      MachineInstr *MI =
          MTracker->emitLoc(Dst, Var, ActiveVLocIt->second.second);
      PendingDbgValues.push_back(MI);
    }
    ActiveMLocs[Src].clear();
    flushDbgValues(Pos, nullptr);

    // XXX XXX XXX "pretend to be old LDV" means dropping all tracking data
    // about the old location.
    if (EmulateOldLDV)
      VarLocs[Src] = ValueIDNum{0, 0, LocIdx(0)};
  }

  MachineInstrBuilder emitMOLoc(const MachineOperand &MO,
                                const DebugVariable &Var, const MetaVal &Meta) {
    DebugLoc DL =
        DebugLoc::get(0, 0, Var.getVariable()->getScope(), Var.getInlinedAt());
    auto MIB = BuildMI(MF, DL, TII->get(TargetOpcode::DBG_VALUE));
    MIB.add(MO);
    if (Meta.second)
      MIB.addImm(0);
    else
      MIB.addReg(0);
    MIB.addMetadata(Var.getVariable());
    MIB.addMetadata(Meta.first);
    return MIB;
  }
};

class jmorseupdater;

class LiveDebugValues : public MachineFunctionPass {
private:
  using FragmentInfo = DIExpression::FragmentInfo;
  using OptFragmentInfo = Optional<DIExpression::FragmentInfo>;

  // Helper while building OverlapMap, a map of all fragments seen for a given
  // DILocalVariable.
  using VarToFragments =
      DenseMap<const DILocalVariable *, SmallSet<FragmentInfo, 4>>;

  /// Machine location/value transfer function, a mapping of which locations
  // are assigned which new values.
  typedef DenseMap<LocIdx, ValueIDNum> MLocTransferMap;

  /// Live in/out structure for the variable values: a per-block map of
  /// variables to their values. XXX, better name?
  typedef DenseMap<const MachineBasicBlock *,
                   DenseMap<DebugVariable, ValueRec> *>
      LiveIdxT;

  typedef std::pair<DebugVariable, ValueRec> VarAndLoc;

  /// Vector (per block) of a collection (inner smallvector) of live-ins.
  /// Used as the result type for the variable value dataflow problem.
  typedef SmallVector<SmallVector<VarAndLoc, 8>, 8> LiveInsT;

  const TargetRegisterInfo *TRI;
  const TargetInstrInfo *TII;
  const TargetFrameLowering *TFI;
  const MachineFrameInfo *MFI;
  BitVector CalleeSavedRegs;
  LexicalScopes LS;

  /// Object to track machine locations as we step through a block. Could
  /// probably be a field rather than a pointer, as it's always used.
  MLocTracker *MTracker;

  /// Number of the current block LiveDebugValues is stepping through.
  unsigned CurBB;

  /// Number of the current instruction LiveDebugValues is evaluating.
  unsigned CurInst;

  /// Variable tracker -- listens to DBG_VALUEs occurring as LiveDebugValues
  /// steps through a block. Reads the (pre-solved) values at each location
  /// from the MLocTracker object.
  VLocTracker *VTracker;

  /// Tracker for transfers, listens to DBG_VALUEs and transfers of values
  /// between locations during stepping, creates new DBG_VALUEs when values move
  /// location.
  TransferTracker *TTracker;

  /// Blocks which are artificial, i.e. blocks which exclusively contain
  /// instructions without DebugLocs, or with line 0 locations.
  SmallPtrSet<const MachineBasicBlock *, 16> ArtificialBlocks;

  // Mapping of blocks to and from their RPOT order.
  DenseMap<unsigned int, MachineBasicBlock *> OrderToBB;
  DenseMap<MachineBasicBlock *, unsigned int> BBToOrder;
  DenseMap<unsigned, unsigned> BBNumToRPO;

  // Map of overlapping variable fragments.
  OverlapMap OverlapFragments;
  VarToFragments SeenFragments;

  typedef std::pair<MachineInstr *, unsigned> SeenInst;
  std::map<uint64_t, SeenInst> InstrIDMap; // key is inst id, not full ID

  std::map<DebugInstrRefID, ValueIDNum> abimap_regs;

  /// Tests whether this instruction is a spill to a stack slot.
  bool isSpillInstruction(const MachineInstr &MI, MachineFunction *MF);

  /// Decide if @MI is a spill instruction and return true if it is. We use 2
  /// criteria to make this decision:
  /// - Is this instruction a store to a spill slot?
  /// - Is there a register operand that is both used and killed?
  /// TODO: Store optimization can fold spills into other stores (including
  /// other spills). We do not handle this yet (more than one memory operand).
  bool isLocationSpill(const MachineInstr &MI, MachineFunction *MF,
                       unsigned &Reg);

  /// If a given instruction is identified as a spill, return the spill slot
  /// and set \p Reg to the spilled register.
  Optional<SpillLoc> isRestoreInstruction(const MachineInstr &MI,
                                          MachineFunction *MF, unsigned &Reg);

  /// Given a spill instruction, extract the register and offset used to
  /// address the spill slot in a target independent way.
  SpillLoc extractSpillBaseRegAndOffset(const MachineInstr &MI);

  /// Observe a single instruction while stepping through a block.
  void process(MachineInstr &MI, uint64_t **MInLocs = nullptr);

  /// Examines whether \p MI is a DBG_VALUE and notifies trackers. 
  /// \returns true if MI was recognized and processed.
  bool transferDebugValue(const MachineInstr &MI);

  bool transferDebugInstrRef(MachineInstr &MI, uint64_t **MInLocs);

  /// Examines whether \p MI is copy instruction, and notifies trackers.
  /// \returns true if MI was recognized and processed.
  bool transferRegisterCopy(MachineInstr &MI);

  /// Examines whether \p MI is stack spill or restore  instruction, and
  /// notifies trackers. \returns true if MI was recognized and processed.
  bool transferSpillOrRestoreInst(MachineInstr &MI);

  /// Examines \p MI for any registers that it defines, and notifies trackers.
  /// \returns true if MI was recognized and processed.
  void transferRegisterDef(MachineInstr &MI);

  /// Copy one location to the other, accounting for movement of subregisters
  /// too.
  void performCopy(Register Src, Register Dst);

  void accumulateFragmentMap(MachineInstr &MI);

  /// Step through the function, recording register definitions and movements
  /// in an MLocTracker. Convert the observations into a per-block transfer
  /// function in \p MLocTransfer, suitable for using with the machine value
<<<<<<< HEAD
  /// location dataflow problem.
  void produceMLocTransferFunction(MachineFunction &MF,
                                   SmallVectorImpl<MLocTransferMap> &MLocTransfer,
                                   unsigned MaxNumBlocks);
=======
  /// location dataflow problem. Do the same with VLoc trackers in \p VLocs,
  /// although the precise machine value numbers can't be known until after
  /// the machine value number problem is solved.
  void produceTransferFunctions(MachineFunction &MF,
                                SmallVectorImpl<MLocTransferMap> &MLocTransfer,
                                unsigned MaxNumBlocks,
                                SmallVectorImpl<VLocTracker> &VLocs);
>>>>>>> 11450def

  /// Solve the machine value location dataflow problem. Takes as input the
  /// transfer functions in \p MLocTransfer. Writes the output live-in and
  /// live-out arrays to the (initialized to zero) multidimensional arrays in
  /// \p MInLocs and \p MOutLocs. The outer dimension is indexed by block
  /// number, the inner by LocIdx.
  void mlocDataflow(uint64_t **MInLocs, uint64_t **MOutLocs,
                    SmallVectorImpl<MLocTransferMap> &MLocTransfer);

  /// Perform a control flow join (lattice value meet) of the values in machine
  /// locations at \p MBB. Follows the algorithm described in the file-comment,
  /// reading live-outs of predecessors from \p OutLocs, the current live ins
  /// from \p InLocs, and assigning the newly computed live ins back into
  /// \p InLocs. \returns true if a change was made.
  bool mlocJoin(MachineBasicBlock &MBB,
                SmallPtrSet<const MachineBasicBlock *, 16> &Visited,
                uint64_t **OutLocs, uint64_t *InLocs);

  /// Solve the variable value dataflow problem, for a single lexical scope.
  /// Uses the algorithm from the file comment to resolve control flow joins,
  /// although there are extra hacks, see vlocJoinLocation. Reads the
  /// locations of values from the \p MInLocs and \p MOutLocs arrays (see
  /// mlocDataflow) and reads the variable values transfer function from
  /// \p AllTheVlocs. Live-in and Live-out variable values are stored locally,
  /// with the live-ins permanently stored to \p Output once the fixedpoint is
  /// reached.
  /// \p VarsWeCareAbout contains a collection of the variables in \p Scope
  /// that we should be tracking.
  /// \p AssignBlocks contains the set of blocks that aren't in \p Scope, but
  /// which do contain DBG_VALUEs, which old LiveDebugValues tracked locations
  /// through.
  void vlocDataflow(const LexicalScope *Scope, const DILocation *DILoc,
                    const SmallSet<DebugVariable, 4> &VarsWeCareAbout,
                    SmallPtrSetImpl<MachineBasicBlock *> &AssignBlocks,
                    LiveInsT &Output, uint64_t **MOutLocs, uint64_t **MInLocs,
                    SmallVectorImpl<VLocTracker> &AllTheVLocs);

  /// Compute the live-ins to a block, considering control flow merges according
  /// to the method in the file comment. Live out and live in variable values
  /// are stored in \p VLOCOutLocs and \p VLOCInLocs, while machine value
  /// locations are in \p MOutLocs and \p MInLocs. The live-ins for \p MBB are
  /// computed and stored into \p VLOCInLocs. \returns true if the live-ins
  /// are modified. Delegates most logic for merging to \ref vlocJoinLocation.
  /// \p InLocsT Output argument, storage for calculated live-ins.
  bool vlocJoin(MachineBasicBlock &MBB, LiveIdxT &VLOCOutLocs,
                LiveIdxT &VLOCInLocs,
                SmallPtrSet<const MachineBasicBlock *, 16> *VLOCVisited,
                unsigned BBNum, const SmallSet<DebugVariable, 4> &AllVars,
                uint64_t **MInLocs, uint64_t **MOutLocs,
                SmallPtrSet<const MachineBasicBlock *, 8> &InScopeBlocks,
                DenseMap<DebugVariable, ValueRec> &InLocsT);

  /// Perform value merge for a single variable at a particular block,
  /// between two individual predecessor values. \ref vlocJoin picks one
  /// predecessor live-out value as a "base" live-in, then merges all the
  /// other predecessor values into it with this method.
  /// \p InLoc One of the incoming values,
  /// \p OLoc The other incoming value.
  /// \p PrevInLocs Map of what the previous live-in values were.
  /// \p CurVar the DebugVariable we're working with.
  /// \p ThisIsABackEdge True if \p OLoc is a backedge.
  /// \returns true if the values are reconciled, false if there is an
  /// unresolvable value conflict.
  bool vlocJoinLocation(MachineBasicBlock &MBB, const ValueRec &InLoc,
                        const ValueRec &OLoc, uint64_t *InLocOutLocs,
                        uint64_t *OLOutlocs,
                        const LiveIdxT::mapped_type PrevInLocs, // is ptr
                        const DebugVariable &CurVar, bool ThisIsABackEdge);

  /// Given the solutions to the two dataflow problems, machine value locations
  /// in \p MInLocs and live-in variable values in \p SavedLiveIns, runs the
  /// TransferTracker class over the function to produce live-in and transfer
  /// DBG_VALUEs, then inserts them. Groups of DBG_VALUEs are inserted in the
  /// order given by AllVarsNumbering -- this could be any stable order, but
  /// right now "order of appearence in function, when explored in RPO", so
  /// that we can compare explictly against old LiveDebugValues.
  void emitLocations(MachineFunction &MF, LiveInsT SavedLiveIns,
                     uint64_t **MInLocs,
                     DenseMap<DebugVariable, unsigned> &AllVarsNumbering);

  /// Boilerplate computation of some initial sets, artifical blocks and
  /// RPOT block ordering.
  void initialSetup(MachineFunction &MF);

  void do_the_re_ssaifying_dance(MachineFunction &MF, uint64_t **MLiveIns, uint64_t **MLiveOuts);

  bool ExtendRanges(MachineFunction &MF);

public:
  static char ID;

  /// Default construct and initialize the pass.
  LiveDebugValues();

  /// Tell the pass manager which passes we depend on and what
  /// information we preserve.
  void getAnalysisUsage(AnalysisUsage &AU) const override;

  MachineFunctionProperties getRequiredProperties() const override {
    return MachineFunctionProperties().set(
        MachineFunctionProperties::Property::NoVRegs);
  }

  /// Calculate the liveness information for the given machine function.
  bool runOnMachineFunction(MachineFunction &MF) override;

  LLVM_DUMP_METHOD
  void dump_mloc_transfer(const MLocTransferMap &mloc_transfer) const;

  bool isCalleeSaved(LocIdx L) {
    unsigned Reg = MTracker->LocIdxToLocID[L];
    for (MCRegAliasIterator RAI(Reg, TRI, true); RAI.isValid(); ++RAI)
      if (CalleeSavedRegs.test(*RAI))
        return true;
    return false;
  }

  // Uhhhhhhh
  std::map<uint64_t, std::set<MachineInstr *>> SeenInstrIDs;
  std::map<uint64_t, std::pair<MachineInstr *, std::vector<ValueIDNum>>> DebugReadPoints;
  friend class SSAUpdaterTraits<jmorseupdater>;
  std::map<MachineInstr *, ValueIDNum> dephid_instr_resolutions;
};

} // end anonymous namespace

//===----------------------------------------------------------------------===//
//            Implementation
//===----------------------------------------------------------------------===//

char LiveDebugValues::ID = 0;

char &llvm::LiveDebugValuesID = LiveDebugValues::ID;

INITIALIZE_PASS(LiveDebugValues, DEBUG_TYPE, "Live DEBUG_VALUE analysis", false,
                false)

/// Default construct and initialize the pass.
LiveDebugValues::LiveDebugValues() : MachineFunctionPass(ID) {
  initializeLiveDebugValuesPass(*PassRegistry::getPassRegistry());
}

/// Tell the pass manager which passes we depend on and what information we
/// preserve.
void LiveDebugValues::getAnalysisUsage(AnalysisUsage &AU) const {
  AU.setPreservesCFG();
  MachineFunctionPass::getAnalysisUsage(AU);
}

//===----------------------------------------------------------------------===//
//            Debug Range Extension Implementation
//===----------------------------------------------------------------------===//

#ifndef NDEBUG
// Something to restore in the future.
// void LiveDebugValues::printVarLocInMBB(..)
#endif

SpillLoc LiveDebugValues::extractSpillBaseRegAndOffset(const MachineInstr &MI) {
  assert(MI.hasOneMemOperand() &&
         "Spill instruction does not have exactly one memory operand?");
  auto MMOI = MI.memoperands_begin();
  const PseudoSourceValue *PVal = (*MMOI)->getPseudoValue();
  assert(PVal->kind() == PseudoSourceValue::FixedStack &&
         "Inconsistent memory operand in spill instruction");
  int FI = cast<FixedStackPseudoSourceValue>(PVal)->getFrameIndex();
  const MachineBasicBlock *MBB = MI.getParent();
  unsigned Reg;
  int Offset = TFI->getFrameIndexReference(*MBB->getParent(), FI, Reg);
  return {Reg, Offset};
}

/// End all previous ranges related to @MI and start a new range from @MI
/// if it is a DBG_VALUE instr.
bool LiveDebugValues::transferDebugValue(const MachineInstr &MI) {
  if (!MI.isDebugValue())
    return false;

  const DILocalVariable *Var = MI.getDebugVariable();
  const DIExpression *Expr = MI.getDebugExpression();
  const DILocation *DebugLoc = MI.getDebugLoc();
  const DILocation *InlinedAt = DebugLoc->getInlinedAt();
  assert(Var->isValidLocationForIntrinsic(DebugLoc) &&
         "Expected inlined-at fields to agree");

  DebugVariable V(Var, Expr, InlinedAt);

  // If there are no instructions in this lexical scope, do no location tracking
  // at all, this variable shouldn't get a legitimate location range.
  auto *Scope = LS.findLexicalScope(MI.getDebugLoc().get());
  if (Scope == nullptr)
    return true; // handled it; by doing nothing

  const MachineOperand &MO = MI.getOperand(0);

  // MLocTracker needs to know that this register is read, even if it's only
  // read by a debug inst.
  if (MO.isReg() && MO.getReg() != 0)
    (void)MTracker->readReg(MO.getReg());

  // If we're preparing for the second analysis (variables), the machine value
  // locations are already solved, and we report this DBG_VALUE and the value
  // it refers to to VLocTracker.
  if (VTracker) {
    if (MO.isReg()) {
      // Should read LocNo==0 on $noreg.
      ValueIDNum Undef = {0, 0, LocIdx(0)};
      ValueIDNum ID = (MO.getReg()) ? MTracker->readReg(MO.getReg()) : Undef;
      VTracker->defVar(MI, ID);
    } else if (MI.getOperand(0).isImm() || MI.getOperand(0).isFPImm() ||
               MI.getOperand(0).isCImm()) {
      VTracker->defVar(MI, MI.getOperand(0));
    }
  }

  // If performing final tracking of transfers, report this variable definition
  // to the TransferTracker too.
  if (TTracker)
    TTracker->redefVar(MI);
  return true;
}

bool LiveDebugValues::transferDebugInstrRef(MachineInstr &MI, uint64_t **MInLocs)
{
  if (!MI.isDebugRef())
    return false;

  if (!VTracker) {
    auto ID = DebugInstrRefID::fromU64(MI.getOperand(0).getImm());
    // XXX XXX XXX that ID might need updating.
    SeenInstrIDs[ID.getInstID()].insert(&MI);;
    return false;
  }

  const DILocalVariable *Var = MI.getDebugVariable();
  const DIExpression *Expr = MI.getDebugExpression();
  const DILocation *DebugLoc = MI.getDebugLoc();
  const DILocation *InlinedAt = DebugLoc->getInlinedAt();
  assert(Var->isValidLocationForIntrinsic(DebugLoc) &&
         "Expected inlined-at fields to agree");

  DebugVariable V(Var, Expr, InlinedAt);

  auto *Scope = LS.findLexicalScope(MI.getDebugLoc().get());
  if (Scope == nullptr)
    return true; // handled it; by doing nothing

  const MachineFunction &MF = *MI.getParent()->getParent();

  // Do we have a location for the designated value ID?
  const MachineOperand &MO = MI.getOperand(0);
  assert(MO.isImm());
  auto ID = DebugInstrRefID::fromU64(MO.getImm());

  // It might be subject to some kind of update...
  auto It = MF.valueIDUpdateMap.find(ID);
  unsigned SubReg = 0;
  while (It != MF.valueIDUpdateMap.end()) {
    ID = It->second.first;
    SubReg = (SubReg) ? SubReg : It->second.second; // Pick out first subreg
    // Should be the smallest; and any coalescing in the meantime can't have
    // moved it.
    It = MF.valueIDUpdateMap.find(ID);
  }

  ValueIDNum NewID;

  // Is it a.... PHI?
  auto PHIIt = MF.PHIPointToReg.find(ID);
  auto InstrIt = InstrIDMap.find(ID.getInstID());
  auto dit = dephid_instr_resolutions.find(&MI);
  if (PHIIt != MF.PHIPointToReg.end()) {
    // Only handle reg phis for now...
    LocIdx L = LocIdx(0);
    if (PHIIt->second.second.isReg()) {
      unsigned LocID = MTracker->getLocID(PHIIt->second.second.getReg(), false);
      L = MTracker->LocIDToLocIdx[LocID];
      SubReg = PHIIt->second.second.getSubReg();
    } else {
      assert(PHIIt->second.second.isFI());
      unsigned FI = PHIIt->second.second.getIndex();
      unsigned Base;
      if (!MFI->isDeadObjectIndex(FI)) {
        int64_t offs = TFI->getFrameIndexReference(MF, FI, Base);
        SpillLoc SL = {Base, (int)offs}; // XXX loss of 64 to 32?
        L = MTracker->getSpillMLoc(SL);
      } else {
        // It's dead jim.
        ;
      }
    }

    // We could directly produce an mphi value here, however, branch folding
    // can shuffle branches to the point where the phi-ness has gone away
    // and an explicit location is known. Pick the location out of MInLocs.
    // Technically after this point some pass could start rewriting registers
    // too, but nothing does that right now.
    NewID = ValueIDNum::fromU64(MInLocs[PHIIt->second.first->getNumber()][L]);
  } else if (InstrIt != InstrIDMap.end()) {
    // No: it must refer to an instruction.
    if (InstrIt != InstrIDMap.end()) {
      uint64_t BlockNo = InstrIt->second.first->getParent()->getNumber();
      if (ID.isOperand()) { 
        const MachineOperand &MO = InstrIt->second.first->getOperand(ID.getOperand());
        assert(MO.isReg());
        unsigned LocID = MTracker->getLocID(MO.getReg(), false);
        LocIdx L = MTracker->LocIDToLocIdx[LocID]; // might be 0
        NewID = ValueIDNum{BlockNo, InstrIt->second.second, L};
      } else {
        // This is a physreg at a particular position. Is it in the abi regs map?
        auto it = abimap_regs.find(ID);
        if (it != abimap_regs.end())
          NewID = it->second;
        // else: it's a use-before-def. Technically we can avoid this., but
        // XXX XXX XXX skip it for now.
      }
    } else {
      // No observed instrs: it's optimised out.
      NewID = ValueIDNum{0, 0, LocIdx(0)};
    }
  } else if (dit != dephid_instr_resolutions.end()) {
    NewID = dit->second;
  } else {
    ; // it is no-where.
  }

  // We picked up a subregister along the way; check whether the def at this
  // location should actually refer to one of its subregisters.
  if (SubReg != 0) {
    LocIdx l = NewID.LocNo;
    unsigned ID = MTracker->LocIdxToLocID[l];
    if (ID < MTracker->NumRegs) {
      // Is this register already in that calss?
      unsigned res = TRI->getSubReg(ID, SubReg);
      if (res != 0) {
        //assert(MTracker->LocIDToLocIdx[res] != 0); // tooottallly going to fail
        if (MTracker->LocIDToLocIdx[res] != 0) // tooottallly going to fail
          NewID.LocNo = MTracker->LocIDToLocIdx[res];
        else
          NewID.LocNo = LocIdx(0); // This happens once in clang-3.4. Needs study
      }
      // XXX need to assert that any un-used subreg is because the old loc
      // and the subreg loc are the same size. Probably means carrying around
      // a register class pointer.
    } else {
      // We can land in a stack slot. This is, in theory, fine, and we can
      // do stuff about that. However, I'm now increadibly bored, and thus
      // will leave this dangling for the moment
      // XXX XXX XXX           XXX XXX XXX
      // XXX XXX XXX           XXX XXX XXX
      // XXX XXX XXX           XXX XXX XXX
      //            XXX XXX XXX
      //            XXX XXX XXX
      //            XXX XXX XXX
      // XXX XXX XXX           XXX XXX XXX
      // XXX XXX XXX           XXX XXX XXX
      // XXX XXX XXX           XXX XXX XXX
      SubReg = 0;
    }
  }

  // OK, we have a Value ID. Set it.
  VTracker->defVar(MI, NewID);

  if (TTracker) {
    // Is that value tracked anywhere right now? XXX XXX XXX speed.
    LocIdx L = LocIdx(0);
    for (unsigned int I = 0; I < MTracker->LocIdxToIDNum.size(); ++I) {
      LocIdx CurL = LocIdx(I);
      ValueIDNum ID = MTracker->LocIdxToIDNum[CurL];
      if (ID == NewID) {
        unsigned LID = MTracker->LocIdxToLocID[L];
        unsigned CurLID = MTracker->LocIdxToLocID[LocIdx(CurL)];
        if (L != 0 && CurL >= MTracker->NumRegs)
          L = CurL; // override spills
        else if (L != 0 && LID < MTracker->NumRegs && CurLID < MTracker->NumRegs && !isCalleeSaved(L) && isCalleeSaved(CurL))
          L = CurL; // override volatiles
        else if (L == 0)
          L = CurL; // override empty
      }
    }
    TTracker->redefVar(MI, L);

    // Also drop out a DBG_VALUE!
    MetaVal Meta = {MI.getDebugExpression(), MI.getOperand(1).isImm()};
    MachineInstr *DbgMI = MTracker->emitLoc(L, V, Meta);
    TTracker->PendingDbgValues.push_back(DbgMI);
    TTracker->flushDbgValues(MI.getIterator(), nullptr);
  }

  return true;
}

void LiveDebugValues::transferRegisterDef(MachineInstr &MI) {
  // Meta Instructions do not affect the debug liveness of any register they
  // define.
  if (MI.isImplicitDef()) {
    // Except when there's an implicit def, and the location it's defining has
    // no value number. The whole point of an implicit def is to announce that
    // the register is live, without be specific about it's value. So define
    // a value if there isn't one already.
    ValueIDNum Num = MTracker->readReg(MI.getOperand(0).getReg());
    // Has a legitimate value -> ignore the implicit def.
    if (Num.LocNo != 0)
      return;
    // Otherwise, def it here.
  } else if (MI.isMetaInstruction())
    return;

  MachineFunction *MF = MI.getMF();
  const TargetLowering *TLI = MF->getSubtarget().getTargetLowering();
  unsigned SP = TLI->getStackPointerRegisterToSaveRestore();

  // Find the regs killed by MI, and find regmasks of preserved regs.
  // Max out the number of statically allocated elements in `DeadRegs`, as this
  // prevents fallback to std::set::count() operations.
  SmallSet<uint32_t, 32> DeadRegs;
  SmallVector<const uint32_t *, 4> RegMasks;
  SmallVector<const MachineOperand *, 4> RegMaskPtrs;
  for (const MachineOperand &MO : MI.operands()) {
    // Determine whether the operand is a register def.
    if (MO.isReg() && MO.isDef() && MO.getReg() &&
        Register::isPhysicalRegister(MO.getReg()) &&
        !(MI.isCall() && MO.getReg() == SP)) {
      // Remove ranges of all aliased registers.
      for (MCRegAliasIterator RAI(MO.getReg(), TRI, true); RAI.isValid(); ++RAI)
        // FIXME: Can we break out of this loop early if no insertion occurs?
        DeadRegs.insert(*RAI);
    } else if (MO.isRegMask()) {
      RegMasks.push_back(MO.getRegMask());
      RegMaskPtrs.push_back(&MO);
    }
  }

  // Tell MLocTracker about all definitions, of regmasks and otherwise.
  for (uint32_t DeadReg : DeadRegs)
    MTracker->defReg(DeadReg, CurBB, CurInst);

  for (auto *MO : RegMaskPtrs)
    MTracker->writeRegMask(MO, CurBB, CurInst);
}

void LiveDebugValues::performCopy(Register SrcRegNum, Register DstRegNum) {
  ValueIDNum SrcValue = MTracker->readReg(SrcRegNum);

  MTracker->setReg(DstRegNum, SrcValue);

  // In all circumstances, re-def the super registers. It's definitely a new
  // value now. This doesn't uniquely identify the composition of subregs, for
  // example, two identical values in subregisters composed in different
  // places would not get equal value numbers.
  for (MCSuperRegIterator SRI(DstRegNum, TRI); SRI.isValid(); ++SRI)
    MTracker->defReg(*SRI, CurBB, CurInst);

  // If we're emulating old LiveDebugValues, just define all the subregisters.
  // DBG_VALUEs of them will expect to be tracked from the DBG_VALUE, not
  // through prior copies.
  if (EmulateOldLDV) {
    for (MCSubRegIndexIterator DRI(DstRegNum, TRI); DRI.isValid(); ++DRI)
      MTracker->defReg(DRI.getSubReg(), CurBB, CurInst);
    return;
  }

  // Otherwise, actually copy subregisters from one location to another.
  // XXX: in addition, any subregisters of DstRegNum that don't line up with
  // the source register should be def'd.
  for (MCSubRegIndexIterator SRI(SrcRegNum, TRI); SRI.isValid(); ++SRI) {
    unsigned SrcSubReg = SRI.getSubReg();
    unsigned SubRegIdx = SRI.getSubRegIndex();
    unsigned DstSubReg = TRI->getSubReg(DstRegNum, SubRegIdx);
    if (!DstSubReg)
      continue;

    // Do copy. There are two matching subregisters, the source value should
    // have been def'd when the super-reg was, the latter might not be tracked
    // yet.
    ValueIDNum CpyValue = SrcValue;

    // This will force SRcSubReg to be tracked, if it isn't yet.
    (void)MTracker->readReg(SrcSubReg);
    LocIdx SrcL = MTracker->getRegMLoc(SrcSubReg);
    assert(SrcL);
    (void)MTracker->readReg(DstSubReg);
    LocIdx DstL = MTracker->getRegMLoc(DstSubReg);
    assert(DstL);
    CpyValue.LocNo = SrcL;

    MTracker->setReg(DstSubReg, CpyValue);
  }
}

bool LiveDebugValues::isSpillInstruction(const MachineInstr &MI,
                                         MachineFunction *MF) {
  // TODO: Handle multiple stores folded into one.
  if (!MI.hasOneMemOperand())
    return false;

  if (!MI.getSpillSize(TII) && !MI.getFoldedSpillSize(TII))
    return false; // This is not a spill instruction, since no valid size was
                  // returned from either function.

  return true;
}

bool LiveDebugValues::isLocationSpill(const MachineInstr &MI,
                                      MachineFunction *MF, unsigned &Reg) {
  if (!isSpillInstruction(MI, MF))
    return false;

  // XXX FIXME: On x86, isStoreToStackSlotPostFE returns '1' instead of an
  // actual register number.
  if (ObserveAllStackops) {
    int FI;
    Reg = TII->isStoreToStackSlotPostFE(MI, FI);
    return Reg != 0;
  }

  auto isKilledReg = [&](const MachineOperand MO, unsigned &Reg) {
    if (!MO.isReg() || !MO.isUse()) {
      Reg = 0;
      return false;
    }
    Reg = MO.getReg();
    return MO.isKill();
  };

  for (const MachineOperand &MO : MI.operands()) {
    // In a spill instruction generated by the InlineSpiller the spilled
    // register has its kill flag set.
    if (isKilledReg(MO, Reg))
      return true;
    if (Reg != 0) {
      // Check whether next instruction kills the spilled register.
      // FIXME: Current solution does not cover search for killed register in
      // bundles and instructions further down the chain.
      auto NextI = std::next(MI.getIterator());
      // Skip next instruction that points to basic block end iterator.
      if (MI.getParent()->end() == NextI)
        continue;
      unsigned RegNext;
      for (const MachineOperand &MONext : NextI->operands()) {
        // Return true if we came across the register from the
        // previous spill instruction that is killed in NextI.
        if (isKilledReg(MONext, RegNext) && RegNext == Reg)
          return true;
      }
    }
  }
  // Return false if we didn't find spilled register.
  return false;
}

Optional<SpillLoc> LiveDebugValues::isRestoreInstruction(const MachineInstr &MI,
                                                         MachineFunction *MF,
                                                         unsigned &Reg) {
  if (!MI.hasOneMemOperand())
    return None;

  // FIXME: Handle folded restore instructions with more than one memory
  // operand.
  if (MI.getRestoreSize(TII)) {
    Reg = MI.getOperand(0).getReg();
    return extractSpillBaseRegAndOffset(MI);
  }
  return None;
}

bool LiveDebugValues::transferSpillOrRestoreInst(MachineInstr &MI) {
  // XXX -- it's too difficult to implement old LiveDebugValues' stack location
  // limitations under the new model. Therefore, when comparing them, compare
  // versions that don't attempt spills or restores at all.
  if (EmulateOldLDV)
    return false;

  MachineFunction *MF = MI.getMF();
  unsigned Reg;
  Optional<SpillLoc> Loc;

  LLVM_DEBUG(dbgs() << "Examining instruction: "; MI.dump(););

  // First, if there are any DBG_VALUEs pointing at a spill slot that is
  // written to, terminate that variable location. The value in memory
  // will have changed. DbgEntityHistoryCalculator doesn't try to detect this.
  if (isSpillInstruction(MI, MF)) {
    Loc = extractSpillBaseRegAndOffset(MI);

    if (TTracker) {
      LocIdx MLoc = MTracker->getSpillMLoc(*Loc);
      if (MLoc != 0)
        TTracker->clobberMloc(MLoc, MI.getIterator());
    }
  }

  // Try to recognise spill and restore instructions that may transfer a value.
  if (isLocationSpill(MI, MF, Reg)) {
    Loc = extractSpillBaseRegAndOffset(MI);
    auto ValueID = MTracker->readReg(Reg);

    // If the location is empty, produce a phi, signify it's the live-in value.
    if (ValueID.LocNo == 0)
      ValueID = {CurBB, 0, MTracker->getRegMLoc(Reg)};

    MTracker->setSpill(*Loc, ValueID);
    assert(MTracker->getSpillMLoc(*Loc) != 0);

    // Tell TransferTracker about this spill, produce DBG_VALUEs for it.
    if (TTracker)
      TTracker->transferMlocs(MTracker->getRegMLoc(Reg),
                              MTracker->getSpillMLoc(*Loc), MI.getIterator());

    // Old LiveDebugValues would, at this point, stop tracking the source
    // register of the store.
    if (EmulateOldLDV) {
      for (MCRegAliasIterator RAI(Reg, TRI, true); RAI.isValid(); ++RAI)
        MTracker->defReg(*RAI, CurBB, CurInst);
    }
  } else {
    if (!(Loc = isRestoreInstruction(MI, MF, Reg)))
      return false;

    // Is there a value to be restored?
    auto ValueID = MTracker->readSpill(*Loc);
    if (ValueID.LocNo != 0) {
      // XXX -- can we recover sub-registers of this value? Until we can, first
      // overwrite all defs of the register being restored to.
      for (MCRegAliasIterator RAI(Reg, TRI, true); RAI.isValid(); ++RAI)
        MTracker->defReg(*RAI, CurBB, CurInst);

      // Now override the reg we're restoring to.
      MTracker->setReg(Reg, ValueID);
      assert(MTracker->getSpillMLoc(*Loc) != 0);

      // Report this restore to the transfer tracker too.
      if (TTracker)
        TTracker->transferMlocs(MTracker->getSpillMLoc(*Loc),
                                MTracker->getRegMLoc(Reg), MI.getIterator());
    } else {
      // There isn't anything in the location; not clear if this is a code path
      // that still runs. Def this register anyway just in case.
      for (MCRegAliasIterator RAI(Reg, TRI, true); RAI.isValid(); ++RAI)
        MTracker->defReg(*RAI, CurBB, CurInst);

      // Set the restored value to be a machine phi number, signifying that it's
      // whatever the spills live-in value is in this block.
      LocIdx L = MTracker->getSpillMLoc(*Loc);
      ValueID = {CurBB, 0, L};
      MTracker->setReg(Reg, ValueID);
    }
  }
  return true;
}

bool LiveDebugValues::transferRegisterCopy(MachineInstr &MI) {
  auto DestSrc = TII->isCopyInstr(MI);
  if (!DestSrc)
    return false;

  const MachineOperand *DestRegOp = DestSrc->Destination;
  const MachineOperand *SrcRegOp = DestSrc->Source;

  auto isCalleeSavedReg = [&](unsigned Reg) {
    for (MCRegAliasIterator RAI(Reg, TRI, true); RAI.isValid(); ++RAI)
      if (CalleeSavedRegs.test(*RAI))
        return true;
    return false;
  };

  Register SrcReg = SrcRegOp->getReg();
  Register DestReg = DestRegOp->getReg();

  // Ignore identity copies. Yep, these make it as far as LiveDebugValues.
  if (SrcReg == DestReg)
    return true;

  // For emulating old LiveDebugValues:
  // We want to recognize instructions where destination register is callee
  // saved register. If register that could be clobbered by the call is
  // included, there would be a great chance that it is going to be clobbered
  // soon. It is more likely that previous register, which is callee saved, is
  // going to stay unclobbered longer, even if it is killed.
  //
  // For new LiveDebugValues, we can track multiple locations per value, so
  // ignore this condition.
  if (EmulateOldLDV && !isCalleeSavedReg(DestReg))
    return false;

  // Old LiveDebugValues only followed killing copies.
  if (EmulateOldLDV && !SrcRegOp->isKill())
    return false;

  // Copy MTracker info, including subregs if available.
  LiveDebugValues::performCopy(SrcReg, DestReg);

  // Only produce a transfer of DBG_VALUE within a block where old LDV
  // would have. We might make use of the additional value tracking in some
  // other way, later.
  if (TTracker && isCalleeSavedReg(DestReg) && SrcRegOp->isKill())
    TTracker->transferMlocs(MTracker->getRegMLoc(SrcReg),
                            MTracker->getRegMLoc(DestReg), MI.getIterator());

  // Old LiveDebugValues would quit tracking the old location after copying.
  if (EmulateOldLDV && SrcReg != DestReg)
    MTracker->defReg(SrcReg, CurBB, CurInst);

  return true;
}

/// Accumulate a mapping between each DILocalVariable fragment and other
/// fragments of that DILocalVariable which overlap. This reduces work during
/// the data-flow stage from "Find any overlapping fragments" to "Check if the
/// known-to-overlap fragments are present".
/// \param MI A previously unprocessed DEBUG_VALUE instruction to analyze for
///           fragment usage.
void LiveDebugValues::accumulateFragmentMap(MachineInstr &MI) {
  DebugVariable MIVar(MI.getDebugVariable(), MI.getDebugExpression(),
                      MI.getDebugLoc()->getInlinedAt());
  FragmentInfo ThisFragment = MIVar.getFragmentOrDefault();

  // If this is the first sighting of this variable, then we are guaranteed
  // there are currently no overlapping fragments either. Initialize the set
  // of seen fragments, record no overlaps for the current one, and return.
  auto SeenIt = SeenFragments.find(MIVar.getVariable());
  if (SeenIt == SeenFragments.end()) {
    SmallSet<FragmentInfo, 4> OneFragment;
    OneFragment.insert(ThisFragment);
    SeenFragments.insert({MIVar.getVariable(), OneFragment});

    OverlapFragments.insert({{MIVar.getVariable(), ThisFragment}, {}});
    return;
  }

  // If this particular Variable/Fragment pair already exists in the overlap
  // map, it has already been accounted for.
  auto IsInOLapMap =
      OverlapFragments.insert({{MIVar.getVariable(), ThisFragment}, {}});
  if (!IsInOLapMap.second)
    return;

  auto &ThisFragmentsOverlaps = IsInOLapMap.first->second;
  auto &AllSeenFragments = SeenIt->second;

  // Otherwise, examine all other seen fragments for this variable, with "this"
  // fragment being a previously unseen fragment. Record any pair of
  // overlapping fragments.
  for (auto &ASeenFragment : AllSeenFragments) {
    // Does this previously seen fragment overlap?
    if (DIExpression::fragmentsOverlap(ThisFragment, ASeenFragment)) {
      // Yes: Mark the current fragment as being overlapped.
      ThisFragmentsOverlaps.push_back(ASeenFragment);
      // Mark the previously seen fragment as being overlapped by the current
      // one.
      auto ASeenFragmentsOverlaps =
          OverlapFragments.find({MIVar.getVariable(), ASeenFragment});
      assert(ASeenFragmentsOverlaps != OverlapFragments.end() &&
             "Previously seen var fragment has no vector of overlaps");
      ASeenFragmentsOverlaps->second.push_back(ThisFragment);
    }
  }

  AllSeenFragments.insert(ThisFragment);
}

void LiveDebugValues::process(MachineInstr &MI, uint64_t **MInLocs) {
  // Try to interpret an MI as a debug or transfer instruction. Only if it's
  // none of these should we interpret it's register defs as new value
  // definitions.
  if (transferDebugValue(MI))
    return;
  if (transferDebugInstrRef(MI, MInLocs))
    return;
  if (transferRegisterCopy(MI))
    return;
  if (transferSpillOrRestoreInst(MI))
    return;
  transferRegisterDef(MI);
}

void LiveDebugValues::produceMLocTransferFunction(
    MachineFunction &MF, SmallVectorImpl<MLocTransferMap> &MLocTransfer,
    unsigned MaxNumBlocks) {
  // Because we try to optimize around register mask operands by ignoring regs
  // that aren't currently tracked, we set up something ugly for later: RegMask
  // operands that are seen earlier than the first use of a register, still need
  // to clobber that register in the transfer function. But this information
  // isn't actively recorded. Instead, we track each RegMask used in each block,
  // and accumulated the clobbered but untracked registers in each block into
  // the following bitvector. Later, if new values are tracked, we can add
  // appropriate clobbers.
  SmallVector<BitVector, 32> BlockMasks;
  BlockMasks.resize(MaxNumBlocks);

  // Reserve one bit per register for the masks described above.
  unsigned BVWords = MachineOperand::getRegMaskSize(TRI->getNumRegs());
  for (auto &BV : BlockMasks)
    BV.resize(TRI->getNumRegs(), true);

  // Step through all instructions and inhale the transfer function.
  for (auto &MBB : MF) {
    // Object fields that are read by trackers to know where we are in the
    // function.
    CurBB = MBB.getNumber();
    CurInst = 1;

    // Set all machine locations to a PHI value. For transfer function
    // production only, this signifies the live-in value to the block.
    MTracker->reset();
    MTracker->setMPhis(CurBB);

    // Step through each instruction in this block.
    for (auto &MI : MBB) {
      process(MI);
      // Also accumulate fragment map.
      if (MI.isDebugValue())
        accumulateFragmentMap(MI);

      if (MI.peekDebugValueID() != 0) {
        uint64_t instid = MI.peekDebugValueID();
        assert(InstrIDMap.find(instid) == InstrIDMap.end());
        InstrIDMap[instid] = std::make_pair(&MI, CurInst);

        // Also read all known values at this point.
        // Expensive copy, woo!
        DebugReadPoints[instid] = std::make_pair(&MI, MTracker->LocIdxToIDNum);
      }

      ++CurInst;
    }

    // Produce the transfer function, a map of machine location to new value. If
    // any machine location has the live-in phi value from the start of the
    // block, it's live-through and doesn't need recording in the transfer
    // function.
    for (unsigned IdxNum = 1; IdxNum < MTracker->getNumLocs(); ++IdxNum) {
      LocIdx Idx = LocIdx(IdxNum);
      ValueIDNum P = MTracker->getNumAtPos(Idx);
      if (P.InstNo == 0 && P.LocNo == Idx)
        continue;

      MLocTransfer[CurBB][Idx] = P;
    }

    // Accumulate any bitmask operands into the clobberred reg mask for this
    // block.
    for (auto &P : MTracker->Masks) {
      BlockMasks[CurBB].clearBitsNotInMask(P.first->getRegMask(), BVWords);
    }
  }

  // Compute a bitvector of all the registers that are tracked in this block.
  const TargetLowering *TLI = MF.getSubtarget().getTargetLowering();
  unsigned SP = TLI->getStackPointerRegisterToSaveRestore();
  BitVector UsedRegs(TRI->getNumRegs());
  for (auto &P : MTracker->LocIdxToLocID) {
    if (P.first == 0 || P.second >= TRI->getNumRegs() || P.second == SP)
      continue;
    UsedRegs.set(P.second);
  }

  // Check that any regmask-clobber of a register that gets tracked, is not
  // live-through in the transfer function. It needs to be clobbered at the
  // very least.
  for (unsigned int I = 0; I < MaxNumBlocks; ++I) {
    BitVector &BV = BlockMasks[I];
    BV.flip();
    BV &= UsedRegs;
    // This produces all the bits that we clobber, but also use. Check that
    // they're all clobbered or at least set in the designated transfer
    // elem.
    for (unsigned Bit : BV.set_bits()) {
      unsigned ID = MTracker->getLocID(Bit, false);
      LocIdx Idx = MTracker->LocIDToLocIdx[ID];
      assert(Idx != 0);
      ValueIDNum &ValueID = MLocTransfer[I][Idx];
      if (ValueID.BlockNo == I && ValueID.InstNo == 0)
        // it was left as live-through. Set it to clobbered.
        ValueID = ValueIDNum{0, 0, LocIdx(0)};
    }
  }
}

bool LiveDebugValues::mlocJoin(
    MachineBasicBlock &MBB, SmallPtrSet<const MachineBasicBlock *, 16> &Visited,
    uint64_t **OutLocs, uint64_t *InLocs) {
  LLVM_DEBUG(dbgs() << "join MBB: " << MBB.getNumber() << "\n");
  bool Changed = false;

  // Collect predecessors that have been visited. Anything that hasn't been
  // visited yet is a backedge on the first iteration, and the meet of it's
  // lattice value for all locations will be unaffected.
  SmallVector<const MachineBasicBlock *, 8> BlockOrders;
  for (auto Pred : MBB.predecessors()) {
    if (Visited.count(Pred)) {
      BlockOrders.push_back(Pred);
    }
  }

  // Visit predecessors in RPOT order.
  auto Cmp = [&](const MachineBasicBlock *A, const MachineBasicBlock *B) {
    return BBToOrder.find(A)->second < BBToOrder.find(B)->second;
  };
  llvm::sort(BlockOrders.begin(), BlockOrders.end(), Cmp);

  // Skip entry block.
  if (BlockOrders.size() == 0)
    return false;

  // Step through all machine locations, then look at each predecessor and
  // detect disagreements.
  unsigned ThisBlockRPO = BBToOrder.find(&MBB)->second;
  for (unsigned Idx = 1; Idx < MTracker->getNumLocs(); ++Idx) {
    // Pick out the first predecessors live-out value for this location. It's
    // guaranteed to be not a backedge, as we order by RPO.
    uint64_t BaseVal = OutLocs[BlockOrders[0]->getNumber()][Idx];

    // Some flags for whether there's a disagreement, and whether it's a
    // disagreement with a backedge or not.
    bool Disagree = false;
    bool NonBackEdgeDisagree = false;

    // Loop around everything that wasn't 'base'.
    for (unsigned int I = 1; I < BlockOrders.size(); ++I) {
      auto *MBB = BlockOrders[I];
      if (BaseVal != OutLocs[MBB->getNumber()][Idx]) {
        // Live-out of a predecessor disagrees with the first predecessor.
        Disagree = true;

        // Test whether it's a disagreemnt in the backedges or not.
        if (BBToOrder.find(MBB)->second < ThisBlockRPO) // might be self b/e
          NonBackEdgeDisagree = true;
      }
    }

    bool OverRide = false;
    if (Disagree && !NonBackEdgeDisagree &&
        ValueIDNum::fromU64(InLocs[Idx]).LocNo != 0) {
      // Only the backedges disagree, and we previously agreed on some value
      // because we set the Live-In to be nonzero. Consider demoting the livein
      // lattice value, as per the file level comment. The value we consider
      // demoting to is the value that the non-backedge predecessors agree on.
      // The order of values is that non-PHIs are \top, a PHI at this block
      // \bot, and phis between the two are ordered by their RPO number.
      // If there's no agreement, or we've already demoted to this PHI value
      // before, replace with a PHI value at this block.

      // Calculate order numbers: zero means normal def, nonzero means RPO
      // number.
      ValueIDNum BaseID = ValueIDNum::fromU64(BaseVal);
      unsigned BaseBlockRPONum = BBNumToRPO[BaseID.BlockNo] + 1;
      if (BaseID.InstNo != 0)
        BaseBlockRPONum = 0;

      ValueIDNum InLocID = ValueIDNum::fromU64(InLocs[Idx]);
      unsigned InLocRPONum = BBNumToRPO[InLocID.BlockNo] + 1;
      if (InLocID.InstNo != 0)
        InLocRPONum = 0;

      // Should we ignore the disagreeing backedges, and override with the
      // value the other predecessors agree on (in "base")?
      unsigned ThisBlockRPONum = BBNumToRPO[MBB.getNumber()] + 1;
      if (BaseBlockRPONum > InLocRPONum && BaseBlockRPONum < ThisBlockRPONum) {
        // Override.
        OverRide = true;
      }
    }
    // else: if we disagree in the non-backedges, then this is definitely
    // a control flow merge where different values merge. Make it a PHI.

    // Generate a phi...
    ValueIDNum PHI = {(uint64_t)MBB.getNumber(), 0, LocIdx(Idx)};
    uint64_t NewVal = (Disagree && !OverRide) ? PHI.asU64() : BaseVal;
    if (InLocs[Idx] != NewVal) {
      Changed |= true;
      InLocs[Idx] = NewVal;
    }
  }

  // Uhhhhhh, reimplement NumInserted and NumRemoved pls.
  return Changed;
}

void LiveDebugValues::mlocDataflow(
    uint64_t **MInLocs, uint64_t **MOutLocs,
    SmallVectorImpl<MLocTransferMap> &MLocTransfer) {
  std::priority_queue<unsigned int, std::vector<unsigned int>,
                      std::greater<unsigned int>>
      Worklist, Pending;

  for (unsigned int I = 0; I < BBToOrder.size(); ++I)
    Worklist.push(I);

  MTracker->reset();

  // Set inlocs for entry block -- each as a PHI at the entry block. Represents
  // the incoming value to the function.
  MTracker->setMPhis(0);
  for (unsigned Idx = 1; Idx < MTracker->getNumLocs(); ++Idx) {
    ValueIDNum Val = MTracker->getNumAtPos(LocIdx(Idx));
    uint64_t ID = Val.asU64();
    MInLocs[0][Idx] = ID;
  }

  SmallPtrSet<const MachineBasicBlock *, 16> Visited;
  while (!Worklist.empty() || !Pending.empty()) {
    // We track what is on the pending worklist to avoid inserting the same
    // thing twice. We could avoid this with a custom priority queue, but this
    // is probably not worth it.
    SmallPtrSet<MachineBasicBlock *, 16> OnPending;

    // Vector for storing the evaluated block transfer function.
    SmallVector<std::pair<LocIdx, ValueIDNum>, 32> ToRemap;

    while (!Worklist.empty()) {
      MachineBasicBlock *MBB = OrderToBB[Worklist.top()];
      CurBB = MBB->getNumber();
      Worklist.pop();

      // Join the values in all predecessor blocks.
      bool InLocsChanged = mlocJoin(*MBB, Visited, MOutLocs, MInLocs[CurBB]);
      InLocsChanged |= Visited.insert(MBB).second;

      // Don't examine transfer function if we've visited this loc at least
      // once, and inlocs haven't changed.
      if (!InLocsChanged)
        continue;

      // Load the current set of live-ins into MLocTracker.
      MTracker->loadFromArray(MInLocs[CurBB], CurBB);

      // Each element of the transfer function can be a new def, or a read of
      // a live-in value. Evaluate each element, and store to "ToRemap".
      ToRemap.clear();
      for (auto &P : MLocTransfer[CurBB]) {
        ValueIDNum NewID = {0, 0, LocIdx(0)};
        if (P.second.BlockNo == CurBB && P.second.InstNo == 0) {
          // This is a movement of whatever was live in. Read it.
          NewID = MTracker->getNumAtPos(P.second.LocNo);
        } else {
          // It's a def. Just set it.
          assert(P.second.BlockNo == CurBB || P.second.LocNo == 0);
          NewID = P.second;
        }
        ToRemap.push_back(std::make_pair(P.first, NewID));
      }

      // Commit the transfer function changes into mloc tracker, which
      // transforms the contents of the MLocTracker into the live-outs.
      for (auto &P : ToRemap)
        MTracker->setMLoc(P.first, P.second);

      // Now copy out-locs from mloc tracker into out-loc vector, checking
      // whether changes have occurred. These changes can have come from both
      // the transfer function, and mlocJoin.
      bool OLChanged = false;
      for (unsigned Idx = 1; Idx < MTracker->getNumLocs(); ++Idx) {
        uint64_t ID = MTracker->getNumAtPos(LocIdx(Idx)).asU64();
        OLChanged |= MOutLocs[CurBB][Idx] != ID;
        MOutLocs[CurBB][Idx] = ID;
      }

      MTracker->reset();

      // No need to examine successors again if out-locs didn't change.
      if (!OLChanged)
        continue;

      for (auto s : MBB->successors())
        if (OnPending.insert(s).second)
          Pending.push(BBToOrder[s]);
    }

    Worklist.swap(Pending);
    // At this point, pending must be empty, since it was just the empty
    // worklist
    assert(Pending.empty() && "Pending should be empty");
  }

  // Once all the live-ins don't change on mlocJoin(), we've reached a
  // fixedpoint.
}

bool LiveDebugValues::vlocJoinLocation(
    MachineBasicBlock &MBB, const ValueRec &InLoc, const ValueRec &OLoc,
    uint64_t *InLocOutLocs, uint64_t *OLOutLocs,
    const LiveIdxT::mapped_type PrevInLocs, // ptr
    const DebugVariable &CurVar, bool ThisIsABackEdge) {
  // This method checks whether InLoc and OLoc, the values of a variable
  // in two predecessor blocks, are reconcilable. The answer can be "yes", "no",
  // and "yes when downgraded to a PHI value".
  // Unfortuantely this is mega-complex, because as well as deciding whether
  // two values can merge or be PHI'd, we also have to verify that if a PHI is
  // to be used, that the corresponding machine-location PHI has the correct
  // inputs from the predecessors.
  // InLoc is never a backedge; the rest of the join problem usually hinges on
  // whether OLoc is a backedge or not.
  // Some decisions are left to TransferTracker: if we can determine a value
  // that isn't an mphi, we can safely leave TransferTracker to pick a location
  // for it.

  unsigned BBNum = MBB.getNumber();
  bool EarlyBail = false;

  // Lambda to pick a machine location for a value, if we decide to use a PHI
  // and merge them. This could be much more sophisticated, but right now
  // is good enough. When emulating old LiveDebugValues, there should only be
  // one candidate location for a value anyway.
  auto FindLocInLocs = [&](uint64_t *OutLocs, const ValueIDNum &ID) -> LocIdx {
    unsigned NumLocs = MTracker->getNumLocs();
    LocIdx theloc = LocIdx(0);
    for (unsigned i = 0; i < NumLocs; ++i) {
      if (OutLocs[i] == ID.asU64()) {
        if (theloc != 0) {
          // Prefer non-spills
          if (MTracker->isSpill(theloc))
            theloc = LocIdx(i);
          else if (!isCalleeSaved(theloc))
            theloc = LocIdx(i);
        } else {
          theloc = LocIdx(i);
        }
      }
    }
    // It's possible that that value simply isn't availble, coming out of the
    // designated block.
    return theloc;
  };

  // Specialisations of that lambda for InLoc and OLoc.
  auto FindInInLocs = [&](const ValueIDNum &ID) -> LocIdx {
    return FindLocInLocs(InLocOutLocs, ID);
  };
  auto FindInOLocs = [&](const ValueIDNum &ID) -> LocIdx {
    return FindLocInLocs(OLOutLocs, ID);
  };

  // Different kinds (const/def)? Definite no.
  EarlyBail |= InLoc.Kind != OLoc.Kind;

  // Trying to join constants is very simple. Plain join on the constant
  // value. Set EarlyBail if they differ.
  EarlyBail |= (InLoc.Kind == OLoc.Kind && InLoc.Kind == ValueRec::Const &&
                !InLoc.MO->isIdenticalTo(*OLoc.MO));

  // Meta disagreement -> bail early. We wouldn't be able to produce a
  // DBG_VALUE that reconciled the Meta information.
  EarlyBail |= (InLoc.meta != OLoc.meta);

  // LocNo == 0 (undef) -> bail early.
  EarlyBail |= (InLoc.Kind == OLoc.Kind && InLoc.Kind == ValueRec::Def &&
                OLoc.ID.LocNo == 0);

  // Bail out if early bail signalled.
  if (EarlyBail) {
    return false;
  } else if (InLoc.Kind == ValueRec::Const) {
    // If both are constants and we didn't early-bail, they're the same.
    return true;
  }

  // This is a join for "values". Two important facts: is this a backedge, and
  // does InLocs refer to a machine location PHI already?
  assert(InLoc.Kind == ValueRec::Def);
  const ValueIDNum &InLocsID = InLoc.ID;
  const ValueIDNum &OLID = OLoc.ID;
  bool ThisIsAnMPHI = InLocsID.BlockNo == BBNum && InLocsID.InstNo == 0;

  // Find a machine location for the OLID in its out-locs.
  LocIdx OLIdx = FindInOLocs(OLID);

  // Everything is massively different for backedges. Try not-be's first.
  if (!ThisIsABackEdge) {
    // If both values agree, no more work is required, and a location can be
    // picked for the value later, when DBG_VALUEs are created.
    // However if they disagree, or the value is a PHI in this block, then
    // we may need to create a new PHI, or verify that the correct values flow
    // into the machine location PHI.
    if (InLoc == OLoc && !ThisIsAnMPHI)
      return true;

    // If we're non-identical and there's no mphi, definitely can't merge.
    // XXX document that InLoc is always the mphi, if there is one.
    if (InLoc != OLoc && !ThisIsAnMPHI)
      return false;

    // Otherwise, we're definitely an mphi, and need to prove that the
    // value from OLoc feeds into it. Because we're an mphi, we know
    // our location:
    LocIdx InLocIdx = InLocsID.LocNo;
    // That value must be live-out of the predecessor, in the location for
    // that mphi.
    bool HasMOutLoc = OLOutLocs[InLocIdx] == OLID.asU64();
    if (!HasMOutLoc)
      // They conflict and/or are in the wrong location. Incompatible.
      return false;
    return true;
  }

  // If the backedge value has no location, definitely can't merge.
  if (OLIdx == 0)
    return false;

  LocIdx Idx = FindInInLocs(InLocsID);
  if (Idx == 0 && InLocsID.BlockNo == BBNum && InLocsID.InstNo == 0)
    Idx = InLocsID.LocNo; // We've previously made this an mphi.

  // OK, the value is fed back around. If it's the same, it must be
  // the same in the same location.
  if (InLocsID == OLID) {
    if (Idx != OLIdx)
      return false;
    return true;
  }

  // Values aren't equal: filter for they're coming back around to an
  // mphi starting at this block.
  if (Idx == OLIdx && ThisIsAnMPHI)
    return true;

  // We're not identical, values are merging and we haven't yet picked an mphi
  // starting at this block. Follow the file level comment algorithm, and
  // consider demoting the incoming PHI value instead. Or, downgrade to using
  // an mphi starting in this block.

  auto ILS_It = PrevInLocs->find(CurVar);
  if (ILS_It == PrevInLocs->end() || ILS_It->second.Kind != ValueRec::Def)
    // This is the first time around as there's no in-loc, and if there are
    // disagreements, they won't be due to back edges, thus it's immediately
    // fatal to this variable.
    return false;

  ValueIDNum &ILS_ID = ILS_It->second.ID;
  unsigned NewInOrder =
      (InLocsID.InstNo) ? 0 : BBNumToRPO[InLocsID.BlockNo] + 1;
  unsigned OldOrder = (ILS_ID.InstNo) ? 0 : BBNumToRPO[ILS_ID.BlockNo] + 1;
  if (OldOrder >= NewInOrder)
    return false;

  return true;
}

bool LiveDebugValues::vlocJoin(
    MachineBasicBlock &MBB, LiveIdxT &VLOCOutLocs, LiveIdxT &VLOCInLocs,
    SmallPtrSet<const MachineBasicBlock *, 16> *VLOCVisited, unsigned BBNum,
    const SmallSet<DebugVariable, 4> &AllVars, uint64_t **MInLocs,
    uint64_t **MOutLocs,
    SmallPtrSet<const MachineBasicBlock *, 8> &InScopeBlocks,
    DenseMap<DebugVariable, ValueRec> &InLocsT) {

  // To emulate old LiveDebugValues, process this block if it's not in scope but
  // _does_ assign a variable value. No live-ins for this scope are transferred
  // in though, so we can return immediately.
  if (InScopeBlocks.count(&MBB) == 0 && !ArtificialBlocks.count(&MBB)) {
    if (VLOCVisited)
      return true;
    return false;
  }

  LLVM_DEBUG(dbgs() << "join MBB: " << MBB.getNumber() << "\n");
  bool Changed = false;

  // Find any live-ins computed in a prior iteration.
  auto ILSIt = VLOCInLocs.find(&MBB);
  assert(ILSIt != VLOCInLocs.end());
  auto &ILS = *ILSIt->second;

  // Helper to pick a live-out location for a value. Much like in mlocJoin.
  // Could be much more sophisticated, but doesn't need to be while we're
  // emulating old LiveDebugValues.
  auto FindLocOfDef = [&](unsigned BBNum, const ValueIDNum &ID) -> LocIdx {
    unsigned NumLocs = MTracker->getNumLocs();
    uint64_t *OutLocs = MOutLocs[BBNum];
    LocIdx theloc = LocIdx(0);
    for (unsigned i = 0; i < NumLocs; ++i) {
      if (OutLocs[i] == ID.asU64()) {
        if (theloc != 0) {
          // Prefer non-spills
          if (MTracker->isSpill(theloc))
            theloc = LocIdx(i);
          else if (!isCalleeSaved(theloc))
            theloc = LocIdx(i);
        } else {
          theloc = LocIdx(i);
        }
      }
    }
    // It's possible that that value simply isn't availble, coming out of the
    // designated block.
    return theloc;
  };

  // Order predecessors by RPOT order, for exploring them in that order.
  SmallVector<MachineBasicBlock *, 8> BlockOrders;
  for (auto p : MBB.predecessors())
    BlockOrders.push_back(p);

  auto Cmp = [&](MachineBasicBlock *A, MachineBasicBlock *B) {
    return BBToOrder[A] < BBToOrder[B];
  };

  llvm::sort(BlockOrders.begin(), BlockOrders.end(), Cmp);

  unsigned ThisBlockRPONum = BBToOrder[&MBB];

  // For all predecessors of this MBB, find the set of variable values that
  // can be joined.
  int NumVisited = 0;
  unsigned FirstVisited = 0;
  for (auto p : BlockOrders) {
    // Ignore backedges if we have not visited the predecessor yet. As the
    // predecessor hasn't yet had values propagated into it, all variables will
    // have an "Unknown" lattice value that meets with everything.
    // If a value guessed to be correct here is invalidated later, we will
    // remove it when we revisit this block.
    if (VLOCVisited && !VLOCVisited->count(p)) {
      LLVM_DEBUG(dbgs() << "  ignoring unvisited pred MBB: " << p->getNumber()
                        << "\n");
      continue;
    }

    auto OL = VLOCOutLocs.find(p);
    // Join is null if any predecessors OutLocs is absent or empty.
    if (OL == VLOCOutLocs.end()) {
      InLocsT.clear();
      break;
    }

    // For the first predecessor, copy all of its variable values into the
    // InLocsT map; check whether other predecessors join with each value
    // later.
    if (!NumVisited) {
      InLocsT = *OL->second;
      FirstVisited = p->getNumber();

      // Additionally: for each variable, check whether the CFG join carries
      // the value into this block unchanged, or whether an mphi happens,
      // according to the machine value analysis. If it isn't an mphi, the
      // result of joining this location must be that value (or fail). If it is,
      // it has to be that mphi value (or fail).
      // XXX, this might be a better way to decompose the joining problem?

      for (auto &It : InLocsT) {
        // Consider only defs,
        if (It.second.Kind != ValueRec::Def)
          continue;
        // Does it have a live-out machine location?
        LocIdx Idx = FindLocOfDef(FirstVisited, It.second.ID);
        if (Idx == 0)
          continue;
        // And is that what's in the corresponding live-in machine location?
        ValueIDNum LiveInID = ValueIDNum::fromU64(MInLocs[BBNum][Idx]);
        if (It.second.ID != LiveInID) {
          // No, it became an mphi. Turn the candidate live-in location to that
          // mphi, and check the other predecessors later.
          assert(LiveInID.BlockNo == BBNum && LiveInID.InstNo == 0);
          It.second.ID = LiveInID;
        }
      }
    } else {
      // Check whether this predecessors variable values will successfully
      // join with the first predecessors value, or mphi.
      for (auto &Var : AllVars) {
        auto InLocsIt = InLocsT.find(Var);
        auto OLIt = OL->second->find(Var);

        // Regardless of what's being joined in, an empty predecessor means
        // there can be no incoming value here.
        if (InLocsIt == InLocsT.end())
          continue;

        if (OLIt == OL->second->end()) {
          InLocsT.erase(InLocsIt);
          continue;
        }

        bool ThisIsABackEdge = ThisBlockRPONum <= BBToOrder[p];
        bool joins = vlocJoinLocation(
            MBB, InLocsIt->second, OLIt->second, MOutLocs[FirstVisited],
            MOutLocs[p->getNumber()], &ILS, InLocsIt->first, ThisIsABackEdge);

        // If we cannot join the two values, erase the live-in variable.
        if (!joins)
          InLocsT.erase(InLocsIt);
      }
    }

    // xXX jmorse deleted debug statement

    NumVisited++;
  }

  // Store newly calculated in-locs into VLOCInLocs, if they've changed.
  Changed = ILS != InLocsT;
  if (Changed)
    ILS = InLocsT;

  // Uhhhhhh, reimplement NumInserted and NumRemoved pls.
  return Changed;
}

void LiveDebugValues::vlocDataflow(
    const LexicalScope *Scope, const DILocation *DILoc,
    const SmallSet<DebugVariable, 4> &VarsWeCareAbout,
    SmallPtrSetImpl<MachineBasicBlock *> &AssignBlocks, LiveInsT &Output,
    uint64_t **MOutLocs, uint64_t **MInLocs,
    SmallVectorImpl<VLocTracker> &AllTheVLocs) {
  // This method is much like mlocDataflow: but focuses on a single
  // LexicalScope at a time. Pick out a set of blocks and variables that are
  // to have their value assignments solved, then run our dataflow algorithm
  // until a fixedpoint is reached.
  std::priority_queue<unsigned int, std::vector<unsigned int>,
                      std::greater<unsigned int>>
      Worklist, Pending;

  // The set of blocks we'll be examining.
  SmallPtrSet<const MachineBasicBlock *, 8> BlocksToExplore;

  // The order in which to examine them (RPO).
  SmallVector<MachineBasicBlock *, 8> BlockOrders;

  // RPO ordering function.
  auto Cmp = [&](MachineBasicBlock *A, MachineBasicBlock *B) {
    return BBToOrder[A] < BBToOrder[B];
  };

  LS.getMachineBasicBlocks(DILoc, BlocksToExplore);

  // A separate container to distinguish "blocks we're exploring" versus
  // "blocks that are potentially in scope. See comment at start of vlocJoin.
  SmallPtrSet<const MachineBasicBlock *, 8> InScopeBlocks = BlocksToExplore;

  // Old LiveDebugValues tracks variable locations that come out of blocks
  // not in scope, where DBG_VALUEs occur. This is something we could
  // legitimately ignore, but lets allow it for now.
  if (EmulateOldLDV)
    BlocksToExplore.insert(AssignBlocks.begin(), AssignBlocks.end());

  // We also need to propagate variable values through any artificial blocks
  // that immediately follow blocks in scope.
  DenseSet<const MachineBasicBlock *> ToAdd;

  // Helper lambda: For a given block in scope, perform a depth first search
  // of all the artificial successors, adding them to the ToAdd collection.
  auto AccumulateArtificialBlocks =
      [this, &ToAdd, &BlocksToExplore,
       &InScopeBlocks](const MachineBasicBlock *MBB) {
        // Depth-first-search state: each node is a block and which successor
        // we're currently exploring.
        SmallVector<std::pair<const MachineBasicBlock *,
                              MachineBasicBlock::const_succ_iterator>,
                    8>
            DFS;

        // Find any artificial successors not already tracked.
        for (auto *succ : MBB->successors()) {
          if (BlocksToExplore.count(succ) || InScopeBlocks.count(succ))
            continue;
          if (!ArtificialBlocks.count(succ))
            continue;
          DFS.push_back(std::make_pair(succ, succ->succ_begin()));
          ToAdd.insert(succ);
        }

        // Search all those blocks, depth first.
        while (!DFS.empty()) {
          const MachineBasicBlock *CurBB = DFS.back().first;
          MachineBasicBlock::const_succ_iterator &CurSucc = DFS.back().second;
          // Walk back if we've explored this blocks successors to the end.
          if (CurSucc == CurBB->succ_end()) {
            DFS.pop_back();
            continue;
          }

          // If the current successor is artificial and unexplored, descend into
          // it.
          if (!ToAdd.count(*CurSucc) && ArtificialBlocks.count(*CurSucc)) {
            DFS.push_back(std::make_pair(*CurSucc, (*CurSucc)->succ_begin()));
            ToAdd.insert(*CurSucc);
            continue;
          }

          ++CurSucc;
        }
      };

  // Search in-scope blocks and those containing a DBG_VALUE from this scope
  // for artificial successors.
  for (auto *MBB : BlocksToExplore)
    AccumulateArtificialBlocks(MBB);
  for (auto *MBB : InScopeBlocks)
    AccumulateArtificialBlocks(MBB);

  BlocksToExplore.insert(ToAdd.begin(), ToAdd.end());
  InScopeBlocks.insert(ToAdd.begin(), ToAdd.end());

  // Single block scope: not interesting! No propagation at all. Note that
  // this could probably go above ArtificialBlocks without damage, but
  // that then produces output differences from original-live-debug-values,
  // which propagates from a single block into many artificial ones.
  if (BlocksToExplore.size() == 1)
    return;

  // Picks out relevants blocks RPO order and sort them.
  for (auto *MBB : BlocksToExplore)
    BlockOrders.push_back(const_cast<MachineBasicBlock *>(MBB));

  llvm::sort(BlockOrders.begin(), BlockOrders.end(), Cmp);
  unsigned NumBlocks = BlockOrders.size();

  // Allocate some vectors for storing the live ins and live outs. Large.
  SmallVector<DenseMap<DebugVariable, ValueRec>, 32> LiveIns, LiveOuts;
  LiveIns.resize(NumBlocks);
  LiveOuts.resize(NumBlocks);

  // Produce by-MBB indexes of live-in/live-outs, to ease lookup within
  // vlocJoin.
  LiveIdxT LiveOutIdx, LiveInIdx;
  LiveOutIdx.reserve(NumBlocks);
  LiveInIdx.reserve(NumBlocks);
  for (unsigned I = 0; I < NumBlocks; ++I) {
    LiveOutIdx[BlockOrders[I]] = &LiveOuts[I];
    LiveInIdx[BlockOrders[I]] = &LiveIns[I];
  }

  for (auto *MBB : BlockOrders)
    Worklist.push(BBToOrder[MBB]);

  // Iterate over all the blocks we selected, propagating variable values.
  bool FirstTrip = true;
  SmallPtrSet<const MachineBasicBlock *, 16> VLOCVisited;
  while (!Worklist.empty() || !Pending.empty()) {
    SmallPtrSet<MachineBasicBlock *, 16> OnPending;
    while (!Worklist.empty()) {
      auto *MBB = OrderToBB[Worklist.top()];
      CurBB = MBB->getNumber();
      Worklist.pop();

      DenseMap<DebugVariable, ValueRec> JoinedInLocs;

      // Join values from predecessors. Updates LiveInIdx, and writes output
      // into JoinedInLocs.
      bool InlocsChanged =
          vlocJoin(*MBB, LiveOutIdx, LiveInIdx,
                   (FirstTrip) ? &VLOCVisited : nullptr, CurBB, VarsWeCareAbout,
                   MInLocs, MOutLocs, InScopeBlocks, JoinedInLocs);

      // Always explore transfer function if inlocs changed, or if we've not
      // visited this block before.
      InlocsChanged |= VLOCVisited.insert(MBB).second;
      if (!InlocsChanged)
        continue;

      // Do transfer function.
<<<<<<< HEAD
      // DenseMap copy.
      DenseMap<DebugVariable, ValueRec> Cpy = *LiveInIdx[MBB];
      auto &VTracker = AllTheVLocs[MBB->getNumber()];
=======
>>>>>>> 11450def
      for (auto &Transfer : VTracker.Vars) {
        // Is this var we're mangling in this scope?
        if (VarsWeCareAbout.count(Transfer.first)) {
          // Erase on empty transfer (DBG_VALUE $noreg).
          if (Transfer.second.Kind == ValueRec::Def &&
              Transfer.second.ID.LocNo == 0)
            JoinedInLocs.erase(Transfer.first);
          else
            JoinedInLocs[Transfer.first] = Transfer.second;
        }
      }

      // Did the live-out locations change?
      bool OLChanged = JoinedInLocs != *LiveOutIdx[MBB];

      // If they haven't changed, there's no need to explore further.
      if (!OLChanged)
        continue;

      // Commit to the live-out record.
      *LiveOutIdx[MBB] = JoinedInLocs;

      // Ignore out of scope successors and those already on the list. All
      // others should be on the pending list next time around.
      for (auto s : MBB->successors())
        if (LiveInIdx.find(s) != LiveInIdx.end() && OnPending.insert(s).second)
          Pending.push(BBToOrder[s]);
    }
    Worklist.swap(Pending);
    assert(Pending.empty());
    FirstTrip = false;
  }

  // Dataflow done. Now what? Save live-ins.
  for (unsigned I = 0; I < LiveIns.size(); ++I) {
    auto &VarMap = LiveIns[I];
    auto *MBB = BlockOrders[I];
    for (auto &P : VarMap) {
      Output[MBB->getNumber()].push_back(P);
    }
  }

  BlockOrders.clear();
  BlocksToExplore.clear();
}

void LiveDebugValues::dump_mloc_transfer(
    const MLocTransferMap &mloc_transfer) const {
  for (auto &P : mloc_transfer) {
    std::string foo = MTracker->LocIdxToName(P.first);
    std::string bar = MTracker->IDAsString(P.second);
    dbgs() << "Loc " << foo << " --> " << bar << "\n";
  }
}

void LiveDebugValues::emitLocations(
    MachineFunction &MF, LiveInsT SavedLiveIns, uint64_t **MInLocs,
    DenseMap<DebugVariable, unsigned> &AllVarsNumbering) {
  TTracker = new TransferTracker(TII, MTracker, MF, *TRI, CalleeSavedRegs);
  unsigned NumLocs = MTracker->getNumLocs();

  // For each block, load in the machine value locations and variable value
  // live-ins, then step through each instruction in the block. New DBG_VALUEs
  // to be inserted will be created along the way.
  for (MachineBasicBlock &MBB : MF) {
    unsigned bbnum = MBB.getNumber();
    MTracker->reset();
    MTracker->loadFromArray(MInLocs[bbnum], bbnum);
    TTracker->loadInlocs(MBB, MInLocs[bbnum], SavedLiveIns[MBB.getNumber()],
                         NumLocs, bbnum);

    CurBB = bbnum;
    CurInst = 1;
    for (auto &MI : MBB) {
      process(MI, MInLocs);
      TTracker->prodAfterInst(CurInst, MI.getIterator());
      ++CurInst;
    }
  }

  // We have to insert DBG_VALUEs in a consistent order, otherwise they appeaer
  // in DWARF in different orders. Use the order that they appear when walking
  // through each block / each instruction, stored in AllVarsNumbering.
  auto OrderDbgValues = [&](const MachineInstr *A,
                            const MachineInstr *B) -> bool {
    DebugVariable VarA(A->getDebugVariable(), A->getDebugExpression(),
                       A->getDebugLoc()->getInlinedAt());
    DebugVariable VarB(B->getDebugVariable(), B->getDebugExpression(),
                       B->getDebugLoc()->getInlinedAt());
    return AllVarsNumbering.find(VarA)->second <
           AllVarsNumbering.find(VarB)->second;
  };

  // Go through all the transfers recorded in the TransferTracker -- this is
  // both the live-ins to a block, and any movements of values that happen
  // in the middle.
  for (auto &P : TTracker->Transfers) {
    // Sort them according to appearance order.
    llvm::sort(P.Insts.begin(), P.Insts.end(), OrderDbgValues);
    // Insert either before or after the designated point...
    if (P.MBB) {
      MachineBasicBlock &MBB = *P.MBB;
      for (auto *MI : P.Insts) {
        MBB.insert(P.Pos, MI);
      }
    } else {
      MachineBasicBlock &MBB = *P.Pos->getParent();
      for (auto *MI : P.Insts) {
        MBB.insertAfter(P.Pos, MI);
      }
    }
  }
}

void LiveDebugValues::initialSetup(MachineFunction &MF) {
  // Build some useful data structures.
  auto hasNonArtificialLocation = [](const MachineInstr &MI) -> bool {
    if (const DebugLoc &DL = MI.getDebugLoc())
      return DL.getLine() != 0;
    return false;
  };
  // Collect a set of all the artificial blocks.
  for (auto &MBB : MF)
    if (none_of(MBB.instrs(), hasNonArtificialLocation))
      ArtificialBlocks.insert(&MBB);

  // Compute mappings of block <=> RPO order.
  ReversePostOrderTraversal<MachineFunction *> RPOT(&MF);
  unsigned int RPONumber = 0;
  for (auto RI = RPOT.begin(), RE = RPOT.end(); RI != RE; ++RI) {
    OrderToBB[RPONumber] = *RI;
    BBToOrder[*RI] = RPONumber;
    BBNumToRPO[(*RI)->getNumber()] = RPONumber;
    ++RPONumber;
  }
}

namespace {
class jmorseblock;

class jmorsephi {
public:
  SmallVector<std::pair<jmorseblock*, uint64_t>, 4> vec;
  jmorseblock *parent;
  uint64_t theval = 0;
  jmorsephi(uint64_t theval, jmorseblock *parent) : parent(parent), theval(theval) { }

  jmorseblock *getParent() {
    return parent;
  }
};

class jmorseupdater;
class jmorseblock;

class jmorseblockit {
public:
  MachineBasicBlock::pred_iterator pit;
  jmorseupdater &j;

  jmorseblockit(MachineBasicBlock::pred_iterator pit, jmorseupdater &j)
    : pit(pit), j(j) { }

  bool operator!=(const jmorseblockit &jit) const {
    return jit.pit != pit;
  }

  jmorseblockit &operator++() {
    ++pit;
    return *this;
  }

  jmorseblock *operator*();
};

class jmorseblock {
public:
  MachineBasicBlock &BB;
  jmorseupdater &j;
  jmorseblock(MachineBasicBlock &BB, jmorseupdater &j) : BB(BB), j(j) {
  }

  jmorseblockit succ_begin() {
    return jmorseblockit(BB.succ_begin(), j);
  }

  jmorseblockit succ_end() {
    return jmorseblockit(BB.succ_end(), j);
  }

  // Good news! there are no phis.
  // XXX -- this assumes that we don't need to look up created phis via this
  // method, which would suck.
  using philist = std::vector<jmorsephi>;
  iterator_range<typename philist::iterator> phis() {
    return make_range(nullptr, nullptr);
  }
};

class jmorseupdater {
public:
  std::map<uint64_t, jmorsephi *> phis;
  std::map<MachineBasicBlock *, SmallSet<uint64_t, 4>> phi_map;
  std::set<uint64_t> lolundefs;
  std::map<MachineBasicBlock *, uint64_t> undef_map;
  // This is set high and decremented, on the assumption it isn't going
  // to alias with valueid numbers.
  uint64_t value_count = std::numeric_limits<uint64_t>::max();


  std::map<MachineBasicBlock *, jmorseblock *> bb_map;

  void reset() {
    for (auto &p : phis) {
      delete p.second;
    }
    phis.clear();
    lolundefs.clear();
    value_count = std::numeric_limits<uint64_t>::max();
  }

  ~jmorseupdater() {
    reset();
  }

  uint64_t get_new_val() {
    return value_count--;
  }

  jmorseblock *getjmorsebb(MachineBasicBlock *BB) {
    auto it = bb_map.find(BB);
    if (it == bb_map.end()) {
      bb_map[BB] = new jmorseblock(*BB, *this);
      it = bb_map.find(BB);
    }
    return it->second;
  }
};

jmorseblock *jmorseblockit::operator*() {
  return j.getjmorsebb(*pit);
}

} // anon ns

namespace llvm {

raw_ostream &operator<<(raw_ostream &out, const jmorsephi &phi) {
  out << "jmorsehpi " << phi.theval;
  return out;
}

template<>
class SSAUpdaterTraits<jmorseupdater> {
public:
  using BlkT = jmorseblock;
  using ValT = uint64_t;
  using PhiT = jmorsephi;
  using BlkSucc_iterator = jmorseblockit;

  static BlkSucc_iterator BlkSucc_begin(BlkT *BB) { return BB->succ_begin(); }
  static BlkSucc_iterator BlkSucc_end(BlkT *BB) { return BB->succ_end(); }

  /// Iterator for PHI operands.
  class PHI_iterator {
  private:
    jmorsephi *PHI;
    unsigned idx;

  public:
    explicit PHI_iterator(jmorsephi *P) // begin iterator
      : PHI(P), idx(0) {}
    PHI_iterator(jmorsephi *P, bool) // end iterator
      : PHI(P), idx(PHI->vec.size()) {}

    PHI_iterator &operator++() { idx++; return *this; }
    bool operator==(const PHI_iterator& x) const { return idx == x.idx; }
    bool operator!=(const PHI_iterator& x) const { return !operator==(x); }

    uint64_t getIncomingValue() { return PHI->vec[idx].second; }

    jmorseblock *getIncomingBlock() {
      return PHI->vec[idx].first;
    }
  };

  static inline PHI_iterator PHI_begin(PhiT *PHI) { return PHI_iterator(PHI); }

  static inline PHI_iterator PHI_end(PhiT *PHI) {
    return PHI_iterator(PHI, true);
  }

  /// FindPredecessorBlocks - Put the predecessors of BB into the Preds
  /// vector.
  static void FindPredecessorBlocks(jmorseblock *BB,
                                    SmallVectorImpl<jmorseblock*> *Preds){
    for (MachineBasicBlock::pred_iterator PI = BB->BB.pred_begin(),
           E = BB->BB.pred_end(); PI != E; ++PI)
      Preds->push_back(BB->j.getjmorsebb(*PI));
  }

  /// GetUndefVal - Create an IMPLICIT_DEF instruction with a new register.
  /// Add it into the specified block and return the register.
  static uint64_t GetUndefVal(jmorseblock *BB,
                              jmorseupdater *Updater) {
    // XXX XXX XXX need to record the existance of "something that isn't going
    // to work" somewhere.
    uint64_t n = Updater->get_new_val();
    Updater->lolundefs.insert(n);
    Updater->undef_map[&BB->BB] = n;
    return n;
  }

  /// CreateEmptyPHI - Create a PHI instruction that defines a new register.
  /// Add it into the specified block and return the register.
  static uint64_t CreateEmptyPHI(jmorseblock *BB, unsigned NumPreds,
                                 jmorseupdater *Updater) {
    uint64_t n = Updater->get_new_val();
    jmorsephi *PHI = new jmorsephi(n, BB);
    PHI->theval = n;
    Updater->phis[n] = PHI;
    Updater->phi_map[&BB->BB].insert(n);
    return n;
  }

  /// AddPHIOperand - Add the specified value as an operand of the PHI for
  /// the specified predecessor block.
  static void AddPHIOperand(jmorsephi *PHI, uint64_t Val,
                            jmorseblock *Pred) {
    PHI->vec.push_back(std::make_pair(Pred, Val));
  }

  /// ValueIsPHI - Check if the instruction that defines the specified register
  /// is a PHI instruction.
  static jmorsephi *ValueIsPHI(uint64_t Val, jmorseupdater *Updater) {
    auto it = Updater->phis.find(Val);
    if (it == Updater->phis.end())
      return nullptr;
    return it->second;;
  }

  /// ValueIsNewPHI - Like ValueIsPHI but also check if the PHI has no source
  /// operands, i.e., it was just added.
  static jmorsephi *ValueIsNewPHI(uint64_t Val, jmorseupdater *Updater) {
    jmorsephi *PHI = ValueIsPHI(Val, Updater);
    if (PHI && PHI->vec.size() == 0)
      return PHI;
    return nullptr;
  }

  /// GetPHIValue - For the specified PHI instruction, return the register
  /// that it defines.
  static uint64_t GetPHIValue(jmorsephi *PHI) {
    return PHI->theval;
  }
};

} // end namespace llvm

void LiveDebugValues::do_the_re_ssaifying_dance(MachineFunction &MF, uint64_t **MLiveIns, uint64_t **MLiveOuts) {
  if (MF.DeSSAdPHIs.empty())
    return;

  // Whip out DeSSAd phis and process them in reverse order: there's a risk
  // that an early PHI depends on a later one that was dessa'd.
  std::vector<DebugInstrRefID> deld;
  for (auto &DeSSA : MF.DeSSAdPHIs)
    deld.push_back(DeSSA.first);
  auto Cmp = [&](const DebugInstrRefID &A, const DebugInstrRefID & B) -> bool {
    return A.getInstID() > B.getInstID();
  };
  llvm::sort(deld, Cmp);

  for (auto &ID : deld) {
    auto &subids = MF.DeSSAdPHIs[ID];
    assert(!subids.empty());
    auto it = SeenInstrIDs.find(ID.getInstID());
    if (it == SeenInstrIDs.end())
      continue;

    // Separate ID numbers out into PHI defs and position defs.
    std::vector<std::pair<DebugInstrRefID, ValueIDNum>> defs, phis;
    std::vector<std::pair<MachineBasicBlock *, ValueIDNum>> blockpos;
    auto deit = MF.DeSSAdPHIs.find(ID);
    for (auto &p : deit->second) {
      auto defit = MF.DeSSAdDefs.find(p);
      if (defit != MF.DeSSAdDefs.end()) {
        // Look up what value we actually read at this point.
        LocIdx L = MTracker->MOToLocIdx(defit->second);
        auto readp = DebugReadPoints.find(p.getInstID());

        // Did this instruction / location disappear? If so, ignore it. This is
        // safe because an undominated predecessor will become an undef input
        // to a phi node.
        if (readp == DebugReadPoints.end())
          continue;

        ValueIDNum val = {0, 0, LocIdx(0)};
        if (L < readp->second.second.size()) {
          val = readp->second.second[L];
          if (val.InstNo == 0)
            // Read from live-ins pls,
            val = ValueIDNum::fromU64(MLiveIns[readp->second.first->getParent()->getNumber()][val.LocNo]);
        }
        // else: When we ran across this instruction, there was no definition
        // for the designated locidx.
        // XXX XXX XXX do we need to force a read?
        defs.push_back(std::make_pair(p, val));
        blockpos.push_back(std::make_pair(readp->second.first->getParent(), val));
      } else {
        auto mit = MF.PHIPointToReg.find(p);

        // Another case of "the phi was here, but was optimised away". We would
        // need to recover the phis earlier. Safe to ignore, because this will
        // be seen as an undef input by the ssa builder if someone reads it.
        if (mit == MF.PHIPointToReg.end())
          continue;

        unsigned bbno = mit->second.first->getNumber();
        LocIdx L = MTracker->MOToLocIdx(mit->second.second);
        ValueIDNum val = {0, 0, LocIdx(0)};
        if (L != 0)
          val = ValueIDNum::fromU64(MLiveIns[bbno][L]);
          
        phis.push_back(std::make_pair(p, val));
        blockpos.push_back(std::make_pair(mit->second.first, val));
      }
    }

    // OK, we've got a set of defs and their locations-ish. And we have
    // locations where they're read. Soooooooooo we can rewrite things
    // using the SSA updater, right?
    jmorseupdater j;
    typedef DenseMap<jmorseblock *, uint64_t> AvailableValsTy;
    AvailableValsTy avail;
    SmallVector<jmorsephi *, 8> created_phis;


    // Define all the available values; rewrite all the uses; then examine
    // all the phis created to see how the rewritten uses map onto available
    // values.
    for (auto &bp : blockpos) {
      avail.insert(std::make_pair(j.getjmorsebb(bp.first), bp.second.asU64()));
    }

    std::vector<std::pair<MachineInstr *, uint64_t>> remapped_values;
    for (auto &lala : it->second) {
      const auto &is_avail = avail.find(j.getjmorsebb(lala->getParent()));
      if (is_avail != avail.end()) { // already got a loc.
        remapped_values.push_back(std::make_pair(lala, is_avail->second));
        continue;
      }
      // For each using inst, get value for this block.
      SSAUpdaterImpl<jmorseupdater> Impl(&j, &avail, &created_phis);
      uint64_t val = Impl.GetValue(j.getjmorsebb(lala->getParent()));
      remapped_values.push_back(std::make_pair(lala, val));
    }

    std::map<jmorsephi *, ValueIDNum> phis_to_value_nums;

    std::map<jmorseblock*, ValueIDNum> block_to_value_map;
    for (auto &bp : blockpos) {
      block_to_value_map[j.getjmorsebb(bp.first)] =  bp.second;
    }

    auto resolve_phi = [&](jmorsephi *jp) -> bool {
      // early out if this is a repeat.
      if (block_to_value_map.find(jp->parent) != block_to_value_map.end())
        return true;

      // Are all these things actually defined?
      for (auto &it : jp->vec) {
        if (j.undef_map.find(&it.first->BB) != j.undef_map.end())
          return false; // reads undef -> die
        if (block_to_value_map.find(it.first) == block_to_value_map.end())
          return false;
      }

      // OK, we have values in all the parent blocks. Now check to see whether
      // they actually form a PHI somewhere, or not.
      // Find locations of outgoing value in one block.
      auto *firstblock = jp->vec[0].first;
      ValueIDNum firstblock_value = block_to_value_map[firstblock];
      uint64_t *firstblock_liveouts = MLiveOuts[firstblock->BB.getNumber()];
      SmallVector<LocIdx, 8> livelocs;
      for (unsigned I = 0; I < MTracker->getNumLocs(); ++I)
        if (firstblock_liveouts[LocIdx(I)] == firstblock_value.asU64())
          livelocs.push_back(LocIdx(I));

      // Alright; how about all the other blocks?
      SmallVector<bool, 8> isvalid;
      isvalid.resize(livelocs.size());
      for (unsigned I = 0; I < isvalid.size(); ++I)
        isvalid[I] = true;

      for (auto &p : jp->vec) {
        uint64_t *block_liveouts = MLiveOuts[p.first->BB.getNumber()];
        ValueIDNum block_val = block_to_value_map[p.first];
        for (unsigned I = 0; I < isvalid.size(); ++I) {
          if (block_liveouts[livelocs[I]] != block_val.asU64())
            isvalid[I] = false;
        }
      }

      unsigned num_valid = 0;
      ValueIDNum res = {0, 0, LocIdx(0)};
      for (unsigned I = 0; I < isvalid.size(); ++I) {
        if (isvalid[I]) {
          ++num_valid;
          res = ValueIDNum::fromU64(MLiveIns[jp->parent->BB.getNumber()][livelocs[I]]);
        }
      }

      //assert(num_valid <= 1 && "Rats, need to resolve multiple phi locs?");
      // This is a pain: and some inputs really are hitting this. Rather than
      // fixing now, just implicitly pick the last one, and risk dropping
      // more locations than necessary.

      if (num_valid == 0)
        // There is no PHI, Neo
        return true;

      // Success.
      block_to_value_map[jp->parent] = res;
      return true;
    };

    unsigned num_remapped = block_to_value_map.size();
    // Now, there's probably a clever way of doing this, but I'm really bored
    // and can't be bothered to implement it. So just repeatedly try and
    // recover all of the phis until we can't recover any more.
    do {
      num_remapped = block_to_value_map.size();
      for (auto &p : created_phis) {
        resolve_phi(p);
      }
    } while (num_remapped != block_to_value_map.size());

    // OK, we've remapped these values. Replace any dbg instr users inside the
    // available blocks with the ValueIDNum read from where the phi was.
    for (auto &p : remapped_values) {
      auto bit = block_to_value_map.find(j.getjmorsebb(p.first->getParent()));
      if (bit == block_to_value_map.end())
        continue; // no resolution.
      assert(bit->second.BlockNo < 0xFFFF); // har.
      dephid_instr_resolutions[p.first] = bit->second;
    }
  }
}

/// Calculate the liveness information for the given machine function and
/// extend ranges across basic blocks.
bool LiveDebugValues::ExtendRanges(MachineFunction &MF) {
  LLVM_DEBUG(dbgs() << "\nDebug Range Extension\n");

  SmallVector<MLocTransferMap, 32> MLocTransfer;
  SmallVector<VLocTracker, 8> vlocs;
  LiveInsT SavedLiveIns;

  int MaxNumBlocks = -1;
  for (auto &MBB : MF)
    MaxNumBlocks = std::max(MBB.getNumber(), MaxNumBlocks);
  assert(MaxNumBlocks >= 0);
  ++MaxNumBlocks;

  MLocTransfer.resize(MaxNumBlocks);
  vlocs.resize(MaxNumBlocks);
  SavedLiveIns.resize(MaxNumBlocks);

  initialSetup(MF);

  produceMLocTransferFunction(MF, MLocTransfer, MaxNumBlocks);

  // Allocate and initialize two array-of-arrays for the live-in and live-out
  // machine values. The outer dimension is the block number; while the inner
  // dimension is a LocIdx from MLocTracker.
  uint64_t **MOutLocs = new uint64_t *[MaxNumBlocks];
  uint64_t **MInLocs = new uint64_t *[MaxNumBlocks];
  unsigned NumLocs = MTracker->getNumLocs();
  for (int i = 0; i < MaxNumBlocks; ++i) {
    MOutLocs[i] = new uint64_t[NumLocs];
    memset(MOutLocs[i], 0, sizeof(uint64_t) * NumLocs);
    MInLocs[i] = new uint64_t[NumLocs];
    memset(MInLocs[i], 0, sizeof(uint64_t) * NumLocs);
  }

  // Solve the machine value dataflow problem using the MLocTransfer function,
  // storing the computed live-ins / live-outs into the array-of-arrays. We use
  // both live-ins and live-outs for decision making in the variable value
  // dataflow problem.
  mlocDataflow(MInLocs, MOutLocs, MLocTransfer);

  do_the_re_ssaifying_dance(MF, MInLocs, MOutLocs);

  // Walk back through each block / instruction, collecting DBG_VALUE
  // instructions and recording what machine value their operands refer to.
  for (unsigned int I = 0; I < OrderToBB.size(); ++I) {
    MachineBasicBlock &MBB = *OrderToBB[I];
    CurBB = MBB.getNumber();
    VTracker = &vlocs[CurBB];
    VTracker->MBB = &MBB;
    MTracker->loadFromArray(MInLocs[CurBB], CurBB);
    CurInst = 1;
    for (auto &MI : MBB) {
      process(MI, MInLocs);

      // Read abi def regs, for things like loading values out of return value
      // physregs.
      uint64_t instid = MI.peekDebugValueID();
      auto it = MF.ABIRegDef.find(instid);
      if (it != MF.ABIRegDef.end()) {
        // Read the mapped regs and store them for later.
        for (Register Reg : it->second) {
          ValueIDNum ID = MTracker->readReg(Reg);
          DebugInstrRefID NewID(instid, Reg);
          //assert(abimap_regs.find(NewID) == abimap_regs.end());
          // XXX it appears multiple times.
          abimap_regs[NewID] = ID;
        }
      }

      ++CurInst;
    }
    MTracker->reset();
  }

  // Number all variables in the order that they appear, to be used as a stable
  // insertion order later.
  DenseMap<DebugVariable, unsigned> AllVarsNumbering;

  // Map from one LexicalScope to all the variables in that scope.
  DenseMap<const LexicalScope *, SmallSet<DebugVariable, 4>> ScopeToVars;

  // Map from One lexical scope to all blocks in that scope.
  DenseMap<const LexicalScope *, SmallPtrSet<MachineBasicBlock *, 4>>
      ScopeToBlocks;

  // Store a DILocation that describes a scope.
  DenseMap<const LexicalScope *, const DILocation *> ScopeToDILocation;

  // To mirror old LiveDebugValues, enumerate variables in RPOT order. Otherwise
  // the order is unimportant, it just has to be stable.
  for (unsigned int I = 0; I < OrderToBB.size(); ++I) {
    auto *MBB = OrderToBB[I];
    auto *VTracker = &vlocs[MBB->getNumber()];
    // Collect each variable with a DBG_VALUE in this block.
    for (auto &idx : VTracker->Vars) {
      const auto &Var = idx.first;
      const DILocation *ScopeLoc = VTracker->Scopes[Var];
      assert(ScopeLoc != nullptr);
      auto *Scope = LS.findLexicalScope(ScopeLoc);

      // No insts in scope -> shouldn't have been recorded.
      assert(Scope != nullptr);

      AllVarsNumbering.insert(std::make_pair(Var, AllVarsNumbering.size()));
      ScopeToVars[Scope].insert(Var);
      ScopeToBlocks[Scope].insert(VTracker->MBB);
      ScopeToDILocation[Scope] = ScopeLoc;
    }
  }

  // OK. Iterate over scopes: there might be something to be said for
  // ordering them by size/locality, but that's for the future. For each scope,
  // solve the variable value problem, producing a map of variables to values
  // in SavedLiveIns.
  for (auto &P : ScopeToVars) {
    vlocDataflow(P.first, ScopeToDILocation[P.first], P.second,
                 ScopeToBlocks[P.first], SavedLiveIns, MOutLocs, MInLocs,
                 vlocs);
  }

  // Using the computed value locations and variable values for each block,
  // create the DBG_VALUE instructions representing the extended variable
  // locations.
  emitLocations(MF, SavedLiveIns, MInLocs, AllVarsNumbering);

  for (int Idx = 0; Idx < MaxNumBlocks; ++Idx) {
    delete[] MOutLocs[Idx];
    delete[] MInLocs[Idx];
  }
  delete[] MOutLocs;
  delete[] MInLocs;

  // Did we actually make any changes? If we created any DBG_VALUEs, then yes.
  return TTracker->Transfers.size() != 0;
}

bool LiveDebugValues::runOnMachineFunction(MachineFunction &MF) {
  if (!MF.getFunction().getSubprogram())
    // LiveDebugValues will already have removed all DBG_VALUEs.
    return false;

  // Skip functions from NoDebug compilation units.
  if (MF.getFunction().getSubprogram()->getUnit()->getEmissionKind() ==
      DICompileUnit::NoDebug)
    return false;

  TRI = MF.getSubtarget().getRegisterInfo();
  TII = MF.getSubtarget().getInstrInfo();
  TFI = MF.getSubtarget().getFrameLowering();
  TFI->getCalleeSaves(MF, CalleeSavedRegs);
  MFI = &MF.getFrameInfo();
  LS.initialize(MF);

  MTracker = new MLocTracker(MF, *TII, *TRI, *MF.getSubtarget().getTargetLowering(), *TFI, *MFI);
  VTracker = nullptr;
  TTracker = nullptr;

  bool Changed = ExtendRanges(MF);
  delete MTracker;
  VTracker = nullptr;
  TTracker = nullptr;

  ArtificialBlocks.clear();
  OrderToBB.clear();
  BBToOrder.clear();
  BBNumToRPO.clear();

  InstrIDMap.clear();
  abimap_regs.clear();
  SeenInstrIDs.clear();
  DebugReadPoints.clear();

  return Changed;
}<|MERGE_RESOLUTION|>--- conflicted
+++ resolved
@@ -1189,20 +1189,10 @@
   /// Step through the function, recording register definitions and movements
   /// in an MLocTracker. Convert the observations into a per-block transfer
   /// function in \p MLocTransfer, suitable for using with the machine value
-<<<<<<< HEAD
   /// location dataflow problem.
   void produceMLocTransferFunction(MachineFunction &MF,
                                    SmallVectorImpl<MLocTransferMap> &MLocTransfer,
                                    unsigned MaxNumBlocks);
-=======
-  /// location dataflow problem. Do the same with VLoc trackers in \p VLocs,
-  /// although the precise machine value numbers can't be known until after
-  /// the machine value number problem is solved.
-  void produceTransferFunctions(MachineFunction &MF,
-                                SmallVectorImpl<MLocTransferMap> &MLocTransfer,
-                                unsigned MaxNumBlocks,
-                                SmallVectorImpl<VLocTracker> &VLocs);
->>>>>>> 11450def
 
   /// Solve the machine value location dataflow problem. Takes as input the
   /// transfer functions in \p MLocTransfer. Writes the output live-in and
@@ -2754,12 +2744,7 @@
         continue;
 
       // Do transfer function.
-<<<<<<< HEAD
-      // DenseMap copy.
-      DenseMap<DebugVariable, ValueRec> Cpy = *LiveInIdx[MBB];
       auto &VTracker = AllTheVLocs[MBB->getNumber()];
-=======
->>>>>>> 11450def
       for (auto &Transfer : VTracker.Vars) {
         // Is this var we're mangling in this scope?
         if (VarsWeCareAbout.count(Transfer.first)) {
