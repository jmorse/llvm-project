--- conflicted
+++ resolved
@@ -847,21 +847,15 @@
         continue;
       }
 
-<<<<<<< HEAD
-      // Value unavailable / has no machine loc -> define no location. Test for
-      // use before defs first.
-      auto hahait = ValueToLoc.find(Var.second.ID);
-      if (hahait == ValueToLoc.end()) {
+      // If the value has no location, we can't make a variable location.
+      // Test for use before defs first.
+      auto ValuesPreferredLoc = ValueToLoc.find(Var.second.ID);
+      if (ValuesPreferredLoc == ValueToLoc.end()) {
         if (Var.second.ID.BlockNo != cur_bb || Var.second.ID.InstNo == 0)
           continue;
         // Otherwise it's in this block and not a PHI.
         UseBeforeDefs[Var.second.ID.InstNo].push_back(
                  UseBeforeDef{Var.second.ID, Var.first, Var.second.meta});
-=======
-      // If the value has no location, we can't make a variable location.
-      auto ValuesPreferredLoc = ValueToLoc.find(Var.second.ID);
-      if (ValuesPreferredLoc == ValueToLoc.end())
->>>>>>> 5bb56287
         continue;
       }
 
@@ -874,7 +868,6 @@
     flushDbgValues(MBB.begin(), &MBB);
   }
 
-<<<<<<< HEAD
   void prodAfterInst(unsigned inst, MachineBasicBlock::iterator pos) {
     auto mit = UseBeforeDefs.find(inst);
     if (mit == UseBeforeDefs.end())
@@ -893,9 +886,7 @@
     flushDbgValues(pos, nullptr);
   }
 
-=======
   /// Helper to move created DBG_VALUEs into Transfers collection.
->>>>>>> 5bb56287
   void flushDbgValues(MachineBasicBlock::iterator pos,
                       MachineBasicBlock *MBB) {
     if (PendingDbgValues.size() > 0) {
@@ -904,14 +895,10 @@
     }
   }
 
-<<<<<<< HEAD
-  void redefVar(const MachineInstr &MI, LocIdx NewLoc = LocIdx(0)) {
-=======
   /// Handle a DBG_VALUE within a block. Terminate the variables current
   /// location, and record the value its DBG_VALUE refers to, so that we can
   /// detect location transfers later on.
-  void redefVar(const MachineInstr &MI) {
->>>>>>> 5bb56287
+  void redefVar(const MachineInstr &MI, LocIdx NewLoc = LocIdx(0)) {
     DebugVariable Var(MI.getDebugVariable(), MI.getDebugExpression(),
                       MI.getDebugLoc()->getInlinedAt());
 
@@ -936,25 +923,13 @@
     }
     MetaVal meta = {MI.getDebugExpression(), MI.getOperand(1).isImm()};
 
-<<<<<<< HEAD
     // If that loc has been clobbered in the meantime, wipe its contents.
-    if (mtracker->getVarLocPos(NewLoc).ID != VarLocs[NewLoc]) {
+    if (mtracker->getNumAtPos(NewLoc) != VarLocs[NewLoc]) {
       for (auto &P : ActiveMLocs[NewLoc]) {
         ActiveVLocs.erase(P);
       }
       ActiveMLocs[NewLoc].clear();
-      VarLocs[NewLoc] = mtracker->getVarLocPos(NewLoc).ID;
-=======
-    // Check whether our local copy of values-by-location in #VarLocs is out of
-    // date. Wipe old tracking data for the location if it's been clobbered in
-    // the meantime.
-    if (mtracker->getNumAtPos(MLoc) != VarLocs[MLoc]) {
-      for (auto &P : ActiveMLocs[MLoc]) {
-        ActiveVLocs.erase(P);
-      }
-      ActiveMLocs[MLoc].clear();
-      VarLocs[MLoc] = mtracker->getNumAtPos(MLoc);
->>>>>>> 5bb56287
+      VarLocs[NewLoc] = mtracker->getNumAtPos(NewLoc);
     }
 
     ActiveMLocs[NewLoc].insert(Var);
@@ -1130,17 +1105,15 @@
   SpillLoc extractSpillBaseRegAndOffset(const MachineInstr &MI);
 
   /// Observe a single instruction while stepping through a block.
-  void process(MachineInstr &MI);
+  void process(MachineInstr &MI, uint64_t **MInLocs = nullptr);
+
   /// Examines whether \p MI is a DBG_VALUE and notifies trackers. 
   /// \returns true if MI was recognized and processed.
   bool transferDebugValue(const MachineInstr &MI);
-<<<<<<< HEAD
+
   bool transferDebugInstrRef(MachineInstr &MI, uint64_t **MInLocs);
-  bool transferSpillOrRestoreInst(MachineInstr &MI);
-=======
   /// Examines whether \p MI is copy instruction, and notifies trackers.
   /// \returns true if MI was recognized and processed.
->>>>>>> 5bb56287
   bool transferRegisterCopy(MachineInstr &MI);
   /// Examines whether \p MI is stack spill or restore  instruction, and
   /// notifies trackers. \returns true if MI was recognized and processed.
@@ -1149,11 +1122,6 @@
   /// \returns true if MI was recognized and processed.
   void transferRegisterDef(MachineInstr &MI);
 
-<<<<<<< HEAD
-  void process(MachineInstr &MI, uint64_t **MInLocs = nullptr);
-
-=======
->>>>>>> 5bb56287
   void accumulateFragmentMap(MachineInstr &MI);
 
   /// Step through the function, recording register definitions and movements
@@ -1387,7 +1355,6 @@
   return true;
 }
 
-<<<<<<< HEAD
 bool LiveDebugValues::transferDebugInstrRef(MachineInstr &MI, uint64_t **MInLocs)
 {
   if (!MI.isDebugRef())
@@ -1560,13 +1527,7 @@
   return true;
 }
 
-/// A definition of a register may mark the end of a range.
-void LiveDebugValues::transferRegisterDef(
-    MachineInstr &MI) {
-
-=======
 void LiveDebugValues::transferRegisterDef(MachineInstr &MI) {
->>>>>>> 5bb56287
   // Meta Instructions do not affect the debug liveness of any register they
   // define.
   if (MI.isMetaInstruction())
@@ -1876,15 +1837,10 @@
   AllSeenFragments.insert(ThisFragment);
 }
 
-<<<<<<< HEAD
-/// This routine creates OpenRanges.
 void LiveDebugValues::process(MachineInstr &MI, uint64_t **MInLocs) {
-=======
-void LiveDebugValues::process(MachineInstr &MI) {
   // Try to interpret an MI as a debug or transfer instruction. Only if it's
   // none of these should we interpret it's register defs as new value
   // definitions.
->>>>>>> 5bb56287
   if (transferDebugValue(MI))
     return;
   if (transferDebugInstrRef(MI, MInLocs))
