--- conflicted
+++ resolved
@@ -2062,7 +2062,6 @@
   unsigned LastAsmLine =
       Asm->OutStreamer->getContext().getCurrentDwarfLoc().getLine();
 
-<<<<<<< HEAD
   if (!DL && MI == PrologEndLoc) {
     // In rare situations, we might want to place the end of the prologue
     // somewhere that doesn't have a source location already. It should be in
@@ -2073,14 +2072,10 @@
     return;
   }
 
-  bool PrevInstInDiffBB = PrevInstBB && PrevInstBB != MI->getParent();
-  if (DL == PrevInstLoc && !PrevInstInDiffBB) {
-=======
   bool PrevInstInSameSection =
       (!PrevInstBB ||
        PrevInstBB->getSectionID() == MI->getParent()->getSectionID());
   if (DL == PrevInstLoc && PrevInstInSameSection) {
->>>>>>> a7b249e4
     // If we have an ongoing unspecified location, nothing to do here.
     if (!DL)
       return;
