--- conflicted
+++ resolved
@@ -2199,29 +2199,15 @@
     if (PrologEndLoc)
       return PrologEndLoc;
 
-<<<<<<< HEAD
   // Ensure the compile unit is created if the function is called before
   // beginFunction().
   DISubprogram *SP = MF.getFunction().getSubprogram();
   (void)getOrCreateDwarfCompileUnit(SP->getUnit());
   // We'd like to list the prologue as "not statements" but GDB behaves
   // poorly if we do that. Revisit this with caution/GDB (7.5+) testing.
-  ::recordSourceLine(*Asm, SP->getScopeLine(), 0, SP, DWARF2_FLAG_IS_STMT, CUID,
-                     getDwarfVersion(), getUnits());
+  ::recordSourceLine(*Asm, SP->getScopeLine(), 0, SP, DWARF2_FLAG_IS_STMT,
+                     CUID, getDwarfVersion(), getUnits());
   return PrologEndLoc;
-=======
-    // Ensure the compile unit is created if the function is called before
-    // beginFunction().
-    DISubprogram *SP = MF.getFunction().getSubprogram();
-    (void)getOrCreateDwarfCompileUnit(SP->getUnit());
-    // We'd like to list the prologue as "not statements" but GDB behaves
-    // poorly if we do that. Revisit this with caution/GDB (7.5+) testing.
-    ::recordSourceLine(*Asm, SP->getScopeLine(), 0, SP, DWARF2_FLAG_IS_STMT,
-                       CUID, getDwarfVersion(), getUnits());
-    return PrologEndLoc;
-  }
-  return nullptr;
->>>>>>> 11040560
 }
 
 // Gather pre-function debug information.  Assumes being called immediately
