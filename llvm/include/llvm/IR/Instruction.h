//===-- llvm/Instruction.h - Instruction class definition -------*- C++ -*-===//
//
// Part of the LLVM Project, under the Apache License v2.0 with LLVM Exceptions.
// See https://llvm.org/LICENSE.txt for license information.
// SPDX-License-Identifier: Apache-2.0 WITH LLVM-exception
//
//===----------------------------------------------------------------------===//
//
// This file contains the declaration of the Instruction class, which is the
// base class for all of the LLVM instructions.
//
//===----------------------------------------------------------------------===//

#ifndef LLVM_IR_INSTRUCTION_H
#define LLVM_IR_INSTRUCTION_H

#include "llvm/ADT/ArrayRef.h"
#include "llvm/ADT/Bitfields.h"
#include "llvm/ADT/StringRef.h"
#include "llvm/ADT/ilist_node.h"
#include "llvm/IR/DebugLoc.h"
#include "llvm/IR/SymbolTableListTraits.h"
#include "llvm/IR/User.h"
#include "llvm/IR/Value.h"
#include "llvm/Support/AtomicOrdering.h"
#include <cstdint>
#include <utility>

namespace llvm {

class BasicBlock;
class DPMarker;
class FastMathFlags;
class MDNode;
class Module;
struct AAMDNodes;
class DPMarker;

template <> struct ilist_alloc_traits<Instruction> {
  static inline void deleteNode(Instruction *V);
};

class Instruction : public User,
                    public ilist_node_with_parent<Instruction, BasicBlock,
                                                  ilist_iterator_bits<true>> {
public:
  using InstListType = SymbolTableList<Instruction, ilist_iterator_bits<true>>;
private:
  BasicBlock *Parent;
  DebugLoc DbgLoc;                         // 'dbg' Metadata cache.

  /// Relative order of this instruction in its parent basic block. Used for
  /// O(1) local dominance checks between instructions.
  mutable unsigned Order = 0;

public:
  /// Optional marker recording the position for debugging information that
  /// takes effect immediately before this instruction. Null unless there is
  /// debugging information present.
  DPMarker *DbgMarker = nullptr;

  /// Clone any debug-info attached to \p From onto this instruction. Used to
  /// copy debugging information from one block to another, when copying entire
  /// blocks. \see DebugProgramInstruction.h , because the ordering of DPValues
  /// is still important, fine grain control of which instructions are moved and
  /// where they go is necessary.
  /// \p From The instruction to clone debug-info from.
  /// \p from_here Optional iterator to limit DPValues cloned to be a range from
  ///    from_here to end().
  /// \p InsertAtHead Whether the cloned DPValues should be placed at the end
  ///    or the beginning of existing DPValues attached to this.
  /// \returns A range over the newly cloned DPValues.
  iterator_range<simple_ilist<DPValue>::iterator> cloneDebugInfoFrom(
      const Instruction *From,
      std::optional<simple_ilist<DPValue>::iterator> FromHere = std::nullopt,
      bool InsertAtHead = false);

  /// Return a range over the DPValues attached to this instruction.
  iterator_range<simple_ilist<DPValue>::iterator> getDbgValueRange() const;

  /// Return an iterator to the position of the "Next" DPValue after this
  /// instruction, or std::nullopt. This is the position to pass to
  /// BasicBlock::reinsertInstInDPValues when re-inserting an instruction.
  std::optional<simple_ilist<DPValue>::iterator> getDbgReinsertionPosition();

  /// Returns true if any DPValues are attached to this instruction.
  bool hasDbgValues() const;

  /// Erase any DPValues attached to this instruction.
  void dropDbgValues();

  /// Erase a single DPValue \p I that is attached to this instruction.
  void dropOneDbgValue(DPValue *I);

  /// Handle the debug-info implications of this instruction being removed. Any
  /// attached DPValues need to "fall" down onto the next instruction.
  void handleMarkerRemoval();

protected:
  // The 15 first bits of `Value::SubclassData` are available for subclasses of
  // `Instruction` to use.
  using OpaqueField = Bitfield::Element<uint16_t, 0, 15>;

  // Template alias so that all Instruction storing alignment use the same
  // definiton.
  // Valid alignments are powers of two from 2^0 to 2^MaxAlignmentExponent =
  // 2^32. We store them as Log2(Alignment), so we need 6 bits to encode the 33
  // possible values.
  template <unsigned Offset>
  using AlignmentBitfieldElementT =
      typename Bitfield::Element<unsigned, Offset, 6,
                                 Value::MaxAlignmentExponent>;

  template <unsigned Offset>
  using BoolBitfieldElementT = typename Bitfield::Element<bool, Offset, 1>;

  template <unsigned Offset>
  using AtomicOrderingBitfieldElementT =
      typename Bitfield::Element<AtomicOrdering, Offset, 3,
                                 AtomicOrdering::LAST>;

private:
  // The last bit is used to store whether the instruction has metadata attached
  // or not.
  using HasMetadataField = Bitfield::Element<bool, 15, 1>;

protected:
  ~Instruction(); // Use deleteValue() to delete a generic Instruction.

public:
  Instruction(const Instruction &) = delete;
  Instruction &operator=(const Instruction &) = delete;

  /// Specialize the methods defined in Value, as we know that an instruction
  /// can only be used by other instructions.
  Instruction       *user_back()       { return cast<Instruction>(*user_begin());}
  const Instruction *user_back() const { return cast<Instruction>(*user_begin());}

  inline const BasicBlock *getParent() const { return Parent; }
  inline       BasicBlock *getParent()       { return Parent; }

  /// Return the module owning the function this instruction belongs to
  /// or nullptr it the function does not have a module.
  ///
  /// Note: this is undefined behavior if the instruction does not have a
  /// parent, or the parent basic block does not have a parent function.
  const Module *getModule() const;
  Module *getModule() {
    return const_cast<Module *>(
                           static_cast<const Instruction *>(this)->getModule());
  }

  /// Return the function this instruction belongs to.
  ///
  /// Note: it is undefined behavior to call this on an instruction not
  /// currently inserted into a function.
  const Function *getFunction() const;
  Function *getFunction() {
    return const_cast<Function *>(
                         static_cast<const Instruction *>(this)->getFunction());
  }

  /// This method unlinks 'this' from the containing basic block, but does not
  /// delete it.
  void removeFromParent();

  /// This method unlinks 'this' from the containing basic block and deletes it.
  ///
  /// \returns an iterator pointing to the element after the erased one
  InstListType::iterator eraseFromParent();

  /// Insert an unlinked instruction into a basic block immediately before
  /// the specified instruction.
  void insertBefore(Instruction *InsertPos);
  void insertBefore(InstListType::iterator InsertPos);

  /// Insert an unlinked instruction into a basic block immediately after the
  /// specified instruction.
  void insertAfter(Instruction *InsertPos);

  /// Inserts an unlinked instruction into \p ParentBB at position \p It and
  /// returns the iterator of the inserted instruction.
  InstListType::iterator insertInto(BasicBlock *ParentBB,
                                    InstListType::iterator It);

  void insertBefore(BasicBlock &BB, InstListType::iterator InsertPos);

  /// Unlink this instruction from its current basic block and insert it into
  /// the basic block that MovePos lives in, right before MovePos.
  void moveBefore(Instruction *MovePos);

  /// Perform a \ref moveBefore operation, while signalling that the caller
  /// intends to preserve the original ordering of instructions. This implicitly
  /// means that any adjacent debug-info should move with this instruction.
  /// This method is currently a no-op placeholder, but it will become meaningful
  /// when the "RemoveDIs" project is enabled.
  void moveBeforePreserving(Instruction *MovePos);

private:
  /// RemoveDIs project: all other moves implemented with this method,
  /// centralising debug-info updates into one place.
  void moveBeforeImpl(BasicBlock &BB, InstListType::iterator I, bool Preserve);

public:
  /// Unlink this instruction and insert into BB before I.
  ///
  /// \pre I is a valid iterator into BB.
  void moveBefore(BasicBlock &BB, InstListType::iterator I);

  /// (See other overload for moveBeforePreserving).
  void moveBeforePreserving(BasicBlock &BB, InstListType::iterator I);

  /// Unlink this instruction from its current basic block and insert it into
  /// the basic block that MovePos lives in, right after MovePos.
  void moveAfter(Instruction *MovePos);

  /// See \ref moveBeforePreserving .
  void moveAfterPreserving(Instruction *MovePos);

  /// Given an instruction Other in the same basic block as this instruction,
  /// return true if this instruction comes before Other. In this worst case,
  /// this takes linear time in the number of instructions in the block. The
  /// results are cached, so in common cases when the block remains unmodified,
  /// it takes constant time.
  bool comesBefore(const Instruction *Other) const;

  /// Get the first insertion point at which the result of this instruction
  /// is defined. This is *not* the directly following instruction in a number
  /// of cases, e.g. phi nodes or terminators that return values. This function
  /// may return null if the insertion after the definition is not possible,
  /// e.g. due to a catchswitch terminator.
<<<<<<< HEAD
  std::optional<
      SymbolTableList<Instruction, ilist_iterator_bits<true>>::iterator>
  getInsertionPointAfterDef();
=======
  std::optional<InstListType::iterator> getInsertionPointAfterDef();
>>>>>>> 1566380e

  //===--------------------------------------------------------------------===//
  // Subclass classification.
  //===--------------------------------------------------------------------===//

  /// Returns a member of one of the enums like Instruction::Add.
  unsigned getOpcode() const { return getValueID() - InstructionVal; }

  const char *getOpcodeName() const { return getOpcodeName(getOpcode()); }
  bool isTerminator() const { return isTerminator(getOpcode()); }
  bool isUnaryOp() const { return isUnaryOp(getOpcode()); }
  bool isBinaryOp() const { return isBinaryOp(getOpcode()); }
  bool isIntDivRem() const { return isIntDivRem(getOpcode()); }
  bool isShift() const { return isShift(getOpcode()); }
  bool isCast() const { return isCast(getOpcode()); }
  bool isFuncletPad() const { return isFuncletPad(getOpcode()); }
  bool isSpecialTerminator() const { return isSpecialTerminator(getOpcode()); }

  /// It checks if this instruction is the only user of at least one of
  /// its operands.
  bool isOnlyUserOfAnyOperand();

  static const char *getOpcodeName(unsigned Opcode);

  static inline bool isTerminator(unsigned Opcode) {
    return Opcode >= TermOpsBegin && Opcode < TermOpsEnd;
  }

  static inline bool isUnaryOp(unsigned Opcode) {
    return Opcode >= UnaryOpsBegin && Opcode < UnaryOpsEnd;
  }
  static inline bool isBinaryOp(unsigned Opcode) {
    return Opcode >= BinaryOpsBegin && Opcode < BinaryOpsEnd;
  }

  static inline bool isIntDivRem(unsigned Opcode) {
    return Opcode == UDiv || Opcode == SDiv || Opcode == URem || Opcode == SRem;
  }

  /// Determine if the Opcode is one of the shift instructions.
  static inline bool isShift(unsigned Opcode) {
    return Opcode >= Shl && Opcode <= AShr;
  }

  /// Return true if this is a logical shift left or a logical shift right.
  inline bool isLogicalShift() const {
    return getOpcode() == Shl || getOpcode() == LShr;
  }

  /// Return true if this is an arithmetic shift right.
  inline bool isArithmeticShift() const {
    return getOpcode() == AShr;
  }

  /// Determine if the Opcode is and/or/xor.
  static inline bool isBitwiseLogicOp(unsigned Opcode) {
    return Opcode == And || Opcode == Or || Opcode == Xor;
  }

  /// Return true if this is and/or/xor.
  inline bool isBitwiseLogicOp() const {
    return isBitwiseLogicOp(getOpcode());
  }

  /// Determine if the Opcode is one of the CastInst instructions.
  static inline bool isCast(unsigned Opcode) {
    return Opcode >= CastOpsBegin && Opcode < CastOpsEnd;
  }

  /// Determine if the Opcode is one of the FuncletPadInst instructions.
  static inline bool isFuncletPad(unsigned Opcode) {
    return Opcode >= FuncletPadOpsBegin && Opcode < FuncletPadOpsEnd;
  }

  /// Returns true if the Opcode is a "special" terminator that does more than
  /// branch to a successor (e.g. have a side effect or return a value).
  static inline bool isSpecialTerminator(unsigned Opcode) {
    switch (Opcode) {
    case Instruction::CatchSwitch:
    case Instruction::CatchRet:
    case Instruction::CleanupRet:
    case Instruction::Invoke:
    case Instruction::Resume:
    case Instruction::CallBr:
      return true;
    default:
      return false;
    }
  }

  //===--------------------------------------------------------------------===//
  // Metadata manipulation.
  //===--------------------------------------------------------------------===//

  /// Return true if this instruction has any metadata attached to it.
  bool hasMetadata() const { return DbgLoc || Value::hasMetadata(); }

  /// Return true if this instruction has metadata attached to it other than a
  /// debug location.
  bool hasMetadataOtherThanDebugLoc() const { return Value::hasMetadata(); }

  /// Return true if this instruction has the given type of metadata attached.
  bool hasMetadata(unsigned KindID) const {
    return getMetadata(KindID) != nullptr;
  }

  /// Return true if this instruction has the given type of metadata attached.
  bool hasMetadata(StringRef Kind) const {
    return getMetadata(Kind) != nullptr;
  }

  /// Get the metadata of given kind attached to this Instruction.
  /// If the metadata is not found then return null.
  MDNode *getMetadata(unsigned KindID) const {
    // Handle 'dbg' as a special case since it is not stored in the hash table.
    if (KindID == LLVMContext::MD_dbg)
      return DbgLoc.getAsMDNode();
    return Value::getMetadata(KindID);
  }

  /// Get the metadata of given kind attached to this Instruction.
  /// If the metadata is not found then return null.
  MDNode *getMetadata(StringRef Kind) const {
    if (!hasMetadata()) return nullptr;
    return getMetadataImpl(Kind);
  }

  /// Get all metadata attached to this Instruction. The first element of each
  /// pair returned is the KindID, the second element is the metadata value.
  /// This list is returned sorted by the KindID.
  void
  getAllMetadata(SmallVectorImpl<std::pair<unsigned, MDNode *>> &MDs) const {
    if (hasMetadata())
      getAllMetadataImpl(MDs);
  }

  /// This does the same thing as getAllMetadata, except that it filters out the
  /// debug location.
  void getAllMetadataOtherThanDebugLoc(
      SmallVectorImpl<std::pair<unsigned, MDNode *>> &MDs) const {
    Value::getAllMetadata(MDs);
  }

  /// Set the metadata of the specified kind to the specified node. This updates
  /// or replaces metadata if already present, or removes it if Node is null.
  void setMetadata(unsigned KindID, MDNode *Node);
  void setMetadata(StringRef Kind, MDNode *Node);

  /// Copy metadata from \p SrcInst to this instruction. \p WL, if not empty,
  /// specifies the list of meta data that needs to be copied. If \p WL is
  /// empty, all meta data will be copied.
  void copyMetadata(const Instruction &SrcInst,
                    ArrayRef<unsigned> WL = ArrayRef<unsigned>());

  /// If the instruction has "branch_weights" MD_prof metadata and the MDNode
  /// has three operands (including name string), swap the order of the
  /// metadata.
  void swapProfMetadata();

  /// Drop all unknown metadata except for debug locations.
  /// @{
  /// Passes are required to drop metadata they don't understand. This is a
  /// convenience method for passes to do so.
  /// dropUBImplyingAttrsAndUnknownMetadata should be used instead of
  /// this API if the Instruction being modified is a call.
  void dropUnknownNonDebugMetadata(ArrayRef<unsigned> KnownIDs);
  void dropUnknownNonDebugMetadata() {
    return dropUnknownNonDebugMetadata(std::nullopt);
  }
  void dropUnknownNonDebugMetadata(unsigned ID1) {
    return dropUnknownNonDebugMetadata(ArrayRef(ID1));
  }
  void dropUnknownNonDebugMetadata(unsigned ID1, unsigned ID2) {
    unsigned IDs[] = {ID1, ID2};
    return dropUnknownNonDebugMetadata(IDs);
  }
  /// @}

  /// Adds an !annotation metadata node with \p Annotation to this instruction.
  /// If this instruction already has !annotation metadata, append \p Annotation
  /// to the existing node.
  void addAnnotationMetadata(StringRef Annotation);
  /// Adds an !annotation metadata node with an array of \p Annotations
  /// as a tuple to this instruction. If this instruction already has
  /// !annotation metadata, append the tuple to
  /// the existing node.
  void addAnnotationMetadata(SmallVector<StringRef> Annotations);
  /// Returns the AA metadata for this instruction.
  AAMDNodes getAAMetadata() const;

  /// Sets the AA metadata on this instruction from the AAMDNodes structure.
  void setAAMetadata(const AAMDNodes &N);

  /// Sets the nosanitize metadata on this instruction.
  void setNoSanitizeMetadata();

  /// Retrieve total raw weight values of a branch.
  /// Returns true on success with profile total weights filled in.
  /// Returns false if no metadata was found.
  bool extractProfTotalWeight(uint64_t &TotalVal) const;

  /// Set the debug location information for this instruction.
  void setDebugLoc(DebugLoc Loc) { DbgLoc = std::move(Loc); }

  /// Return the debug location for this node as a DebugLoc.
  const DebugLoc &getDebugLoc() const { return DbgLoc; }

  /// Fetch the debug location for this node, unless this is a debug intrinsic,
  /// in which case fetch the debug location of the next non-debug node.
  const DebugLoc &getStableDebugLoc() const;

  /// Set or clear the nuw flag on this instruction, which must be an operator
  /// which supports this flag. See LangRef.html for the meaning of this flag.
  void setHasNoUnsignedWrap(bool b = true);

  /// Set or clear the nsw flag on this instruction, which must be an operator
  /// which supports this flag. See LangRef.html for the meaning of this flag.
  void setHasNoSignedWrap(bool b = true);

  /// Set or clear the exact flag on this instruction, which must be an operator
  /// which supports this flag. See LangRef.html for the meaning of this flag.
  void setIsExact(bool b = true);

  /// Set or clear the nneg flag on this instruction, which must be a zext
  /// instruction.
  void setNonNeg(bool b = true);

  /// Determine whether the no unsigned wrap flag is set.
  bool hasNoUnsignedWrap() const LLVM_READONLY;

  /// Determine whether the no signed wrap flag is set.
  bool hasNoSignedWrap() const LLVM_READONLY;

  /// Determine whether the the nneg flag is set.
  bool hasNonNeg() const LLVM_READONLY;

  /// Return true if this operator has flags which may cause this instruction
  /// to evaluate to poison despite having non-poison inputs.
  bool hasPoisonGeneratingFlags() const LLVM_READONLY;

  /// Drops flags that may cause this instruction to evaluate to poison despite
  /// having non-poison inputs.
  void dropPoisonGeneratingFlags();

  /// Return true if this instruction has poison-generating metadata.
  bool hasPoisonGeneratingMetadata() const LLVM_READONLY;

  /// Drops metadata that may generate poison.
  void dropPoisonGeneratingMetadata();

  /// Return true if this instruction has poison-generating flags or metadata.
  bool hasPoisonGeneratingFlagsOrMetadata() const {
    return hasPoisonGeneratingFlags() || hasPoisonGeneratingMetadata();
  }

  /// Drops flags and metadata that may generate poison.
  void dropPoisonGeneratingFlagsAndMetadata() {
    dropPoisonGeneratingFlags();
    dropPoisonGeneratingMetadata();
  }

  /// This function drops non-debug unknown metadata (through
  /// dropUnknownNonDebugMetadata). For calls, it also drops parameter and
  /// return attributes that can cause undefined behaviour. Both of these should
  /// be done by passes which move instructions in IR.
  void dropUBImplyingAttrsAndUnknownMetadata(ArrayRef<unsigned> KnownIDs = {});

  /// Drop any attributes or metadata that can cause immediate undefined
  /// behavior. Retain other attributes/metadata on a best-effort basis.
  /// This should be used when speculating instructions.
  void dropUBImplyingAttrsAndMetadata();

  /// Determine whether the exact flag is set.
  bool isExact() const LLVM_READONLY;

  /// Set or clear all fast-math-flags on this instruction, which must be an
  /// operator which supports this flag. See LangRef.html for the meaning of
  /// this flag.
  void setFast(bool B);

  /// Set or clear the reassociation flag on this instruction, which must be
  /// an operator which supports this flag. See LangRef.html for the meaning of
  /// this flag.
  void setHasAllowReassoc(bool B);

  /// Set or clear the no-nans flag on this instruction, which must be an
  /// operator which supports this flag. See LangRef.html for the meaning of
  /// this flag.
  void setHasNoNaNs(bool B);

  /// Set or clear the no-infs flag on this instruction, which must be an
  /// operator which supports this flag. See LangRef.html for the meaning of
  /// this flag.
  void setHasNoInfs(bool B);

  /// Set or clear the no-signed-zeros flag on this instruction, which must be
  /// an operator which supports this flag. See LangRef.html for the meaning of
  /// this flag.
  void setHasNoSignedZeros(bool B);

  /// Set or clear the allow-reciprocal flag on this instruction, which must be
  /// an operator which supports this flag. See LangRef.html for the meaning of
  /// this flag.
  void setHasAllowReciprocal(bool B);

  /// Set or clear the allow-contract flag on this instruction, which must be
  /// an operator which supports this flag. See LangRef.html for the meaning of
  /// this flag.
  void setHasAllowContract(bool B);

  /// Set or clear the approximate-math-functions flag on this instruction,
  /// which must be an operator which supports this flag. See LangRef.html for
  /// the meaning of this flag.
  void setHasApproxFunc(bool B);

  /// Convenience function for setting multiple fast-math flags on this
  /// instruction, which must be an operator which supports these flags. See
  /// LangRef.html for the meaning of these flags.
  void setFastMathFlags(FastMathFlags FMF);

  /// Convenience function for transferring all fast-math flag values to this
  /// instruction, which must be an operator which supports these flags. See
  /// LangRef.html for the meaning of these flags.
  void copyFastMathFlags(FastMathFlags FMF);

  /// Determine whether all fast-math-flags are set.
  bool isFast() const LLVM_READONLY;

  /// Determine whether the allow-reassociation flag is set.
  bool hasAllowReassoc() const LLVM_READONLY;

  /// Determine whether the no-NaNs flag is set.
  bool hasNoNaNs() const LLVM_READONLY;

  /// Determine whether the no-infs flag is set.
  bool hasNoInfs() const LLVM_READONLY;

  /// Determine whether the no-signed-zeros flag is set.
  bool hasNoSignedZeros() const LLVM_READONLY;

  /// Determine whether the allow-reciprocal flag is set.
  bool hasAllowReciprocal() const LLVM_READONLY;

  /// Determine whether the allow-contract flag is set.
  bool hasAllowContract() const LLVM_READONLY;

  /// Determine whether the approximate-math-functions flag is set.
  bool hasApproxFunc() const LLVM_READONLY;

  /// Convenience function for getting all the fast-math flags, which must be an
  /// operator which supports these flags. See LangRef.html for the meaning of
  /// these flags.
  FastMathFlags getFastMathFlags() const LLVM_READONLY;

  /// Copy I's fast-math flags
  void copyFastMathFlags(const Instruction *I);

  /// Convenience method to copy supported exact, fast-math, and (optionally)
  /// wrapping flags from V to this instruction.
  void copyIRFlags(const Value *V, bool IncludeWrapFlags = true);

  /// Logical 'and' of any supported wrapping, exact, and fast-math flags of
  /// V and this instruction.
  void andIRFlags(const Value *V);

  /// Merge 2 debug locations and apply it to the Instruction. If the
  /// instruction is a CallIns, we need to traverse the inline chain to find
  /// the common scope. This is not efficient for N-way merging as each time
  /// you merge 2 iterations, you need to rebuild the hashmap to find the
  /// common scope. However, we still choose this API because:
  ///  1) Simplicity: it takes 2 locations instead of a list of locations.
  ///  2) In worst case, it increases the complexity from O(N*I) to
  ///     O(2*N*I), where N is # of Instructions to merge, and I is the
  ///     maximum level of inline stack. So it is still linear.
  ///  3) Merging of call instructions should be extremely rare in real
  ///     applications, thus the N-way merging should be in code path.
  /// The DebugLoc attached to this instruction will be overwritten by the
  /// merged DebugLoc.
  void applyMergedLocation(DILocation *LocA, DILocation *LocB);

  /// Updates the debug location given that the instruction has been hoisted
  /// from a block to a predecessor of that block.
  /// Note: it is undefined behavior to call this on an instruction not
  /// currently inserted into a function.
  void updateLocationAfterHoist();

  /// Drop the instruction's debug location. This does not guarantee removal
  /// of the !dbg source location attachment, as it must set a line 0 location
  /// with scope information attached on call instructions. To guarantee
  /// removal of the !dbg attachment, use the \ref setDebugLoc() API.
  /// Note: it is undefined behavior to call this on an instruction not
  /// currently inserted into a function.
  void dropLocation();

  /// Merge the DIAssignID metadata from this instruction and those attached to
  /// instructions in \p SourceInstructions. This process performs a RAUW on
  /// the MetadataAsValue uses of the merged DIAssignID nodes. Not every
  /// instruction in \p SourceInstructions needs to have DIAssignID
  /// metadata. If none of them do then nothing happens. If this instruction
  /// does not have a DIAssignID attachment but at least one in \p
  /// SourceInstructions does then the merged one will be attached to
  /// it. However, instructions without attachments in \p SourceInstructions
  /// are not modified.
  void mergeDIAssignID(ArrayRef<const Instruction *> SourceInstructions);

private:
  // These are all implemented in Metadata.cpp.
  MDNode *getMetadataImpl(StringRef Kind) const;
  void
  getAllMetadataImpl(SmallVectorImpl<std::pair<unsigned, MDNode *>> &) const;

  /// Update the LLVMContext ID-to-Instruction(s) mapping. If \p ID is nullptr
  /// then clear the mapping for this instruction.
  void updateDIAssignIDMapping(DIAssignID *ID);

public:
  //===--------------------------------------------------------------------===//
  // Predicates and helper methods.
  //===--------------------------------------------------------------------===//

  /// Return true if the instruction is associative:
  ///
  ///   Associative operators satisfy:  x op (y op z) === (x op y) op z
  ///
  /// In LLVM, the Add, Mul, And, Or, and Xor operators are associative.
  ///
  bool isAssociative() const LLVM_READONLY;
  static bool isAssociative(unsigned Opcode) {
    return Opcode == And || Opcode == Or || Opcode == Xor ||
           Opcode == Add || Opcode == Mul;
  }

  /// Return true if the instruction is commutative:
  ///
  ///   Commutative operators satisfy: (x op y) === (y op x)
  ///
  /// In LLVM, these are the commutative operators, plus SetEQ and SetNE, when
  /// applied to any type.
  ///
  bool isCommutative() const LLVM_READONLY;
  static bool isCommutative(unsigned Opcode) {
    switch (Opcode) {
    case Add: case FAdd:
    case Mul: case FMul:
    case And: case Or: case Xor:
      return true;
    default:
      return false;
  }
  }

  /// Return true if the instruction is idempotent:
  ///
  ///   Idempotent operators satisfy:  x op x === x
  ///
  /// In LLVM, the And and Or operators are idempotent.
  ///
  bool isIdempotent() const { return isIdempotent(getOpcode()); }
  static bool isIdempotent(unsigned Opcode) {
    return Opcode == And || Opcode == Or;
  }

  /// Return true if the instruction is nilpotent:
  ///
  ///   Nilpotent operators satisfy:  x op x === Id,
  ///
  ///   where Id is the identity for the operator, i.e. a constant such that
  ///     x op Id === x and Id op x === x for all x.
  ///
  /// In LLVM, the Xor operator is nilpotent.
  ///
  bool isNilpotent() const { return isNilpotent(getOpcode()); }
  static bool isNilpotent(unsigned Opcode) {
    return Opcode == Xor;
  }

  /// Return true if this instruction may modify memory.
  bool mayWriteToMemory() const LLVM_READONLY;

  /// Return true if this instruction may read memory.
  bool mayReadFromMemory() const LLVM_READONLY;

  /// Return true if this instruction may read or write memory.
  bool mayReadOrWriteMemory() const {
    return mayReadFromMemory() || mayWriteToMemory();
  }

  /// Return true if this instruction has an AtomicOrdering of unordered or
  /// higher.
  bool isAtomic() const LLVM_READONLY;

  /// Return true if this atomic instruction loads from memory.
  bool hasAtomicLoad() const LLVM_READONLY;

  /// Return true if this atomic instruction stores to memory.
  bool hasAtomicStore() const LLVM_READONLY;

  /// Return true if this instruction has a volatile memory access.
  bool isVolatile() const LLVM_READONLY;

  /// Return the type this instruction accesses in memory, if any.
  Type *getAccessType() const LLVM_READONLY;

  /// Return true if this instruction may throw an exception.
  ///
  /// If IncludePhaseOneUnwind is set, this will also include cases where
  /// phase one unwinding may unwind past this frame due to skipping of
  /// cleanup landingpads.
  bool mayThrow(bool IncludePhaseOneUnwind = false) const LLVM_READONLY;

  /// Return true if this instruction behaves like a memory fence: it can load
  /// or store to memory location without being given a memory location.
  bool isFenceLike() const {
    switch (getOpcode()) {
    default:
      return false;
    // This list should be kept in sync with the list in mayWriteToMemory for
    // all opcodes which don't have a memory location.
    case Instruction::Fence:
    case Instruction::CatchPad:
    case Instruction::CatchRet:
    case Instruction::Call:
    case Instruction::Invoke:
      return true;
    }
  }

  /// Return true if the instruction may have side effects.
  ///
  /// Side effects are:
  ///  * Writing to memory.
  ///  * Unwinding.
  ///  * Not returning (e.g. an infinite loop).
  ///
  /// Note that this does not consider malloc and alloca to have side
  /// effects because the newly allocated memory is completely invisible to
  /// instructions which don't use the returned value.  For cases where this
  /// matters, isSafeToSpeculativelyExecute may be more appropriate.
  bool mayHaveSideEffects() const LLVM_READONLY;

  /// Return true if the instruction can be removed if the result is unused.
  ///
  /// When constant folding some instructions cannot be removed even if their
  /// results are unused. Specifically terminator instructions and calls that
  /// may have side effects cannot be removed without semantically changing the
  /// generated program.
  bool isSafeToRemove() const LLVM_READONLY;

  /// Return true if the instruction will return (unwinding is considered as
  /// a form of returning control flow here).
  bool willReturn() const LLVM_READONLY;

  /// Return true if the instruction is a variety of EH-block.
  bool isEHPad() const {
    switch (getOpcode()) {
    case Instruction::CatchSwitch:
    case Instruction::CatchPad:
    case Instruction::CleanupPad:
    case Instruction::LandingPad:
      return true;
    default:
      return false;
    }
  }

  /// Return true if the instruction is a llvm.lifetime.start or
  /// llvm.lifetime.end marker.
  bool isLifetimeStartOrEnd() const LLVM_READONLY;

  /// Return true if the instruction is a llvm.launder.invariant.group or
  /// llvm.strip.invariant.group.
  bool isLaunderOrStripInvariantGroup() const LLVM_READONLY;

  /// Return true if the instruction is a DbgInfoIntrinsic or PseudoProbeInst.
  bool isDebugOrPseudoInst() const LLVM_READONLY;

  /// Return a pointer to the next non-debug instruction in the same basic
  /// block as 'this', or nullptr if no such instruction exists. Skip any pseudo
  /// operations if \c SkipPseudoOp is true.
  const Instruction *
  getNextNonDebugInstruction(bool SkipPseudoOp = false) const;
  Instruction *getNextNonDebugInstruction(bool SkipPseudoOp = false) {
    return const_cast<Instruction *>(
        static_cast<const Instruction *>(this)->getNextNonDebugInstruction(
            SkipPseudoOp));
  }

  /// Return a pointer to the previous non-debug instruction in the same basic
  /// block as 'this', or nullptr if no such instruction exists. Skip any pseudo
  /// operations if \c SkipPseudoOp is true.
  const Instruction *
  getPrevNonDebugInstruction(bool SkipPseudoOp = false) const;
  Instruction *getPrevNonDebugInstruction(bool SkipPseudoOp = false) {
    return const_cast<Instruction *>(
        static_cast<const Instruction *>(this)->getPrevNonDebugInstruction(
            SkipPseudoOp));
  }

  /// Create a copy of 'this' instruction that is identical in all ways except
  /// the following:
  ///   * The instruction has no parent
  ///   * The instruction has no name
  ///
  Instruction *clone() const;

  /// Return true if the specified instruction is exactly identical to the
  /// current one. This means that all operands match and any extra information
  /// (e.g. load is volatile) agree.
  bool isIdenticalTo(const Instruction *I) const LLVM_READONLY;

  /// This is like isIdenticalTo, except that it ignores the
  /// SubclassOptionalData flags, which may specify conditions under which the
  /// instruction's result is undefined.
  bool isIdenticalToWhenDefined(const Instruction *I) const LLVM_READONLY;

  /// When checking for operation equivalence (using isSameOperationAs) it is
  /// sometimes useful to ignore certain attributes.
  enum OperationEquivalenceFlags {
    /// Check for equivalence ignoring load/store alignment.
    CompareIgnoringAlignment = 1<<0,
    /// Check for equivalence treating a type and a vector of that type
    /// as equivalent.
    CompareUsingScalarTypes = 1<<1
  };

  /// This function determines if the specified instruction executes the same
  /// operation as the current one. This means that the opcodes, type, operand
  /// types and any other factors affecting the operation must be the same. This
  /// is similar to isIdenticalTo except the operands themselves don't have to
  /// be identical.
  /// @returns true if the specified instruction is the same operation as
  /// the current one.
  /// Determine if one instruction is the same operation as another.
  bool isSameOperationAs(const Instruction *I, unsigned flags = 0) const LLVM_READONLY;

  /// This function determines if the speficied instruction has the same
  /// "special" characteristics as the current one. This means that opcode
  /// specific details are the same. As a common example, if we are comparing
  /// loads, then hasSameSpecialState would compare the alignments (among
  /// other things).
  /// @returns true if the specific instruction has the same opcde specific
  /// characteristics as the current one. Determine if one instruction has the
  /// same state as another.
  bool hasSameSpecialState(const Instruction *I2,
                           bool IgnoreAlignment = false) const LLVM_READONLY;

  /// Return true if there are any uses of this instruction in blocks other than
  /// the specified block. Note that PHI nodes are considered to evaluate their
  /// operands in the corresponding predecessor block.
  bool isUsedOutsideOfBlock(const BasicBlock *BB) const LLVM_READONLY;

  /// Return the number of successors that this instruction has. The instruction
  /// must be a terminator.
  unsigned getNumSuccessors() const LLVM_READONLY;

  /// Return the specified successor. This instruction must be a terminator.
  BasicBlock *getSuccessor(unsigned Idx) const LLVM_READONLY;

  /// Update the specified successor to point at the provided block. This
  /// instruction must be a terminator.
  void setSuccessor(unsigned Idx, BasicBlock *BB);

  /// Replace specified successor OldBB to point at the provided block.
  /// This instruction must be a terminator.
  void replaceSuccessorWith(BasicBlock *OldBB, BasicBlock *NewBB);

  /// Methods for support type inquiry through isa, cast, and dyn_cast:
  static bool classof(const Value *V) {
    return V->getValueID() >= Value::InstructionVal;
  }

  //----------------------------------------------------------------------
  // Exported enumerations.
  //
  enum TermOps {       // These terminate basic blocks
#define  FIRST_TERM_INST(N)             TermOpsBegin = N,
#define HANDLE_TERM_INST(N, OPC, CLASS) OPC = N,
#define   LAST_TERM_INST(N)             TermOpsEnd = N+1
#include "llvm/IR/Instruction.def"
  };

  enum UnaryOps {
#define  FIRST_UNARY_INST(N)             UnaryOpsBegin = N,
#define HANDLE_UNARY_INST(N, OPC, CLASS) OPC = N,
#define   LAST_UNARY_INST(N)             UnaryOpsEnd = N+1
#include "llvm/IR/Instruction.def"
  };

  enum BinaryOps {
#define  FIRST_BINARY_INST(N)             BinaryOpsBegin = N,
#define HANDLE_BINARY_INST(N, OPC, CLASS) OPC = N,
#define   LAST_BINARY_INST(N)             BinaryOpsEnd = N+1
#include "llvm/IR/Instruction.def"
  };

  enum MemoryOps {
#define  FIRST_MEMORY_INST(N)             MemoryOpsBegin = N,
#define HANDLE_MEMORY_INST(N, OPC, CLASS) OPC = N,
#define   LAST_MEMORY_INST(N)             MemoryOpsEnd = N+1
#include "llvm/IR/Instruction.def"
  };

  enum CastOps {
#define  FIRST_CAST_INST(N)             CastOpsBegin = N,
#define HANDLE_CAST_INST(N, OPC, CLASS) OPC = N,
#define   LAST_CAST_INST(N)             CastOpsEnd = N+1
#include "llvm/IR/Instruction.def"
  };

  enum FuncletPadOps {
#define  FIRST_FUNCLETPAD_INST(N)             FuncletPadOpsBegin = N,
#define HANDLE_FUNCLETPAD_INST(N, OPC, CLASS) OPC = N,
#define   LAST_FUNCLETPAD_INST(N)             FuncletPadOpsEnd = N+1
#include "llvm/IR/Instruction.def"
  };

  enum OtherOps {
#define  FIRST_OTHER_INST(N)             OtherOpsBegin = N,
#define HANDLE_OTHER_INST(N, OPC, CLASS) OPC = N,
#define   LAST_OTHER_INST(N)             OtherOpsEnd = N+1
#include "llvm/IR/Instruction.def"
  };

private:
  friend class SymbolTableListTraits<Instruction, ilist_iterator_bits<true>>;
  friend class BasicBlock; // For renumbering.

  // Shadow Value::setValueSubclassData with a private forwarding method so that
  // subclasses cannot accidentally use it.
  void setValueSubclassData(unsigned short D) {
    Value::setValueSubclassData(D);
  }

  unsigned short getSubclassDataFromValue() const {
    return Value::getSubclassDataFromValue();
  }

  void setParent(BasicBlock *P);

protected:
  // Instruction subclasses can stick up to 15 bits of stuff into the
  // SubclassData field of instruction with these members.

  template <typename BitfieldElement>
  typename BitfieldElement::Type getSubclassData() const {
    static_assert(
        std::is_same<BitfieldElement, HasMetadataField>::value ||
            !Bitfield::isOverlapping<BitfieldElement, HasMetadataField>(),
        "Must not overlap with the metadata bit");
    return Bitfield::get<BitfieldElement>(getSubclassDataFromValue());
  }

  template <typename BitfieldElement>
  void setSubclassData(typename BitfieldElement::Type Value) {
    static_assert(
        std::is_same<BitfieldElement, HasMetadataField>::value ||
            !Bitfield::isOverlapping<BitfieldElement, HasMetadataField>(),
        "Must not overlap with the metadata bit");
    auto Storage = getSubclassDataFromValue();
    Bitfield::set<BitfieldElement>(Storage, Value);
    setValueSubclassData(Storage);
  }

  Instruction(Type *Ty, unsigned iType, Use *Ops, unsigned NumOps,
              Instruction *InsertBefore = nullptr);
  Instruction(Type *Ty, unsigned iType, Use *Ops, unsigned NumOps,
              BasicBlock *InsertAtEnd);

private:
  /// Create a copy of this instruction.
  Instruction *cloneImpl() const;
};

inline void ilist_alloc_traits<Instruction>::deleteNode(Instruction *V) {
  V->deleteValue();
}

} // end namespace llvm

#endif // LLVM_IR_INSTRUCTION_H<|MERGE_RESOLUTION|>--- conflicted
+++ resolved
@@ -229,13 +229,7 @@
   /// of cases, e.g. phi nodes or terminators that return values. This function
   /// may return null if the insertion after the definition is not possible,
   /// e.g. due to a catchswitch terminator.
-<<<<<<< HEAD
-  std::optional<
-      SymbolTableList<Instruction, ilist_iterator_bits<true>>::iterator>
-  getInsertionPointAfterDef();
-=======
   std::optional<InstListType::iterator> getInsertionPointAfterDef();
->>>>>>> 1566380e
 
   //===--------------------------------------------------------------------===//
   // Subclass classification.
