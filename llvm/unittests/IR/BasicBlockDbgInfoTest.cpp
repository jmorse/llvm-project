--- conflicted
+++ resolved
@@ -1110,274 +1110,5 @@
   UseNewDbgInfoFormat = false;
 }
 
-<<<<<<< HEAD
-// When we remove instructions from the program, adjacent DPValues coalesce
-// together into one DPMarker. In "old" dbg.value mode you could re-insert
-// the removed instruction back into the middle of a sequence of dbg.values.
-// Test that this can be replicated correctly by DPValues
-TEST(BasicBlockDbgInfoTest, RemoveInstAndReinsert) {
-=======
-// Similar to the above, what if we splice into an empty block with debug-info,
-// with debug-info at the start of the moving range, that we intend to be
-// transferred. The dbg.value of %a should remain at the start, but come ahead
-// of the i16 0 dbg.value.
-TEST(BasicBlockDbgInfoTest, DbgSpliceToEmpty1) {
->>>>>>> 0af0577c
-  LLVMContext C;
-  UseNewDbgInfoFormat = true;
-
-  std::unique_ptr<Module> M = parseIR(C, R"(
-    define i16 @f(i16 %a) !dbg !6 {
-    entry:
-<<<<<<< HEAD
-      %qux = sub i16 %a, 0
-      call void @llvm.dbg.value(metadata i16 %a, metadata !9, metadata !DIExpression()), !dbg !11
-      %foo = add i16 %a, %a
-      call void @llvm.dbg.value(metadata i16 0, metadata !9, metadata !DIExpression()), !dbg !11
-      ret i16 1
-    }
-    declare void @llvm.dbg.value(metadata, metadata, metadata)
-=======
-      call void @llvm.dbg.value(metadata i16 %a, metadata !9, metadata !DIExpression()), !dbg !11
-      br label %exit
-
-    exit:
-      call void @llvm.dbg.value(metadata i16 0, metadata !9, metadata !DIExpression()), !dbg !11
-      %b = add i16 %a, 1, !dbg !11
-      call void @llvm.dbg.value(metadata i16 1, metadata !9, metadata !DIExpression()), !dbg !11
-      ret i16 0, !dbg !11
-    }
-    declare void @llvm.dbg.value(metadata, metadata, metadata) #0
-    attributes #0 = { nounwind readnone speculatable willreturn }
->>>>>>> 0af0577c
-
-    !llvm.dbg.cu = !{!0}
-    !llvm.module.flags = !{!5}
-
-    !0 = distinct !DICompileUnit(language: DW_LANG_C, file: !1, producer: "debugify", isOptimized: true, runtimeVersion: 0, emissionKind: FullDebug, enums: !2)
-    !1 = !DIFile(filename: "t.ll", directory: "/")
-    !2 = !{}
-    !5 = !{i32 2, !"Debug Info Version", i32 3}
-    !6 = distinct !DISubprogram(name: "foo", linkageName: "foo", scope: null, file: !1, line: 1, type: !7, scopeLine: 1, spFlags: DISPFlagDefinition | DISPFlagOptimized, unit: !0, retainedNodes: !8)
-    !7 = !DISubroutineType(types: !2)
-    !8 = !{!9}
-    !9 = !DILocalVariable(name: "1", scope: !6, file: !1, line: 1, type: !10)
-    !10 = !DIBasicType(name: "ty16", size: 16, encoding: DW_ATE_unsigned)
-    !11 = !DILocation(line: 1, column: 1, scope: !6)
-)");
-
-<<<<<<< HEAD
-  BasicBlock &Entry = M->getFunction("f")->getEntryBlock();
-  M->convertToNewDbgValues();
-
-  // Fetch the relevant instructions from the converted function.
-  Instruction *SubInst = &*Entry.begin();
-  ASSERT_TRUE(isa<BinaryOperator>(SubInst));
-  Instruction *AddInst = SubInst->getNextNode();
-  ASSERT_TRUE(isa<BinaryOperator>(AddInst));
-  Instruction *RetInst = AddInst->getNextNode();
-  ASSERT_TRUE(isa<ReturnInst>(RetInst));
-
-  // add and sub should both have one DPValue on add and ret.
-  EXPECT_FALSE(SubInst->hasDbgValues());
-  EXPECT_TRUE(AddInst->hasDbgValues());
-  EXPECT_TRUE(RetInst->hasDbgValues());
-  auto R1 = AddInst->getDbgValueRange();
-  EXPECT_EQ(std::distance(R1.begin(), R1.end()), 1u);
-  auto R2 = RetInst->getDbgValueRange();
-  EXPECT_EQ(std::distance(R2.begin(), R2.end()), 1u);
-
-  // The Supported (TM) code sequence for removing then reinserting insts
-  // after another instruction:
-  std::optional<DPValue::self_iterator> Pos =
-      AddInst->DbgMarker->getReinsertionPosition();
-  AddInst->removeFromParent();
-
-  // We should have a re-insertion position.
-  ASSERT_TRUE(Pos);
-  // Both DPValues should now be attached to the ret inst.
-  auto R3 = RetInst->getDbgValueRange();
-  EXPECT_EQ(std::distance(R3.begin(), R3.end()), 2u);
-
-  // Re-insert and re-insert.
-  AddInst->insertAfter(SubInst);
-  Entry.reinsertInstInDPValues(AddInst, Pos);
-  // We should be back into a position of having one DPValue on add and ret.
-  EXPECT_FALSE(SubInst->hasDbgValues());
-  EXPECT_TRUE(AddInst->hasDbgValues());
-  EXPECT_TRUE(RetInst->hasDbgValues());
-  auto R4 = AddInst->getDbgValueRange();
-  EXPECT_EQ(std::distance(R4.begin(), R4.end()), 1u);
-  auto R5 = RetInst->getDbgValueRange();
-  EXPECT_EQ(std::distance(R5.begin(), R5.end()), 1u);
-=======
-  Function &F = *M->getFunction("f");
-  BasicBlock &Entry = F.getEntryBlock();
-  BasicBlock &Exit = *Entry.getNextNode();
-  M->convertToNewDbgValues();
-
-  // Begin by forcing entry block to have dangling DPValue.
-  Entry.getTerminator()->eraseFromParent();
-  ASSERT_NE(Entry.getTrailingDPValues(), nullptr);
-  EXPECT_TRUE(Entry.empty());
-
-  // Now transfer the entire contents of the exit block into the entry. This
-  // includes both dbg.values.
-  Entry.splice(Entry.end(), &Exit, Exit.begin(), Exit.end());
-
-  // We should now have two dbg.values on the first instruction, and they
-  // should be in the correct order of %a, then 0.
-  Instruction *BInst = &*Entry.begin();
-  ASSERT_TRUE(BInst->hasDbgValues());
-  EXPECT_EQ(BInst->DbgMarker->StoredDPValues.size(), 2u);
-  SmallVector<DPValue *, 2> DPValues;
-  for (DPValue &DPV : BInst->getDbgValueRange())
-    DPValues.push_back(&DPV);
-
-  EXPECT_EQ(DPValues[0]->getVariableLocationOp(0), F.getArg(0));
-  Value *SecondDPVValue = DPValues[1]->getVariableLocationOp(0);
-  ASSERT_TRUE(isa<ConstantInt>(SecondDPVValue));
-  EXPECT_EQ(cast<ConstantInt>(SecondDPVValue)->getZExtValue(), 0ull);
-
-  // No trailing DPValues in the entry block now.
-  EXPECT_EQ(Entry.getTrailingDPValues(), nullptr);
->>>>>>> 0af0577c
-
-  UseNewDbgInfoFormat = false;
-}
-
-<<<<<<< HEAD
-// Test instruction removal and re-insertion, this time with one DPValue that
-// should hop up one instruction.
-TEST(BasicBlockDbgInfoTest, RemoveInstAndReinsertForOneDPValue) {
-=======
-// Similar test again, but this time: splice the contents of exit into entry,
-// with the intention of leaving the first dbg.value (i16 0) behind.
-TEST(BasicBlockDbgInfoTest, DbgSpliceToEmpty2) {
->>>>>>> 0af0577c
-  LLVMContext C;
-  UseNewDbgInfoFormat = true;
-
-  std::unique_ptr<Module> M = parseIR(C, R"(
-    define i16 @f(i16 %a) !dbg !6 {
-    entry:
-<<<<<<< HEAD
-      %qux = sub i16 %a, 0
-      call void @llvm.dbg.value(metadata i16 %a, metadata !9, metadata !DIExpression()), !dbg !11
-      %foo = add i16 %a, %a
-      ret i16 1
-    }
-    declare void @llvm.dbg.value(metadata, metadata, metadata)
-=======
-      call void @llvm.dbg.value(metadata i16 %a, metadata !9, metadata !DIExpression()), !dbg !11
-      br label %exit
-
-    exit:
-      call void @llvm.dbg.value(metadata i16 0, metadata !9, metadata !DIExpression()), !dbg !11
-      %b = add i16 %a, 1, !dbg !11
-      call void @llvm.dbg.value(metadata i16 1, metadata !9, metadata !DIExpression()), !dbg !11
-      ret i16 0, !dbg !11
-    }
-    declare void @llvm.dbg.value(metadata, metadata, metadata) #0
-    attributes #0 = { nounwind readnone speculatable willreturn }
->>>>>>> 0af0577c
-
-    !llvm.dbg.cu = !{!0}
-    !llvm.module.flags = !{!5}
-
-    !0 = distinct !DICompileUnit(language: DW_LANG_C, file: !1, producer: "debugify", isOptimized: true, runtimeVersion: 0, emissionKind: FullDebug, enums: !2)
-    !1 = !DIFile(filename: "t.ll", directory: "/")
-    !2 = !{}
-    !5 = !{i32 2, !"Debug Info Version", i32 3}
-    !6 = distinct !DISubprogram(name: "foo", linkageName: "foo", scope: null, file: !1, line: 1, type: !7, scopeLine: 1, spFlags: DISPFlagDefinition | DISPFlagOptimized, unit: !0, retainedNodes: !8)
-    !7 = !DISubroutineType(types: !2)
-    !8 = !{!9}
-    !9 = !DILocalVariable(name: "1", scope: !6, file: !1, line: 1, type: !10)
-    !10 = !DIBasicType(name: "ty16", size: 16, encoding: DW_ATE_unsigned)
-    !11 = !DILocation(line: 1, column: 1, scope: !6)
-)");
-
-<<<<<<< HEAD
-  BasicBlock &Entry = M->getFunction("f")->getEntryBlock();
-  M->convertToNewDbgValues();
-
-  // Fetch the relevant instructions from the converted function.
-  Instruction *SubInst = &*Entry.begin();
-  ASSERT_TRUE(isa<BinaryOperator>(SubInst));
-  Instruction *AddInst = SubInst->getNextNode();
-  ASSERT_TRUE(isa<BinaryOperator>(AddInst));
-  Instruction *RetInst = AddInst->getNextNode();
-  ASSERT_TRUE(isa<ReturnInst>(RetInst));
-
-  // There should be one DPValue.
-  EXPECT_FALSE(SubInst->hasDbgValues());
-  EXPECT_TRUE(AddInst->hasDbgValues());
-  EXPECT_FALSE(RetInst->hasDbgValues());
-  auto R1 = AddInst->getDbgValueRange();
-  EXPECT_EQ(std::distance(R1.begin(), R1.end()), 1u);
-
-  // The Supported (TM) code sequence for removing then reinserting insts:
-  std::optional<DPValue::self_iterator> Pos =
-      AddInst->DbgMarker->getReinsertionPosition();
-  AddInst->removeFromParent();
-
-  // No re-insertion position as there were no DPValues on the ret.
-  ASSERT_FALSE(Pos);
-  // The single DPValue should now be attached to the ret inst.
-  EXPECT_TRUE(RetInst->hasDbgValues());
-  auto R2 = RetInst->getDbgValueRange();
-  EXPECT_EQ(std::distance(R2.begin(), R2.end()), 1u);
-
-  // Re-insert and re-insert.
-  AddInst->insertAfter(SubInst);
-  Entry.reinsertInstInDPValues(AddInst, Pos);
-  // We should be back into a position of having one DPValue on the AddInst.
-  EXPECT_FALSE(SubInst->hasDbgValues());
-  EXPECT_TRUE(AddInst->hasDbgValues());
-  EXPECT_FALSE(RetInst->hasDbgValues());
-  auto R3 = AddInst->getDbgValueRange();
-  EXPECT_EQ(std::distance(R3.begin(), R3.end()), 1u);
-
-  UseNewDbgInfoFormat = false;
-}
-
-=======
-  Function &F = *M->getFunction("f");
-  BasicBlock &Entry = F.getEntryBlock();
-  BasicBlock &Exit = *Entry.getNextNode();
-  M->convertToNewDbgValues();
-
-  // Begin by forcing entry block to have dangling DPValue.
-  Entry.getTerminator()->eraseFromParent();
-  ASSERT_NE(Entry.getTrailingDPValues(), nullptr);
-  EXPECT_TRUE(Entry.empty());
-
-  // Now transfer into the entry block -- fetching the first instruction with
-  // begin and then calling getIterator clears the "head" bit, meaning that the
-  // range to move will not include any leading DPValues.
-  Entry.splice(Entry.end(), &Exit, Exit.begin()->getIterator(), Exit.end());
-
-  // We should now have one dbg.values on the first instruction, %a.
-  Instruction *BInst = &*Entry.begin();
-  ASSERT_TRUE(BInst->hasDbgValues());
-  EXPECT_EQ(BInst->DbgMarker->StoredDPValues.size(), 1u);
-  SmallVector<DPValue *, 2> DPValues;
-  for (DPValue &DPV : BInst->getDbgValueRange())
-    DPValues.push_back(&DPV);
-
-  EXPECT_EQ(DPValues[0]->getVariableLocationOp(0), F.getArg(0));
-  // No trailing DPValues in the entry block now.
-  EXPECT_EQ(Entry.getTrailingDPValues(), nullptr);
-
-  // We should have nothing left in the exit block...
-  EXPECT_TRUE(Exit.empty());
-  // ... except for some dangling DPValues.
-  EXPECT_NE(Exit.getTrailingDPValues(), nullptr);
-  EXPECT_FALSE(Exit.getTrailingDPValues()->empty());
-  Exit.deleteTrailingDPValues();
-
-  UseNewDbgInfoFormat = false;
-}
->>>>>>> 0af0577c
 } // End anonymous namespace.
 #endif // EXPERIMENTAL_DEBUGINFO_ITERATORS